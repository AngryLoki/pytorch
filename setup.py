--- conflicted
+++ resolved
@@ -233,21 +233,6 @@
 BUILD_LIBTORCH_WHL = os.getenv("BUILD_LIBTORCH_WHL", "0") == "1"
 BUILD_PYTHON_ONLY = os.getenv("BUILD_PYTHON_ONLY", "0") == "1"
 
-<<<<<<< HEAD
-=======
-
-# set up appropriate env variables
-if BUILD_LIBTORCH_WHL:
-    # Set up environment variables for ONLY building libtorch.so and not libtorch_python.so
-    # functorch is not supported without python
-    os.environ["BUILD_FUNCTORCH"] = "OFF"
-
-
-if BUILD_PYTHON_ONLY:
-    os.environ["BUILD_LIBTORCHLESS"] = "ON"
-    os.environ["LIBTORCH_LIB_PATH"] = f"{_get_package_path('libtorch')}/lib"
-
->>>>>>> a25b28a7
 python_min_version = (3, 8, 0)
 python_min_version_str = ".".join(map(str, python_min_version))
 if sys.version_info < python_min_version:
@@ -369,11 +354,7 @@
 # Version, create_version_file, and package_name
 ################################################################################
 
-<<<<<<< HEAD
 DEFAULT_PACKAGE_NAME = LIBTORCH_PKG_NAME if BUILD_LIBTORCH_WHL else "torch"
-=======
-DEFAULT_PACKAGE_NAME = "libtorch" if BUILD_LIBTORCH_WHL else "torch"
->>>>>>> a25b28a7
 
 package_name = os.getenv("TORCH_PACKAGE_NAME", DEFAULT_PACKAGE_NAME)
 package_type = os.getenv("PACKAGE_TYPE", "wheel")
@@ -1165,11 +1146,7 @@
     ]
 
     if BUILD_PYTHON_ONLY:
-<<<<<<< HEAD
         install_requires.append(LIBTORCH_PKG_NAME)
-=======
-        install_requires.append("libtorch")
->>>>>>> a25b28a7
 
     use_prioritized_text = str(os.getenv("USE_PRIORITIZED_TEXT_FOR_LD", ""))
     if (
@@ -1478,15 +1455,9 @@
             if parts[0] == "torch":
                 modified_packages.append(DEFAULT_PACKAGE_NAME + package[len("torch") :])
         packages = modified_packages
-<<<<<<< HEAD
         package_dir = {LIBTORCH_PKG_NAME: "torch"}
         torch_package_dir_name = LIBTORCH_PKG_NAME
         package_data = {LIBTORCH_PKG_NAME: torch_package_data}
-=======
-        package_dir = {"libtorch": "torch"}
-        torch_package_dir_name = "libtorch"
-        package_data = {"libtorch": torch_package_data}
->>>>>>> a25b28a7
         extensions = []
     else:
         torch_package_dir_name = "torch"
