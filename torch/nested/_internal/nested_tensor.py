--- conflicted
+++ resolved
@@ -149,14 +149,6 @@
     def lengths(self):
         return self._lengths
 
-<<<<<<< HEAD
-    def data_ptr(self) -> int:
-        return self._values.data_ptr()
-
-    @property
-    def _max_seqlen(self):
-        if "max_seqlen" not in self._metadata_cache:
-=======
     # Private accessor functions for min / max sequence length. They're
     # purposefully not @properties because those don't work with PT2 (yet).
     # These compute / cache if not present.
@@ -166,7 +158,6 @@
     def _get_max_seqlen(self):
         max_seqlen_tensor = self._max_seqlen_tensor
         if max_seqlen_tensor is None:
->>>>>>> 74a4f13d
             # compute & cache
             max_val = _get_sdpa_extreme_seqlen(
                 torch.max,
@@ -208,6 +199,9 @@
     @property
     def _min_seqlen(self):
         return self._get_min_seqlen()
+
+    def data_ptr(self) -> int:
+        return self._values.data_ptr()
 
     def __repr__(self):
         # We should implement this in torch/_tensor_str.py instead
