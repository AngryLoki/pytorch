--- conflicted
+++ resolved
@@ -384,7 +384,6 @@
 control_plane::RegisterHandler dumpHandler{
     "dump_nccl_trace_pickle",
     [](const control_plane::Request& req, control_plane::Response& res) {
-<<<<<<< HEAD
       auto params = req.params();
       auto includeCollectives = true;
       auto includeStackTraces = true;
@@ -449,12 +448,6 @@
           "application/octet-stream");
     }
   };
-=======
-      // TODO: c-p-i-o: params from the request need to go to dump_nccl_trace.
-      res.setContent(
-          dump_nccl_trace(true, true, false), "application/octet-stream");
-    }};
->>>>>>> 0bf2fe52
 
 std::optional<std::function<void(std::function<void(const std::string&)>)>>&
 get_cpp_trace_dumper() {
