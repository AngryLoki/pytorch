--- conflicted
+++ resolved
@@ -347,12 +347,8 @@
 static constexpr auto kGlobalRankStart = "Global rank start";
 static constexpr auto kGlobalRankStride = "Global rank stride";
 static constexpr auto kGroupSize = "Group size";
-<<<<<<< HEAD
-static constexpr auto kProcessGroupId = "Process Group ID";
-=======
 static constexpr auto kProcessGroupName = "Process Group Name";
 static constexpr auto kProcessGroupDesc = "Process Group Description";
->>>>>>> f34905f6
 static constexpr auto kGroupRanks = "Process Group Ranks";
 
 static constexpr int32_t kTruncatLength = 30;
@@ -415,9 +411,6 @@
     map.emplace(kGlobalRankStride, std::to_string(globalRankStride));
   }
   map.emplace(kGroupSize, std::to_string(debugInfo->getWorldSize()));
-<<<<<<< HEAD
-  map.emplace(kProcessGroupId, std::to_string(debugInfo->getProcessGroupId()));
-=======
   auto& group_name = debugInfo->getProcessGroupName();
   if (!group_name.empty()) {
     map.emplace(kProcessGroupName, fmt::format("\"{}\"", group_name));
@@ -426,7 +419,6 @@
   if (!group_desc.empty()) {
     map.emplace(kProcessGroupDesc, fmt::format("\"{}\"", group_desc));
   }
->>>>>>> f34905f6
   auto& groupRanks = debugInfo->getGroupRanks();
   if (!groupRanks.empty() && groupRanks.size() <= kTruncatLength) {
     map.emplace(
