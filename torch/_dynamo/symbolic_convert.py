# mypy: allow-untyped-defs
import collections
import collections.abc
import contextlib
import copy
import dataclasses
import dis
import functools
import importlib
import inspect
import itertools
import linecache
import logging
import operator
import sys
import textwrap
import threading
import traceback
import types
import typing
import weakref
from typing import Any, Callable, cast, Dict, List, Optional, Set, Tuple, Type
from unittest.mock import patch

import torch
import torch._logging
from torch._guards import tracing, TracingContext

from . import config, exc, logging as torchdynamo_logging, trace_rules, variables
from .bytecode_analysis import (
    get_indexof,
    JUMP_OPNAMES,
    livevars_analysis,
    propagate_line_nums,
)
from .bytecode_transformation import (
    cleaned_instructions,
    create_call_function,
    create_instruction,
    create_jump_absolute,
    create_swap,
    get_code_keys,
    Instruction,
    is_generator,
    unique_id,
)
from .code_context import code_context
from .codegen import PyCodegen
from .exc import ArgsMismatchError, BackendCompilerFailed, unimplemented, Unsupported
from .funcname_cache import get_funcname
from .guards import GuardBuilder, install_guard
from .output_graph import GraphCompileReason, OutputGraph
from .replay_record import DummyModule, ExecutionRecorder
from .resume_execution import ContinueExecutionCache, ReenterWith
from .source import (
    AttrSource,
    GetItemSource,
    GlobalSource,
    GlobalWeakRefSource,
    LocalSource,
    Source,
)
from .trace_rules import is_builtin_constant, is_forbidden
from .utils import (
    counters,
    get_fake_value,
    get_instruction_source_311,
    graph_break_dup_warning_checker,
    istype,
    LazyString,
    proxy_args_kwargs,
)
from .variables.base import is_side_effect_safe, MutableLocal, typestr, VariableTracker
from .variables.builder import VariableBuilder, wrap_fx_proxy
from .variables.builtin import BuiltinVariable
from .variables.constant import ConstantVariable
from .variables.ctx_manager import (
    ContextWrappingVariable,
    GenericContextWrappingVariable,
    WithExitFunctionVariable,
)
from .variables.dicts import ConstDictVariable, SetVariable
from .variables.functions import (
    BaseUserFunctionVariable,
    NestedUserFunctionVariable,
    SkipFunctionVariable,
    UserFunctionVariable,
    UserMethodVariable,
)
from .variables.lists import (
    BaseListVariable,
    ListIteratorVariable,
    ListVariable,
    SliceVariable,
    TupleVariable,
)
from .variables.misc import (
    ClosureVariable,
    GetAttrVariable,
    InlinedClosureVariable,
    NullVariable,
    PythonModuleVariable,
    UnknownVariable,
)
from .variables.nn_module import NNModuleVariable, UnspecializedNNModuleVariable
from .variables.tensor import supported_comparison_ops, SymNodeVariable, TensorVariable
from .variables.user_defined import (
    RemovableHandleVariable,
    UserDefinedClassVariable,
    UserDefinedObjectVariable,
)

log = logging.getLogger(__name__)
graph_break_log = torch._logging.getArtifactLogger(__name__, "graph_breaks")
trace_call_log = torch._logging.getArtifactLogger(__name__, "trace_call")
trace_source_log = torch._logging.getArtifactLogger(__name__, "trace_source")
trace_bytecode_log = torch._logging.getArtifactLogger(__name__, "trace_bytecode")
tls = threading.local()
compare_op_handlers: Dict[str, Any] = {
    k: BuiltinVariable(v).call_function for k, v in supported_comparison_ops.items()
}
handle_contains = BuiltinVariable(operator.contains).call_function
handle_not = BuiltinVariable(operator.not_).call_function
compare_op_handlers["in"] = lambda tx, args, _: handle_contains(
    tx, [*reversed(args)], {}
)
compare_op_handlers["not in"] = lambda tx, args, _: handle_not(
    tx, [handle_contains(tx, [*reversed(args)], {})], {}
)


@dataclasses.dataclass
class SpeculationEntry:
    filename: str
    lineno: int
    instruction_pointer: int
    failed: bool = False
    reason: Optional[GraphCompileReason] = None

    def fail_and_restart_analysis(self):
        """
        Start tracing of the current frame over again, and don't take this branch.
        """
        self.failed = True
        if self.reason is not None:
            restart_reason = self.reason.reason
        else:
            restart_reason = "Unknown fail_and_restart_analysis"
        raise exc.SpeculationRestartAnalysis(restart_reason=restart_reason)


@dataclasses.dataclass
class SpeculationLog:
    """
    SpeculationLog replaces the prior copy_graphstate/restore_graphstate
    checkpointing.  Rather than saving/restoring state, we restart the
    dynamo conversion process over from the beginning -- but when we
    hit the start of the speculation that failed, we instead generate
    a graph break.
    """

    entries: List[SpeculationEntry] = dataclasses.field(default_factory=list)
    index: int = 0

    def restart(self):
        self.index = 0

    def clear(self):
        self.entries.clear()
        self.index = 0

    def next(self, filename: str, lineno: int, instruction_pointer) -> SpeculationEntry:
        """
        Lookup or create a SpeculationEntry() that is shared across
        RestartAnalysis calls.  Args are used only for debug checks.
        """
        if len(self.entries) == self.index:
            self.entries.append(SpeculationEntry(filename, lineno, instruction_pointer))
        entry = self.entries[self.index]
        self.index += 1
        assert (
            entry.instruction_pointer == instruction_pointer
            and entry.filename == filename
            and entry.lineno == lineno
        ), textwrap.dedent(
            f"""
            SpecuationLog diverged at {self.index} of {len(self.entries)}:
            - Run1: {entry.filename}:{entry.lineno} (ip={entry.instruction_pointer})
            - Run2: {filename}:{lineno} (ip={instruction_pointer})
            Please submit a bug report.
            """
        )
        return entry


@functools.lru_cache(None)
def _step_logger():
    return torchdynamo_logging.get_step_logger(log)


@dataclasses.dataclass
class BlockStackEntry:
    # Current instruction that pushes something to block_stack
    inst: Instruction
    target: Instruction
    stack_index: Optional[int] = None
    with_context: Optional[ContextWrappingVariable] = None

    def can_restore(self):
        return self.with_context is not None

    def resume_fn(self):
        assert self.stack_index is not None
        if self.with_context and self.with_context.target_values:
            return ReenterWith(self.stack_index, tuple(self.with_context.target_values))
        else:
            return ReenterWith(self.stack_index)

    def exit(self, tx):
        assert self.with_context is not None
        return self.with_context.exit(tx)


class ReturnValueOp(Exception):
    pass


def stack_op(fn: typing.Callable[..., object]):
    nargs = len(inspect.signature(fn).parameters)
    fn_var = BuiltinVariable(fn)

    @functools.wraps(fn)
    def impl(self: "InstructionTranslatorBase", inst: Instruction):
        self.push(fn_var.call_function(self, self.popn(nargs), {}))

    return impl


def _detect_and_normalize_assert_statement(
    self: "InstructionTranslatorBase",
    truth_fn: typing.Callable[[object], bool],
    push: bool,
):
    # Detect if this jump instruction is assert and normalize the assert
    # by pushing dummy error message when nothing is given.
    #
    # Python 3.9 assertion is in following format:
    # 18 POP_JUMP_IF_TRUE       28
    # 20 LOAD_ASSERTION_ERROR
    # 22 LOAD_CONST               3 ('Assert message') -> optional instruction
    # 24 CALL_FUNCTION            1                    -> optional instruction
    # 26 RAISE_VARARGS
    #
    # Python 3.8 assertion is in following format:
    # 18 POP_JUMP_IF_TRUE       28
    # 20 LOAD_GLOBAL              0 (Assertion type)
    # 22 LOAD_CONST               3 ('Assert message') -> optional instruction
    # 24 CALL_FUNCTION            1                    -> optional instruction
    # 26 RAISE_VARARGS            1

    if (truth_fn is not operator.truth) or push:
        return False

    assert isinstance(self.instruction_pointer, int)
    current_instruction_pointer = self.instruction_pointer
    inst = self.instructions[current_instruction_pointer]
    # Detect LOAD_ASSERTION_ERROR or LOAD_GLOBAL 0
    if sys.version_info < (3, 9):
        if inst.opname != "LOAD_GLOBAL" or inst.argval != "AssertionError":
            return False
    else:
        if inst.opname != "LOAD_ASSERTION_ERROR":
            return False

    current_instruction_pointer += 1

    # Use dummy error message if its hard to extract
    error_msg = "assertion error"

    inst = self.instructions[current_instruction_pointer]
    # DETECT RAISE_VARARGS or LOAD CONST
    if inst.opname == "LOAD_CONST":
        if not isinstance(inst.argval, str):
            return False
        error_msg = inst.argval

        # if it is LOAD_CONSTANT, it must be followed by CALL_FUNCTION
        # (PRECALL for Python 3.11, CALL for Python 3.12+)
        current_instruction_pointer += 1
        inst = self.instructions[current_instruction_pointer]
        if inst.opname not in ("CALL_FUNCTION", "PRECALL", "CALL"):
            return False

        # for Python 3.11, PRECALL should be followed by CALL, then RAISE_VARARGS
        # for Python != 3.11, CALL_FUNCTION/CALL should be followed by RAISE_VARARGS
        current_instruction_pointer += 1
        if inst.opname == "PRECALL":
            current_instruction_pointer += 1
        inst = self.instructions[current_instruction_pointer]

    if inst.opname != "RAISE_VARARGS":
        return False

    self.push(ConstantVariable.create(error_msg))

    return True


def generic_jump(truth_fn: typing.Callable[[object], bool], push: bool):
    def jump_graph_break(self, inst, value, extra_msg=""):
        if not self.should_compile_partial_graph():
            unimplemented("should_compile_partial_graph=False")
        # compile a partial subgraph prefix then jump into user code
        if self.maybe_has_backedge():
            msg = (
                "Skipping frame because there is a graph break in a for/while loop\n"
                f"{self.frame_summary()}"
            )
            log.info(msg)
            raise exc.SkipFrame(msg)

        self.push(value)
        log.debug("generic_jump triggered compile")
        self.output.compile_subgraph(
            self,
            reason=GraphCompileReason(
                f"generic_jump {typestr(value)}{extra_msg}", [self.frame_summary()]
            ),
        )
        self.pop()

        if_next = self.create_call_resume_at(self.next_instruction)
        if push:
            self.push(value)
        if_jump = self.create_call_resume_at(inst.target)

        self.output.add_output_instructions(
            [create_instruction(inst.opname, target=if_jump[0])] + if_next + if_jump
        )

    def inner(self: "InstructionTranslatorBase", inst: Instruction):
        value: VariableTracker = self.pop()
        if (
            config.rewrite_assert_with_torch_assert
            and _detect_and_normalize_assert_statement(self, truth_fn, push)
        ):
            error_msg: VariableTracker = self.pop()
            # Skip over things like `assert True`
            if value.is_python_constant():
                if bool(value.as_python_constant()):
                    return self.jump(inst)
                else:
                    jump_graph_break(self, inst, value)

            # TODO maybe should respect DtoH sync intention of users later??
            # Manually insert torch._assert_async instead of python assert and jump over
            # assert related instructions as we don't need them anymore.

            # if we see Tensor as assert statement, no need to call scalar_tensor
            if isinstance(value, TensorVariable):
                self.output.create_proxy(
                    "call_function",
                    torch._assert_async,
                    *proxy_args_kwargs((value, error_msg), {}),
                )
                self.jump(inst)
                return

            if isinstance(value, SymNodeVariable):
                # if the assertion is normal shape expression.
                # just install guard and bail out.
                sym_expr = value.sym_num
                if not isinstance(sym_expr, torch.SymBool):
                    sym_expr = sym_expr != 0

                result = torch.fx.experimental.symbolic_shapes.expect_true(sym_expr)
                if not result:
                    unimplemented(
                        "Assertion failed on symbolic shapes. Did you make sure eager mode succeeds?"
                    )
                self.jump(inst)
                return

            scalar_to_tensor_proxy = self.output.create_proxy(
                "call_function", torch.scalar_tensor, *proxy_args_kwargs((value,), {})
            )

            scalar_to_tensor = wrap_fx_proxy(
                self,
                scalar_to_tensor_proxy,
                example_value=get_fake_value(scalar_to_tensor_proxy.node, self),
            )

            self.output.create_proxy(
                "call_function",
                torch._assert_async,
                *proxy_args_kwargs((scalar_to_tensor, error_msg), {}),
            )
            self.jump(inst)
            return

        if value.is_python_constant():
            if truth_fn(value.as_python_constant()):
                if push:
                    self.push(value)
                self.jump(inst)
        elif (
            isinstance(value, (TensorVariable)) and self.should_compile_partial_graph()
        ):
            jump_graph_break(self, inst, value)
        elif isinstance(value, NNModuleVariable):
            # Equivalent of "self.nn_module is not None"
            mod = self.output.get_submodule(value.module_key)
            if truth_fn(mod):
                if push:
                    self.push(value)
                self.jump(inst)
        elif isinstance(value, UnspecializedNNModuleVariable):
            mod = value.value
            if truth_fn(mod):
                if push:
                    self.push(value)
                self.jump(inst)
        elif isinstance(value, UserDefinedObjectVariable):
<<<<<<< HEAD
            x = None
            if hasattr(value, "__bool__"):
                x = value.var_getattr(self, "__bool__")
            # if __bool__ is missing, trying __len__ to infer a truth value.
            if (x is None or isinstance(x, GetAttrVariable)) and hasattr(value, "__len__"):
=======
            try:
                x = value.var_getattr(self, "__bool__")
            except exc.ObservedException:
                # if __bool__ is missing, trying __len__ to infer a truth value.
>>>>>>> 77a90c2e
                x = value.var_getattr(self, "__len__")
            else:
                if isinstance(x, GetAttrVariable):
                    # if __bool__ is missing, trying __len__ to infer a truth value.
                    x = value.var_getattr(self, "__len__")

            # __bool__ or __len__ is function
            if isinstance(x, UserMethodVariable):
                result = x.call_function(self, [], {})
                if isinstance(result, ConstantVariable) and isinstance(
                    result.value, (bool, int)
                ):
                    if truth_fn(result.value):
                        if push:
                            self.push(value)
                        self.jump(inst)
                else:
                    unimplemented(
                        "generic_jump on UserDefined with __bool__ returning non-constant"
                    )
            # __bool__ or __len__ is non-function or not existed in the user defined object
            else:
                if truth_fn(True):
                    if push:
                        self.push(value)
                    self.jump(inst)
        elif not isinstance(value, TensorVariable) and value.has_unpack_var_sequence(
            self
        ):
            if truth_fn(len(value.unpack_var_sequence(self))):
                if push:
                    self.push(value)
                self.jump(inst)
        elif isinstance(value, SymNodeVariable):
            try:
                eval_result = value.evaluate_expr(self.output)
            except exc.UserError as e:
                if self.should_compile_partial_graph():
                    return jump_graph_break(self, inst, value, extra_msg=f"\n{e}")
                raise
            if truth_fn(eval_result):
                if push:
                    self.push(value)
                self.jump(inst)
        elif isinstance(value, variables.BackwardHookVariable):
            if truth_fn(True):
                if push:
                    self.push(value)
                self.jump(inst)
        else:
            from .source import is_constant_source

            if value.source is not None and is_constant_source(value.source):
                if truth_fn(value.get_real_value()):  # type: ignore[attr-defined]
                    if push:
                        self.push(value)
                    self.jump(inst)
            else:
                # TODO link the torch.cond doc later
                raise exc.UserError(
                    exc.UserErrorType.DYNAMIC_CONTROL_FLOW,
                    "Dynamic control flow is not supported at the moment. Please use "
                    "functorch.experimental.control_flow.cond to explicitly capture the control flow.",
                    case_name="cond_operands",
                )

    return inner


explain = False


def break_graph_if_unsupported(*, push):
    def decorator(inner_fn):
        @functools.wraps(inner_fn)
        def wrapper(self: "InstructionTranslatorBase", inst: Instruction):
            speculation = self.speculate()
            if speculation.failed:
                assert speculation.reason is not None
                return handle_graph_break(self, inst, speculation.reason)
            try:
                return inner_fn(self, inst)
            except Unsupported as excp:
                if self.generic_context_manager_depth > 0:
                    # We don't support graph break under GenericContextWrappingVariable,
                    # If there is, we roll back to the checkpoint and fall back.
                    excp.remove_from_stats()
                    unimplemented("Graph break under GenericContextWrappingVariable")

                if isinstance(excp, exc.UncapturedHigherOrderOpError):
                    raise

                if not self.should_compile_partial_graph():
                    raise

                user_stack = excp.real_stack
                # TODO: Also report the traceback from the parent frame
                try:
                    frame_loc = (user_stack[-1].filename, user_stack[-1].lineno)
                except IndexError:
                    # first instruction
                    code_options = self.code_options
                    frame_loc = (
                        code_options["co_filename"],
                        code_options["co_firstlineno"],
                    )
                # torch._dynamo.explain() formats this a little nicer, and presents a slightly
                # more actionable user code pointer
                if (
                    graph_break_log.isEnabledFor(logging.DEBUG)
                    and not explain
                    and graph_break_dup_warning_checker.add(frame_loc)
                ):
                    user_stack_formatted = "".join(traceback.format_list(user_stack))
                    # This log line is exercised from
                    #   python test/dynamo/test_exc.py -k test_graph_break_log
                    graph_break_log.debug(
                        "Graph break: from user code at:\n%s",
                        user_stack_formatted,
                        exc_info=True,
                    )
                else:
                    # This log line MUST NOT contain the string "Graph break",
                    # exercised by
                    #   python test/dynamo/test_misc.py -k test_duplicate_graph_break_log
                    log.debug(
                        "Unsupported break in user code at %s:%s (details suppressed)",
                        *frame_loc,
                    )

                if self.maybe_has_backedge():
                    msg = (
                        "Skipping frame because there is a graph break in a for/while loop\n"
                        f"{self.frame_summary()}"
                    )
                    log.info(msg)
                    raise exc.SkipFrame(msg) from excp

                excp.remove_from_stats()
                excp.add_to_stats("graph_break")
                speculation.reason = GraphCompileReason(excp.msg, user_stack)
            speculation.fail_and_restart_analysis()

        def handle_graph_break(
            self: "InstructionTranslatorBase",
            inst: Instruction,
            reason: GraphCompileReason,
        ):
            self.output.compile_subgraph(self, reason=reason)
            cg = PyCodegen(self)
            cleanup: List[Instruction] = []
            # Reconstruct the context variable CLASS in the block stack
            for b in self.block_stack:
                assert b.with_context is not None
                b.with_context.reconstruct_type(cg)
                cg.extend_output(b.resume_fn().try_except(cg.code_options, cleanup))
            self.output.add_output_instructions(cg.get_instructions())
            del cg

            if sys.version_info >= (3, 11) and inst.opname == "CALL":
                kw_names = (
                    self.kw_names.as_python_constant()
                    if self.kw_names is not None
                    else ()
                )
                if len(kw_names) > 0:
                    self.output.add_output_instructions(
                        [create_instruction("KW_NAMES", argval=kw_names)]
                    )
                self.output.add_output_instructions(
                    create_call_function(inst.arg, False)
                )
            else:
                # copy instruction, but without exception table data
                assert inst.target is None
                inst_copy = copy.copy(inst)
                inst_copy.exn_tab_entry = None
                self.output.add_output_instructions([inst_copy])

            self.output.add_output_instructions(cleanup)

            if (
                sys.version_info >= (3, 11)
                and sys.version_info < (3, 12)
                and inst.opname == "CALL"
            ):
                # stack effect for PRECALL + CALL is split between the two instructions
                stack_effect = dis.stack_effect(
                    dis.opmap["PRECALL"], inst.arg
                ) + dis.stack_effect(dis.opmap["CALL"], inst.arg)
            else:
                stack_effect = dis.stack_effect(inst.opcode, inst.arg)
            self.popn(push - stack_effect)

            for _ in range(push):
                self.push(UnknownVariable())
            self.output.add_output_instructions(
                self.create_call_resume_at(self.next_instruction)
            )

        return wrapper

    return decorator


class BytecodeDistpatchTableMeta(type):
    """Installs a `cls.dispatch_table` on every subclass to speed up calls to self.OPCODE()"""

    def __init__(cls, name, bases, dct):
        super().__init__(name, bases, dct)

        def _missing(opname, *args):
            unimplemented(f"missing: {opname}")

        dispatch_table = {
            op: getattr(cls, opname, functools.partial(_missing, opname))
            for opname, op in dis.opmap.items()
        }
        cls.dispatch_table = [dispatch_table.get(i) for i in range(2**8)]


class InstructionTranslatorBase(
    metaclass=BytecodeDistpatchTableMeta,
):
    output: OutputGraph
    symbolic_locals: Dict[str, VariableTracker]
    symbolic_globals: Dict[str, VariableTracker]
    stack: List[VariableTracker]
    instruction_pointer: Optional[int]
    current_instruction: Instruction
    block_stack: List[BlockStackEntry]
    lineno: int
    kw_names: Optional[ConstantVariable]
    accept_prefix_inst: bool
    prefix_insts: List[Instruction]
    inline_depth: int
    inconsistent_side_effects: bool
    current_speculation: Optional[SpeculationEntry]
    dispatch_table: List[Any]
    exn_vt_stack: List[VariableTracker]
    exec_recorder: Optional[ExecutionRecorder]
    strict_checks_fn: Optional[Callable[[VariableTracker], bool]]

    def mark_inconsistent_side_effects(self):
        """
        InstructionTranslator has encountered instructions which may cause
        dynamo to see a different version of history from eager
        See: https://github.com/pytorch/pytorch/issues/110765
        """
        self.inconsistent_side_effects = True

    def maybe_has_backedge(self):
        # This function employs a heuristic. It does not reliably detect a backedge.
        # The heuristic is straightforward: starting from the current instruction and
        # continuing to the end, if any jump instruction targets an instruction before
        # the current one, there might be a backedge.

        # Python 3.12 introduced changes to bytecode that group common paths in
        # blockstacks (with or try...else) and allow for early returns. Consequently,
        # there can be multiple RETURN_VALUE instructions. Another heuristic is to
        # halt detection upon encountering the first RETURN_VALUE or RETURN_CONST.

        # These heuristics can result in both false positives and negatives, but
        # in either case, the Dynamo code remains valid. For false positives
        # (where an edge is incorrectly marked as a backedge), Dynamo will
        # perform a SkipFrame instead of potentially applying optimizations. For
        # false negatives (where an edge that should be marked as a backedge
        # isn't), multiple graphs may be generated if there's a break in the
        # graph during a for loop. In general, its better to have fewer false
        # negatives so that Dynamo does not skip the whole frame.

        cur_offset = self.current_instruction.offset
        assert self.instruction_pointer is not None
        for inst in self.instructions[self.instruction_pointer :]:
            if inst.opname in ("RETURN_VALUE", "RETURN_CONST"):
                return False
            if inst.opname in JUMP_OPNAMES:
                jump_offset = inst.argval
                if jump_offset < cur_offset:
                    return True
        return False

    def cell_and_freevars(self):
        if not hasattr(self, "_cell_and_freevars"):
            self._cell_and_freevars = tuple(
                self.code_options["co_cellvars"] or []
            ) + tuple(self.code_options["co_freevars"] or [])

            # An inlined function might depend on the freevar of the parent
            # function. So, recursively obtain parent cell and freevars.
            if isinstance(self, InliningInstructionTranslator):
                self._cell_and_freevars += self.parent.cell_and_freevars()
        return self._cell_and_freevars

    def prune_dead_locals(self):
        reads = livevars_analysis(self.instructions, self.current_instruction)
        # implicit use by super()
        # reads = reads | {"__class__"}
        # output variables?
        reads = reads | set(self.cell_and_freevars())
        self.symbolic_locals = {
            k: v for k, v in self.symbolic_locals.items() if k in reads
        }
        self.output.side_effects.prune_dead_object_new(self)

    def call_function(
        self,
        fn: VariableTracker,
        args: List[VariableTracker],
        kwargs: Dict[str, VariableTracker],
    ):
        assert isinstance(fn, VariableTracker)
        assert isinstance(args, list)
        assert isinstance(kwargs, dict)
        assert all(
            isinstance(x, VariableTracker)
            for x in itertools.chain(args, kwargs.values())
        )
        inner_fn = None
        if hasattr(fn, "value"):
            inner_fn = fn.value
        if hasattr(fn, "fn"):
            inner_fn = fn.fn
        if inner_fn and callable(inner_fn) and is_forbidden(inner_fn):
            raise AssertionError(f"Attempt to trace forbidden callable {inner_fn}")
        self.push(fn.call_function(self, args, kwargs))

    def inline_user_function_return(self, fn, args, kwargs):
        """
        A call to some user defined function by inlining it.
        """
        return InliningInstructionTranslator.inline_call(self, fn, args, kwargs)

    def get_line_of_code_header(self, lineno=None):
        if lineno is None:
            lineno = self.lineno
        inline_depth_str = (
            f" (inline depth: {self.inline_depth})" if self.inline_depth > 0 else ""
        )
        funcname = get_funcname(self.f_code.co_filename, lineno)
        funcname_str = "" if funcname is None else f" ({funcname})"
        return f"{self.f_code.co_filename}:{lineno} in {self.f_code.co_name}{funcname_str}{inline_depth_str}"

    def get_log_starts_line_log_str(self):
        log_str = f"TRACE starts_line {self.get_line_of_code_header()}\n"
        line = linecache.getline(self.f_code.co_filename, self.lineno).rstrip()
        log_str += f"    {line}"
        return log_str

    def starts_line(self, lineno):
        if self.lineno == lineno:
            return
        self.lineno = lineno
        TracingContext.set_current_loc(
            self.f_code.co_filename, lineno, self.f_code.co_name
        )
        if trace_source_log.isEnabledFor(logging.DEBUG):
            trace_source_log.debug("%s", LazyString(self.get_log_starts_line_log_str))

    def step(self):
        """Process exactly one instruction, return False we should exit"""
        ip = self.instruction_pointer
        if ip is None:
            return False
        self.current_instruction = inst = self.instructions[ip]
        self.instruction_pointer = ip + 1

        if inst.starts_line:
            self.starts_line(inst.starts_line)

        if (
            not self.stack
            and self.should_compile_partial_graph()
            and self.is_non_empty_graph()
        ):
            self.current_speculation = self.speculate()
            if self.current_speculation.failed:
                return self.step_graph_break(inst)

        if trace_bytecode_log.isEnabledFor(logging.DEBUG):
            trace_bytecode_log.debug(
                "TRACE %s %s %s", inst.opname, inst.argval, self.stack
            )

        self.update_block_stack(inst)

        try:
            self.dispatch_table[inst.opcode](self, inst)
            return not self.output.should_exit
        except exc.ObservedException:
            self.exception_handler()
            return True
        except ReturnValueOp:
            return False
        except Unsupported:
            if self.current_speculation is None:
                log.debug("empty checkpoint")
                raise
            log.debug("step triggered compile", exc_info=True)

        self.current_speculation.fail_and_restart_analysis()

    if sys.version_info >= (3, 11):

        def update_block_stack(self, inst):
            # 3.11+ no longer uses a block stack, but we still keep track of one
            # so that we know which contexts are currently active.
            # For our purposes, all exception table entries with the same target
            # are considered to be part of the same "block".
            # NOTE: we only keep track of with blocks that are not contained in try blocks.
            # This is because we will not create continuation functions on graph breaks in try blocks,
            # but we may for with blocks. We do not push blocks here since
            # with blocks are pushed when handling BEFORE_WITH.
            entry = inst.exn_tab_entry
            if entry:
                # Detect when we have exited the top with block.
                # The with blocks on the block stack are not enclosed in try
                # blocks, so a with block's cleanup code should be in the
                # previous with block (if any).
                if (
                    len(self.block_stack) >= 2
                    and entry.target is not self.block_stack[-1].target
                    and entry.target is self.block_stack[-2].target
                ):
                    # exit the current block
                    self.block_stack.pop()
            else:
                # no longer in any block
                # It is possible for NOPs to be between two instructions
                # in the same block, but the NOPs are not covered by an
                # exception table entry. In this case, assume that we
                # are still in the same block.
                # In 3.12+, JUMP_BACKWARD might also not be covered by
                # an exception table entry, so we also assume that we
                # are still in the same block. It is probably safe to do
                # this in 3.11, even though we haven't encountered this case before.
                if self.block_stack and inst.opname not in ("NOP", "JUMP_BACKWARD"):
                    # If we really escape from a block and the current
                    # instruction is not in another block, then there
                    # should be no other nested blocks that we are in.
                    assert len(self.block_stack) == 1
                    self.block_stack.pop()

    else:

        def update_block_stack(self, inst):
            pass

    @property
    def next_instruction(self):
        return self.instructions[self.instruction_pointer]  # type: ignore[index]

    def step_graph_break(self, continue_inst):
        # generate code from checkpoint
        assert not self.output.output_instructions
        assert self.current_speculation is not None
        self.output.compile_subgraph(
            self,
            partial_convert=True,
            reason=GraphCompileReason("step_unsupported", [self.frame_summary()]),
        )
        self.output.add_output_instructions(
            [create_jump_absolute(continue_inst)] + self.instructions
        )

    def run_ctx_mgr(self):
        # NB: Don't push the top level frame summary; set_current_loc will
        # take care of it.  However, DO make sure we attach real_stack to
        # exceptions
        return TracingContext.current_frame(None)

    def run(self):
        with self.run_ctx_mgr():
            try:
                self.output.push_tx(self)
                while self.step():
                    pass
            except BackendCompilerFailed:
                raise
            except Exception as e:
                if self.exec_recorder:
                    e.exec_record = self.exec_recorder.get_record()  # type: ignore[attr-defined]
                raise
            finally:
                self.output.pop_tx()
                # Cleanup the outputGraph to delete the held tensors. We perform the
                # cleanup only for InstructionTranslator and not
                # InliningInstructionTranslator. The InliningInstructionTranslator
                # mutates the output object and is restored to original state if
                # there was an exception.
                if isinstance(self, InstructionTranslator):
                    self.output.cleanup()

    def push(self, val: Optional[VariableTracker]):
        assert val is None or isinstance(
            val, VariableTracker
        ), f"push expects VariableTracker, got {typestr(val)}"
        self.stack.append(val)  # type: ignore[arg-type]

    def push_many(self, vals: List[VariableTracker]):
        for val in vals:
            self.push(val)

    def pop(self) -> VariableTracker:
        return self.stack.pop()

    def popn(self, n: int) -> List[VariableTracker]:
        return [*reversed([self.pop() for _ in range(n)])]

    def LOAD_FAST(self, inst):
        name = inst.argval

        if self.exec_recorder and name in self.f_locals:
            self.exec_recorder.add_local_var(name, self.f_locals[name])

        try:
            self.push(self.symbolic_locals[name].unwrap())
        except KeyError:
            if name.startswith("."):
                try:
                    # This happens in dict/list comprehensions
                    self.push(self.symbolic_locals[name.replace(".", "implicit")])
                except KeyError:
                    unimplemented("undefined LOAD_FAST (implicit)")
            else:
                unimplemented("undefined LOAD_FAST")

        # for continuation functions
        if name.startswith("___stack"):
            self.symbolic_locals.pop(name)

    def LOAD_DEREF(self, inst):
        assert inst.argval in self.cell_and_freevars()

        if self.exec_recorder and inst.argval in self.f_locals:
            self.exec_recorder.add_local_var(inst.argval, self.f_locals[inst.argval])

        if inst.argval not in self.symbolic_locals:
            unimplemented(f"undefined LOAD_DEREF {inst.argval}")
        self.push(self.symbolic_locals[inst.argval])

    def STORE_FAST(self, inst):
        loaded_vt = self.pop()
        name = inst.argval
        loaded_vt.set_name_hint(name)
        self.symbolic_locals[name] = loaded_vt

    def DELETE_FAST(self, inst):
        del self.symbolic_locals[inst.argval]

    STORE_DEREF = STORE_FAST

    def LOAD_CLOSURE(self, inst):
        self.push(ClosureVariable(name=inst.argval))

    def _load_const(self, inst):
        i = inst.arg
        if i is None:
            return ConstantVariable.create(value=inst.argval)
        val = self._constants_cache[i]
        if not val:
            self._constants_cache[i] = val = ConstantVariable.create(value=inst.argval)
        return val

    def LOAD_CONST(self, inst):
        self.push(self._load_const(inst))

    def LOAD_GLOBAL(self, inst):
        if sys.version_info >= (3, 11):
            if inst.arg % 2:
                self.PUSH_NULL(inst)

        name = inst.argval

        if self.exec_recorder:
            if name in self.f_globals:
                self.exec_recorder.add_global_var(name, self.f_globals[name])
            else:
                assert name in self.f_builtins
                self.exec_recorder.builtins[name] = self.f_builtins[name]

        if name in self.symbolic_globals:
            variable = self.output.side_effects[self.symbolic_globals[name]]
            self.push(self.output.side_effects.load_global(variable, name))
            return

        try:
            value = self.f_globals[name]
        except KeyError:
            return self.load_builtin(inst)

        source = GlobalSource(name)
        self.push(VariableBuilder(self, source)(value))

    def STORE_GLOBAL(self, inst):
        value = self.pop()
        name = inst.argval
        source = GlobalSource(name)
        if name not in self.symbolic_globals:
            self.symbolic_globals[name] = object()  # type: ignore[assignment]  # sentinel object
        variable = self.output.side_effects.track_global_existing(
            source, self.symbolic_globals[name]
        )
        if isinstance(value, RemovableHandleVariable):
            unimplemented("Storing handles in globals - NYI")
        self.output.side_effects.store_global(variable, name, value)

    def import_source(self, module_name):
        """Create an alias to a module for use in guards"""
        if "torch_package" in module_name:
            value = torch.package.package_importer._package_imported_modules[
                module_name
            ]
            alias = (
                module_name.replace(">", "_").replace("<", "_").replace(".", "_dot_")
            )
        else:
            value = importlib.import_module(module_name)
            alias = f"__import_{module_name.replace('.', '_dot_')}"
        f_globals = self.output.global_scope
        assert alias not in f_globals or f_globals[alias] is value
        f_globals[alias] = value
        self.output.update_co_names(alias)
        return GlobalSource(alias)

    def resolve_name(self, name, package, level):
        """
        Copied from the Cpython implementation of __import__
        Resolve a relative module name to an absolute one.
        https://github.com/python/cpython/blob/5a094f0255eea1db58fb2cf14c200971e64ec36e/Lib/importlib/_bootstrap.py#L902
        """
        bits = package.rsplit(".", level - 1)
        if len(bits) < level:
            raise ImportError("attempted relative import beyond top-level package")
        base = bits[0]
        return f"{base}.{name}" if name else base

    def calc_package(self):
        """
        Copied from the Cpython implementation of __import__
        https://github.com/python/cpython/blob/5a094f0255eea1db58fb2cf14c200971e64ec36e/Lib/importlib/_bootstrap.py#L1090
        """
        package = self.f_globals.get("__package__")
        spec = self.f_globals.get("__spec__")
        if package is not None:
            if spec is not None and package != spec.parent:
                log.warning(
                    "__package__ != __spec__.parent (%r != %r)",
                    package,
                    spec.parent,
                    stacklevel=3,
                )
            return package
        elif spec is not None:
            return spec.parent
        else:
            log.warning(
                "can't resolve package from __spec__ or __package__, "
                "falling back on __name__ and __path__",
                stacklevel=3,
            )
            package = self.f_globals["__name__"]
            if "__path__" not in self.f_globals:
                package = package.rpartition(".")[0]
        return package

    def IMPORT_NAME(self, inst):
        level, fromlist = self.popn(2)
        level = level.as_python_constant()
        fromlist = fromlist.as_python_constant()
        module_name = inst.argval

        # Are we replaying? if so, load recorded module
        recorded_name = (
            f"{ExecutionRecorder.LOCAL_MOD_PREFIX}_{level}_{fromlist}_{module_name}"
        )
        if recorded_name in self.f_globals:
            value = self.f_globals[recorded_name]
            source = GlobalSource(recorded_name)
        else:
            try:
                value = __import__(
                    module_name,
                    fromlist=fromlist,
                    level=level,
                    globals=self.f_globals,
                )
            except ImportError:
                unimplemented("import a module that does not exist")

            if level != 0:
                pkg = self.calc_package()
                module_name = self.resolve_name(module_name, pkg, level)

            # For __import__, when the name variable is of the form package.module,
            # normally, the top-level package (the name up till the first dot) is
            # returned, not the module named by module_name. However, when a
            # non-empty fromlist argument is given, the module named by name is
            # returned. Therefore, we set the source correctly here.
            if not fromlist:
                top_level_module_name = module_name.partition(".")[0]
                source = self.import_source(top_level_module_name)
            else:
                source = self.import_source(module_name)

        if self.exec_recorder:
            self.exec_recorder.add_local_mod(recorded_name, value)

        if istype(value, (types.ModuleType, DummyModule)):
            self.push(PythonModuleVariable(value, source=source))
        else:
            unimplemented(f"IMPORT_NAME {typestr(value)}")

    def IMPORT_FROM(self, inst):
        self.DUP_TOP(inst)
        self._load_attr(inst)

    def load_builtin_from_argval(self, argval):
        if argval not in self.f_builtins:
            raise NameError(f"name '{argval}' is not defined")
        val = self.f_builtins[argval]

        if callable(val):
            builtins_source = GlobalSource(
                self.output.name_of_builtins_dict_key_in_fglobals
            )
            var_source = GetItemSource(builtins_source, argval)
            self.push(VariableBuilder(self, var_source)(val))
        else:
            assert is_builtin_constant(val)
            self.push(ConstantVariable.create(value=val))

    def load_builtin(self, inst):
        self.load_builtin_from_argval(inst.argval)

    def jump(self, inst):
        self.instruction_pointer = self.indexof[inst.target]

    JUMP_FORWARD = jump
    JUMP_ABSOLUTE = jump

    POP_JUMP_IF_FALSE = generic_jump(operator.not_, False)
    POP_JUMP_IF_TRUE = generic_jump(operator.truth, False)
    JUMP_IF_FALSE_OR_POP = generic_jump(operator.not_, True)
    JUMP_IF_TRUE_OR_POP = generic_jump(operator.truth, True)

    def SETUP_LOOP(self, inst):
        # only exists in python<=3.7
        self.block_stack.append(BlockStackEntry(inst, inst.target))

    def SETUP_EXCEPT(self, inst):
        # only exists in python<=3.7
        self.block_stack.append(BlockStackEntry(inst, inst.target))

    def POP_BLOCK(self, inst):
        self.block_stack.pop()

    def SETUP_WITH(self, inst):
        self.setup_or_before_with(inst)

    def SETUP_FINALLY(self, inst):
        self.block_stack.append(BlockStackEntry(inst, inst.target))

    def BEGIN_FINALLY(self, inst):
        self.push(None)

    def WITH_CLEANUP_START(self, inst):
        exit, exc = self.popn(2)
        assert exc is None
        self.push(exc)
        self.push(exit.call_function(self, [ConstantVariable.create(None)] * 3, {}))

    def WITH_CLEANUP_FINISH(self, inst):
        self.popn(2)
        self.push(None)

    def CALL_FINALLY(self, inst):
        """
        pushes the address of the next instruction onto the stack and increments
        bytecode counter by delta
        """
        # Python 3.8 only
        addr = self.indexof[self.next_instruction]
        self.push(ConstantVariable.create(addr))
        self.jump(inst)

    def END_FINALLY(self, inst):
        # Python 3.8 only
        # https://docs.python.org/3.8/library/dis.html#opcode-END_FINALLY
        tos = self.pop()
        if isinstance(tos, ConstantVariable):
            self.instruction_pointer = tos.as_python_constant()
        else:
            pass

    def POP_FINALLY(self, inst):
        # Python 3.8 only
        preserve_tos = inst.argval
        if preserve_tos:
            tos = self.pop()
        _ = self.pop()
        if preserve_tos:
            self.push(tos)  # type: ignore[possibly-undefined]

    def FOR_ITER(self, inst):
        it = self.pop().realize()
        try:
            val = it.next_variable(self)
            self.push(it)
            self.push(val)
        except (StopIteration, exc.UserStopIteration):
            # leave iterator upon exhaustion in 3.12
            if sys.version_info >= (3, 12):
                # CPython 3.12 actually jumps to the instruction after the END_FOR
                # and performs the action of END_FOR as part of FOR_ITER. We jump
                # to the END_FOR and run it, so we need to make sure 2 values are
                # on the stack for it to pop.
                self.push(it)
                self.push(ConstantVariable.create(None))
            self.jump(inst)

    def RAISE_VARARGS(self, inst):
        if inst.arg == 0:
            unimplemented("re-raise")
        elif inst.arg == 1:
            val = self.pop()

            # TODO(anijain2305) - Merge StopIterationVariable to use the same exception infra.
            if (
                isinstance(val, BuiltinVariable) and val.fn is StopIteration
            ) or isinstance(val, variables.StopIterationVariable):
                raise exc.UserStopIteration

            # User can raise exception in 2 ways
            #   1) raise exception type - raise NotImplementedError
            #   2) raise execption instance - raise NotImplemetedError("foo")

            # 1) when user raises exception type
            if isinstance(val, variables.BuiltinVariable):
                # Create the instance of the exception type
                # https://github.com/python/cpython/blob/3.11/Python/ceval.c#L6547-L6549
                val = val.call_function(self, [], {})

            # Save the exception in a global data structure
            self.exn_vt_stack.append(val)

            # 2) when user raises exception instance
            if isinstance(val, variables.ExceptionVariable):
                raise exc.ObservedException(f"raised exception {val}")
            unimplemented(f"raise {exc}")
        else:
            unimplemented("raise ... from ...")

    def exception_handler(self):
        if sys.version_info >= (3, 11):
            exn_tab_entry = self.current_instruction.exn_tab_entry
            if exn_tab_entry:
                # Implementation is based on https://github.com/python/cpython/blob/3.11/Objects/exception_handling_notes.txt

                # 1) pop values from the stack until it matches the stack depth
                # for the handler
                while len(self.stack) > exn_tab_entry.depth:
                    self.pop()

                # 2) if 'lasti' is true, then push the offset that the exception was raised at
                if exn_tab_entry.lasti:
                    # This is untested. Any test that tests this end-to-end
                    # requires supporting more bytecodes. Therefore graph
                    # breaking for now.
                    unimplemented("lasti=True while exception handling")
                    self.push(
                        variables.ConstantVariable(self.current_instruction.offset)
                    )

                # 3) push the exception to the stack
                assert len(self.exn_vt_stack)
                self.push(self.exn_vt_stack[-1])

                # 4) jump to the handler
                self.jump(exn_tab_entry)
            else:
                # No handler found. Bubble the exception to the parent
                # instruction translater. We use special exception for this.
                self.stack.clear()
                if type(self) is InstructionTranslator:
                    raise Unsupported("Observed exception")
                raise exc.ObservedException
        else:
            if len(self.block_stack):
                # base implementation - https://github.com/python/cpython/blob/3.10/Python/ceval.c#L4455

                assert len(self.exn_vt_stack)
                exception_var = self.exn_vt_stack[-1]

                block_stack_entry = self.block_stack.pop()

                while block_stack_entry.inst.opname == "EXCEPT_HANDLER":
                    # TODO(anijain2305) - This is not tested .. unable to create a testcase
                    # https://github.com/python/cpython/blob/3.10/Python/ceval.c#L1456
                    self.popn(3)
                    if len(self.block_stack) == 0:
                        unimplemented(
                            "exception is raised when block stack " "is empty"
                        )
                    block_stack_entry = self.block_stack.pop()

                if block_stack_entry.inst.opname != "SETUP_FINALLY":
                    unimplemented(
                        "exception is raised when top of the block stack "
                        "is not exception handler (e.g. try .. with .. except). "
                        f"Current TOS is {block_stack_entry.inst}"
                    )

                # Push a dummy block stack entry of EXCEPT_HANDLER
                # https://github.com/python/cpython/blob/3.10/Python/ceval.c#L1456
                except_handler_inst = Instruction(1e6, "EXCEPT_HANDLER", None, 0)
                self.block_stack.append(BlockStackEntry(except_handler_inst, None))

                # Push old exception
                if len(self.exn_vt_stack) >= 2:
                    old_exception = self.exn_vt_stack[-2]

                    # Push the old exception on to stack - tb, value, type
                    # Traceback is currently mapped to UnknownVariable
                    self.push(variables.UnknownVariable())
                    self.push(old_exception)
                    self.push(variables.BuiltinVariable(old_exception.exc_type))
                else:
                    # Push empty exception tb, value, type
                    self.push(variables.ConstantVariable(None))
                    self.push(variables.ConstantVariable(None))
                    self.push(variables.ConstantVariable(None))

                # Push new exception - tb, val, type
                # Traceback is currently mapped to UnknownVariable
                self.push(variables.UnknownVariable())
                self.push(exception_var)
                self.push(variables.BuiltinVariable(exception_var.exc_type))

                # Jump to target
                self.jump(block_stack_entry)
            else:
                # No handler found. Bubble the exception to the parent
                # instruction translater. We use special exception for this.
                self.stack.clear()
                if type(self) is InstructionTranslator:
                    raise Unsupported("Observed exception")
                raise exc.ObservedException

    def PUSH_EXC_INFO(self, inst):
        val = self.pop()
        assert len(self.exn_vt_stack)
        self.push(self.exn_vt_stack[-1])
        self.push(val)

    def POP_EXCEPT(self, inst):
        if sys.version_info >= (3, 11):
            val = self.pop()
            assert isinstance(val, variables.ExceptionVariable)

            # This exception is handled and therefore we can clear the error indicator
            assert len(self.exn_vt_stack)
            self.exn_vt_stack.pop()
        else:
            assert len(self.block_stack) > 0
            if self.block_stack[-1].inst.opname != "EXCEPT_HANDLER":
                raise AssertionError(
                    "Bug in Dynamo tracing of exception handling."
                    "Top of the block stack is not EXCEPT_HANDLER."
                )
            self.block_stack.pop()

            self.popn(3)

            # This exception is handled and therefore we can clear the error indicator
            assert len(self.exn_vt_stack)
            self.exn_vt_stack.pop()

    def check_if_exc_matches(self):
        assert len(self.stack) >= 2
        expected_exc_types = self.pop()
        exc_instance = self.stack[-1]

        # Users can check exception in 2 ways
        # 1) except NotImplementedError --> BuilinVariable
        # 2) except (NotImplemetedError, AttributeError) -> TupleVariable

        if not isinstance(expected_exc_types, (BuiltinVariable, TupleVariable)):
            unimplemented(
                f"except has an unsupported types of objects {expected_exc_types}"
            )

        if sys.version_info >= (3, 11):
            if not isinstance(exc_instance, variables.ExceptionVariable):
                unimplemented(
                    f"except expects to recieve an object of exception type but received {exc_instance}"
                )

        if isinstance(expected_exc_types, TupleVariable):
            expected_types = expected_exc_types.items
        else:
            expected_types = [
                expected_exc_types,
            ]

        for expected_type in expected_types:
            if not isinstance(expected_type, BuiltinVariable):
                unimplemented(
                    f"except has an unsupported types of object {expected_type}"
                )
            if isinstance(exc_instance, variables.ExceptionVariable) and issubclass(
                exc_instance.exc_type, expected_type.fn
            ):
                return True
            elif isinstance(exc_instance, variables.BuiltinVariable) and issubclass(
                exc_instance.fn, expected_type.fn
            ):
                return True

        return False

    def CHECK_EXC_MATCH(self, inst):
        self.push(variables.ConstantVariable(self.check_if_exc_matches()))

    def JUMP_IF_NOT_EXC_MATCH(self, inst):
        if not self.check_if_exc_matches():
            self.jump(inst)

    def COMPARE_OP(self, inst):
        if inst.argval == "exception match":
            self.CHECK_EXC_MATCH(inst)
        else:
            self.push(compare_op_handlers[inst.argval](self, self.popn(2), {}))

    def GET_ITER(self, inst):
        self.call_function(BuiltinVariable(iter), [self.pop()], {})

    @break_graph_if_unsupported(push=1)
    def CALL_FUNCTION(self, inst):
        args = self.popn(inst.argval)
        fn = self.pop()
        self.call_function(fn, args, {})

    @break_graph_if_unsupported(push=1)
    def CALL_FUNCTION_EX(self, inst):
        kwargsvars: VariableTracker
        if inst.argval == 0:
            kwargsvars = ConstDictVariable({})
            argsvars = self.pop()
        elif inst.argval == 1:
            kwargsvars = self.pop()
            argsvars = self.pop()
        else:
            unimplemented("CALL_FUNCTION_EX")
        fn = self.pop()
        if sys.version_info >= (3, 11):
            null = self.pop()
            assert isinstance(null, NullVariable)

        if (
            isinstance(fn, GetAttrVariable)
            and isinstance(fn.obj, TensorVariable)
            and fn.name == "view"
            and isinstance(argsvars, (ConstantVariable, TensorVariable))
        ):
            # Hack to handle special case in some bert models.  Converts
            # x.view(*shape) into x.view(shape), which is correct for view()
            # but not generally.  See test_transpose_for_scores().
            argsvars = TupleVariable([argsvars])

        if not isinstance(
            argsvars, BaseListVariable
        ) and argsvars.has_unpack_var_sequence(self):
            argsvars = TupleVariable(argsvars.unpack_var_sequence(self))

        if not isinstance(argsvars, BaseListVariable) or not isinstance(
            kwargsvars, ConstDictVariable
        ):
            unimplemented(f"non-static call {typestr(argsvars)} {typestr(kwargsvars)}")

        # Map to a dictionary of str -> VariableTracker
        kwargsvars = kwargsvars.keys_as_python_constant()
        self.call_function(fn, argsvars.items, kwargsvars)

    @break_graph_if_unsupported(push=1)
    def CALL_FUNCTION_KW(self, inst):
        argnames = self.pop()
        args = self.popn(inst.argval)
        fn = self.pop()
        assert isinstance(argnames, TupleVariable) and argnames.is_python_constant()
        argnames = argnames.as_python_constant()
        args, kwargs_list = args[: -len(argnames)], args[-len(argnames) :]
        kwargs = dict(zip(argnames, kwargs_list))
        assert len(kwargs) == len(argnames)
        self.call_function(fn, args, kwargs)

    def LOAD_METHOD_SUPER(self, inst):
        self.CALL_FUNCTION(dataclasses.replace(inst, argval=2))
        arg = inst.argval[0]
        argval = self.code_options["co_names"][arg]
        if sys.version_info < (3, 11):
            self._load_attr(dataclasses.replace(inst, argval=argval))
        else:
            self.LOAD_METHOD(dataclasses.replace(inst, argval=argval))

    def LOAD_ATTR_SUPER(self, inst):
        self.CALL_FUNCTION(dataclasses.replace(inst, argval=2))
        arg = inst.argval[0]
        argval = self.code_options["co_names"][arg]
        self._load_attr(dataclasses.replace(inst, argval=argval))

    def LOAD_METHOD(self, inst):
        self._load_attr(inst)
        obj = self.pop()
        if sys.version_info >= (3, 11):
            # always follow the NULL + fn convention, since if obj
            # is actually a method, self is already bound to it, so it
            # doesn't need to be passed in as an arg.
            self.PUSH_NULL(inst)
            self.push(obj)
        else:
            self.push(obj)
            self.push(None)

    def CALL_METHOD(self, inst):
        args = self.popn(inst.argval)
        dummy = self.pop()
        assert dummy is None
        fn = self.pop()
        self.call_function(fn, args, {})

    def _load_attr(self, inst):
        obj = self.pop()
        result = BuiltinVariable(getattr).call_function(
            self, [obj, ConstantVariable.create(inst.argval)], {}
        )
        self.push(result)

    def LOAD_ATTR(self, inst):
        if sys.version_info >= (3, 12):
            if inst.arg % 2:
                self.LOAD_METHOD(inst)
                return
        self._load_attr(inst)

    def STORE_ATTR(self, inst):
        speculation = self.speculate()
        if speculation.failed:
            return self.store_attr_graph_break(inst)
        val, obj = self.popn(2)

        if isinstance(obj, NNModuleVariable) and not isinstance(val, ConstantVariable):
            # We don't allow side effects during export on non-constant values
            # https://github.com/pytorch/torchdynamo/issues/1475
            assert (
                not self.export
            ), f"Mutating module attribute {inst.argval} during export."

        try:
            BuiltinVariable(setattr).call_function(
                self, [obj, ConstantVariable.create(inst.argval), val], {}
            )
            return
        except Unsupported as e:
            if not self.should_compile_partial_graph():
                raise
            log.debug("STORE_ATTR triggered compile", exc_info=True)
            e.remove_from_stats()
            e.add_to_stats("graph_break")
        speculation.fail_and_restart_analysis()

    def store_attr_graph_break(self, inst):
        if not self.should_compile_partial_graph():
            unimplemented("should_compile_partial_graph=False")
        self.output.compile_subgraph(
            self, reason=GraphCompileReason("store_attr", [self.frame_summary()])
        )
        self.output.add_output_instructions([copy.copy(inst)])
        self.popn(2)
        self.output.add_output_instructions(
            self.create_call_resume_at(self.next_instruction)
        )

    def DELETE_ATTR(self, inst):
        obj = self.pop()
        BuiltinVariable(delattr).call_function(
            self, [obj, ConstantVariable.create(inst.argval)], {}
        )

    def create_call_resume_at(self, offset):
        raise AssertionError(
            f"create_call_resume_at not overridden by subclass {type(self)}"
        )

    def should_compile_partial_graph(self) -> bool:
        raise AssertionError(
            f"should_compile_partial_graph not overridden by subclass {type(self)}"
        )

    @break_graph_if_unsupported(push=0)
    def STORE_SUBSCR(self, inst):
        val, obj, key = self.popn(3)
        result = obj.call_method(self, "__setitem__", [key, val], {})

    def DELETE_SUBSCR(self, inst):
        obj, key = self.popn(2)
        obj.call_method(self, "__delitem__", [key], {})

    def BUILD_TUPLE(self, inst):
        items = self.popn(inst.argval)
        self.push(TupleVariable(items))

    def BUILD_SLICE(self, inst):
        items = self.popn(inst.argval)
        self.push(SliceVariable(items))

    def BUILD_LIST(self, inst):
        items = self.popn(inst.argval)
        self.push(ListVariable(items, mutable_local=MutableLocal()))

    def BUILD_SET(self, inst):
        if config.inject_BUILD_SET_unimplemented_TESTING_ONLY:
            unimplemented("missing: BUILD_SET")
        items = self.popn(inst.argval)
        new_set = SetVariable(items, mutable_local=MutableLocal())
        self.push(new_set)

    def BUILD_LIST_UNPACK(self, inst, cls=ListVariable):
        seqs = self.popn(inst.argval)
        items = list()
        for seq in seqs:
            try:
                items.extend(seq.unpack_var_sequence(self))
            except NotImplementedError:
                unimplemented(f"BUILD_LIST_UNPACK {seq}")
        self.push(cls(items, mutable_local=MutableLocal()))

    def BUILD_TUPLE_UNPACK(self, inst):
        self.BUILD_LIST_UNPACK(inst, cls=TupleVariable)

    BUILD_TUPLE_UNPACK_WITH_CALL = BUILD_TUPLE_UNPACK

    def BUILD_MAP(self, inst):
        items = self.popn(inst.argval * 2)
        d = dict(zip(items[::2], items[1::2]))
        self.push(ConstDictVariable(d, mutable_local=MutableLocal()))

    def BUILD_MAP_UNPACK(self, inst):
        items = self.popn(inst.argval)
        # ensure everything is a dict
        items = [BuiltinVariable(dict).call_function(self, [x], {}) for x in items]
        result = dict()
        for x in items:
            assert isinstance(x, ConstDictVariable)
            result.update(x.items)
        self.push(
            ConstDictVariable(
                result,
                mutable_local=MutableLocal(),
            )
        )

    BUILD_MAP_UNPACK_WITH_CALL = BUILD_MAP_UNPACK

    def BUILD_CONST_KEY_MAP(self, inst):
        keys = self.pop()
        values = self.popn(inst.argval)
        assert isinstance(keys, TupleVariable)
        assert keys.is_python_constant()

        keys = keys.unpack_var_sequence(self)
        assert len(keys) == len(values)

        self.push(
            ConstDictVariable(
                dict(zip(keys, values)),
                mutable_local=MutableLocal(),
            )
        )

    def MAP_ADD(self, inst):
        k, v = self.popn(2)
        assert inst.argval > 0
        obj = self.stack[-inst.arg].realize()
        assert isinstance(obj, ConstDictVariable)
        obj.call_method(self, "__setitem__", (k, v), {})  # type: ignore[arg-type]

    def SET_ADD(self, inst):
        v = self.pop()
        assert inst.argval > 0
        obj = self.stack[-inst.arg]
        assert isinstance(obj, SetVariable)
        assert obj.mutable_local
        return obj.call_method(self, "add", [v], {})

    def SET_UPDATE(self, inst):
        v = self.pop()
        assert inst.argval > 0
        obj = self.stack[-inst.arg]
        assert isinstance(obj, SetVariable)
        assert obj.mutable_local
        obj.call_method(self, "update", [v], {})

    def LIST_APPEND(self, inst):
        v = self.pop()
        assert inst.argval > 0
        obj = self.stack[-inst.arg].realize()
        assert isinstance(obj, ListVariable)
        assert obj.mutable_local
        self.output.side_effects.mutation(obj)
        obj.items.append(v)

    def MAKE_FUNCTION(self, inst):
        flags = inst.arg
        old_stack = list(self.stack)
        if sys.version_info < (3, 11):
            fn_name = self.pop()
        code = self.pop()
        if sys.version_info >= (3, 11):
            # MAKE_FUNCTION behavior actually changed in 3.11, see
            # https://github.com/python/cpython/pull/93189/
            assert hasattr(code.value, "co_qualname")  # type: ignore[attr-defined]
            fn_name = ConstantVariable.create(value=code.value.co_qualname)  # type: ignore[attr-defined]
        defaults = None
        closure = None
        annotations = None
        kwdefaults = None

        if flags & 0x08:
            closure = self.pop()
        if flags & 0x04:
            annotations = self.pop()
        if flags & 0x02:
            kwdefaults = self.pop()
        if flags & 0x01:
            defaults = self.pop()

        self.push(
            NestedUserFunctionVariable(
                fn_name,
                code,
                self.f_globals,
                defaults,
                kwdefaults,
                annotations,
                closure,
                closure_scope=self,
            )
        )

    def UNPACK_SEQUENCE(self, inst):
        seq = self.pop()
        if isinstance(seq, TensorVariable):
            val = seq.unpack_var_sequence(self, idxes=range(inst.argval))
        elif isinstance(seq, GetAttrVariable) and isinstance(seq.obj, TensorVariable):
            # x, y = a.shape
            proxy = getattr(seq.obj.as_proxy(), seq.name)
            val = [wrap_fx_proxy(self, proxy[i]) for i in range(inst.argval)]
        elif seq.has_unpack_var_sequence(self):
            val = seq.unpack_var_sequence(self)
        else:
            unimplemented(f"UNPACK_SEQUENCE {seq}")
        if len(val) != inst.argval:
            unimplemented("UNPACK_SEQUENCE length mismatch")
        for i in reversed(val):
            self.push(i)

    def UNPACK_EX(self, inst):
        assert 0 <= inst.argval <= 0xFFFF
        prefix = inst.argval & 0xFF  # low byte
        suffix = inst.argval >> 8  # high byte
        seq = self.pop()
        if seq.has_unpack_var_sequence(self):
            vals = list(seq.unpack_var_sequence(self))
            assert len(vals) >= prefix + suffix
            vals_prefix = vals[:prefix]
            vals_list = vals[prefix : len(vals) - suffix]
            vals_suffix = vals[len(vals) - suffix :]
            for item in reversed(vals_suffix):
                self.push(item)
            self.push(TupleVariable(vals_list))
            for item in reversed(vals_prefix):
                self.push(item)
        else:
            unimplemented(f"UNPACK_EX {seq}")

    def NOP(self, inst):
        pass

    def POP_TOP(self, inst):
        self.pop()

    def ROT_TWO(self, inst):
        a = self.pop()
        b = self.pop()
        self.push(a)
        self.push(b)

    def ROT_THREE(self, inst):
        a = self.pop()
        b = self.pop()
        c = self.pop()
        self.push(a)
        self.push(c)
        self.push(b)

    def ROT_FOUR(self, inst):
        a = self.pop()
        b = self.pop()
        c = self.pop()
        d = self.pop()
        self.push(a)
        self.push(d)
        self.push(c)
        self.push(b)

    def DUP_TOP(self, inst):
        a = self.pop()
        self.push(a)
        self.push(a)

    def DUP_TOP_TWO(self, inst):
        a = self.pop()
        b = self.pop()
        self.push(b)
        self.push(a)
        self.push(b)
        self.push(a)

    def FORMAT_VALUE(self, inst):
        flags = inst.arg
        if (flags & 0x04) == 0x04:
            fmt_spec = self.pop()
        else:
            fmt_spec = ConstantVariable.create("")

        value = self.pop()
        if isinstance(value, SymNodeVariable):
            value = ConstantVariable.create(str(value.sym_num))
        if (flags & 0x03) == 0x01:
            value = BuiltinVariable(str).call_function(self, [value], {})
        elif (flags & 0x03) == 0x02:
            value = BuiltinVariable(repr).call_function(self, [value], {})
        elif (flags & 0x03) == 0x03:
            value = BuiltinVariable(ascii).call_function(self, [value], {})

        fmt_var = ConstantVariable.create("{:" + fmt_spec.as_python_constant() + "}")

        self.call_function(BuiltinVariable(str.format), [fmt_var, value], {})

    def BUILD_STRING(self, inst):
        format_string_parts: List[str] = []
        args: List[VariableTracker] = []
        kwargs: Dict[str, VariableTracker] = {}
        for part in self.popn(inst.arg):
            if isinstance(part, ConstantVariable):
                format_string_parts.append("{}")
                args.append(part)
            elif isinstance(part, variables.StringFormatVariable):
                format_string_parts.append(part.format_string)
                args.extend(part.sym_args)
                if set(kwargs.keys()) & set(part.sym_kwargs.keys()):
                    unimplemented(
                        f"BUILD_STRING key conflict {kwargs} & {part.sym_kwargs}"
                    )
                kwargs.update(part.sym_kwargs)
            else:
                unimplemented(f"BUILD_STRING {part}")
        self.push(
            variables.StringFormatVariable.create(
                "".join(format_string_parts), args, kwargs
            )
        )

    def IS_OP(self, inst):
        assert inst.argval == 0 or inst.argval == 1
        if inst.argval == 0:
            new_argval = "is"
        else:
            new_argval = "is not"
        new_inst = create_instruction("COMPARE_OP", argval=new_argval)
        self.COMPARE_OP(new_inst)

    def CONTAINS_OP(self, inst):
        assert inst.argval == 0 or inst.argval == 1
        left, right = self.popn(2)
        op = inst.argval
        self.push(right.call_method(self, "__contains__", [left], {}))
        if op == 1:
            self.UNARY_NOT(inst)

    def LIST_EXTEND(self, inst):
        v = self.pop()
        assert inst.argval > 0
        obj = self.stack[-inst.arg]
        assert isinstance(obj, ListVariable)
        assert obj.mutable_local
        obj.call_method(self, "extend", [v], {})

    def LIST_TO_TUPLE(self, inst):
        self.push(BuiltinVariable(tuple).call_function(self, [self.pop()], {}))

    def DICT_MERGE(self, inst):
        v = self.pop()
        assert inst.argval > 0
        obj = self.stack[-inst.arg].realize()
        assert isinstance(obj, ConstDictVariable)
        assert obj.mutable_local
        obj.call_method(self, "update", [v], {})

    DICT_UPDATE = DICT_MERGE

    def GEN_START(self, inst):
        self.pop()

    def GET_LEN(self, inst):
        tos = self.stack[-1]
        if tos.is_python_constant():
            self.push(ConstantVariable.create(len(tos.as_python_constant())))
        else:
            self.push(tos.call_method(self, "__len__", [], {}))

    def MATCH_MAPPING(self, inst):
        tos = self.stack[-1]
        assert isinstance(tos, ConstDictVariable)
        if isinstance(tos.items, collections.abc.Mapping):
            self.push(ConstantVariable.create(True))
        else:
            self.push(ConstantVariable.create(False))

    def MATCH_SEQUENCE(self, inst):
        tos = self.stack[-1]
        assert tos.is_python_constant()
        tos_value = tos.as_python_constant()
        if isinstance(tos_value, collections.abc.Sequence) and not isinstance(
            tos_value, (str, bytes, bytearray)
        ):
            self.push(ConstantVariable.create(True))
        else:
            self.push(ConstantVariable.create(False))

    def MATCH_KEYS(self, inst):
        tos = self.stack[-1]
        tos1 = self.stack[-2]
        assert isinstance(tos1, ConstDictVariable)

        if all(k in tos1 for k in tos):  # type: ignore[attr-defined]
            self.push(TupleVariable([tos1.getitem_const(k) for k in tos]))  # type: ignore[attr-defined]
            if sys.version_info < (3, 11):
                self.push(ConstantVariable.create(True))
        else:
            self.push(ConstantVariable.create(None))
            if sys.version_info < (3, 11):
                self.push(ConstantVariable.create(False))

    def LOAD_ASSERTION_ERROR(self, inst):
        self.load_builtin_from_argval("AssertionError")

    UNARY_POSITIVE = stack_op(operator.pos)
    UNARY_NEGATIVE = stack_op(operator.neg)
    UNARY_NOT = stack_op(operator.not_)
    UNARY_INVERT = stack_op(operator.invert)

    BINARY_POWER = stack_op(operator.pow)
    BINARY_MULTIPLY = stack_op(operator.mul)
    BINARY_MATRIX_MULTIPLY = stack_op(operator.matmul)
    BINARY_FLOOR_DIVIDE = stack_op(operator.floordiv)
    BINARY_TRUE_DIVIDE = stack_op(operator.truediv)
    BINARY_MODULO = stack_op(operator.mod)
    BINARY_REMAINDER = stack_op(operator.mod)
    BINARY_ADD = stack_op(operator.add)
    BINARY_SUBTRACT = stack_op(operator.sub)
    BINARY_SUBSCR = break_graph_if_unsupported(push=1)(stack_op(operator.getitem))
    BINARY_LSHIFT = stack_op(operator.lshift)
    BINARY_RSHIFT = stack_op(operator.rshift)
    BINARY_AND = stack_op(operator.and_)
    BINARY_OR = stack_op(operator.or_)
    BINARY_XOR = stack_op(operator.xor)

    INPLACE_POWER = stack_op(operator.ipow)
    INPLACE_MULTIPLY = stack_op(operator.imul)
    INPLACE_MATRIX_MULTIPLY = stack_op(operator.imatmul)
    INPLACE_FLOOR_DIVIDE = stack_op(operator.ifloordiv)
    INPLACE_TRUE_DIVIDE = stack_op(operator.itruediv)
    INPLACE_MODULO = stack_op(operator.imod)
    INPLACE_REMAINDER = stack_op(operator.imod)
    INPLACE_ADD = stack_op(operator.iadd)
    INPLACE_SUBTRACT = stack_op(operator.isub)
    INPLACE_LSHIFT = stack_op(operator.ilshift)
    INPLACE_RSHIFT = stack_op(operator.irshift)
    INPLACE_AND = stack_op(operator.iand)
    INPLACE_XOR = stack_op(operator.ixor)
    INPLACE_OR = stack_op(operator.ior)

    # 3.11 opcodes
    def RESUME(self, inst):
        if inst.arg == 0:
            self.append_prefix_inst(inst)
            self.accept_prefix_inst = False
        else:
            assert not self.accept_prefix_inst

    if sys.version_info >= (3, 11):

        def BINARY_OP(self, inst):
            return _binary_op_lookup[inst.arg](self, inst)

    def PRECALL(self, inst):
        pass

    def KW_NAMES(self, inst):
        kw_names = self.code_options["co_consts"][inst.arg]
        assert isinstance(kw_names, tuple)
        for name in kw_names:
            assert isinstance(name, str)
        assert self.kw_names is None
        self.kw_names = ConstantVariable.create(value=kw_names)  # type: ignore[assignment]

    def PUSH_NULL(self, inst):
        self.push(NullVariable())

    @break_graph_if_unsupported(push=1)
    def CALL(self, inst):
        # see https://docs.python.org/3.11/library/dis.html#opcode-CALL
        # for convention
        contents = self.popn(inst.arg + 2)
        if isinstance(contents[0], NullVariable):
            fn = contents[1]
            args = []
        else:
            fn = contents[0]
            args = [contents[1]]
        kw_names = self.kw_names.value if self.kw_names else ()
        if kw_names:
            args = args + contents[2 : -len(kw_names)]
            kwargs_list = contents[-len(kw_names) :]
            kwargs = dict(zip(kw_names, kwargs_list))
            assert len(kwargs) == len(kw_names)
        else:
            args = args + contents[2:]
            kwargs = {}
        self.call_function(fn, args, kwargs)
        self.kw_names = None

    def COPY(self, inst):
        self.push(self.stack[-inst.arg])

    def SWAP(self, inst):
        self.stack[-1], self.stack[-inst.arg] = self.stack[-inst.arg], self.stack[-1]

    JUMP_BACKWARD = jump
    JUMP_BACKWARD_NO_INTERRUPT = jump

    POP_JUMP_FORWARD_IF_TRUE = generic_jump(operator.truth, False)
    POP_JUMP_BACKWARD_IF_TRUE = generic_jump(operator.truth, False)
    POP_JUMP_FORWARD_IF_FALSE = generic_jump(operator.not_, False)
    POP_JUMP_BACKWARD_IF_FALSE = generic_jump(operator.not_, False)

    def CACHE(self, inst):
        pass

    def BEFORE_WITH(self, inst):
        self.setup_or_before_with(inst)

    def setup_or_before_with(self, inst):
        ctx = self.pop()
        if not isinstance(ctx, ContextWrappingVariable):
            unimplemented(f"{inst.opname} {ctx}")

        if isinstance(ctx, GenericContextWrappingVariable):
            self.generic_context_manager_depth += 1

        exit = WithExitFunctionVariable(
            ctx,
            inst.target,
        )

        if sys.version_info >= (3, 11):
            # See create_call_resume_at for block stack details.
            # Only push a block if the current instruction's block is a
            # with block that is not nested in a try block - that is, the current
            # instruction's block target is the same as the top block's target.
            if inst.exn_tab_entry and (
                not self.block_stack
                or inst.exn_tab_entry.target is not self.block_stack[-1].target
            ):
                target = None
            else:
                target = self.next_instruction.exn_tab_entry.target
        else:
            target = inst.target

        if target:
            if isinstance(self, InstructionTranslator):
                self.block_stack.append(
                    BlockStackEntry(inst, target, len(self.stack), ctx)
                )
            else:
                self.block_stack.append(BlockStackEntry(inst, target))

        self.push(exit)
        self.push(ctx.enter(self))

    def append_prefix_inst(self, inst):
        assert self.accept_prefix_inst
        self.prefix_insts.append(inst)

    def MAKE_CELL(self, inst):
        if sys.version_info >= (3, 12) and not self.accept_prefix_inst:
            # In 3.12+, MAKE_CELL is not longer necessarily a prefix instruction.
            # It can be generated by inlined comprehensions.
            assert isinstance(self.symbolic_locals[inst.argval], NullVariable)
            self.symbolic_locals[
                inst.argval
            ] = self.output.side_effects.track_cell_new()
        else:
            self.append_prefix_inst(inst)

    def COPY_FREE_VARS(self, inst):
        self.append_prefix_inst(inst)

    def RETURN_GENERATOR(self, inst):
        self.append_prefix_inst(inst)

    # 3.12 opcodes
    # BINARY/STORE_SLICE opcodes are broken down into
    # BUILD_SLICE 2 and BINARY/STORE_SUBSCR

    def END_FOR(self, inst):
        self.popn(2)

    def LOAD_FAST_CHECK(self, inst):
        if isinstance(self.symbolic_locals[inst.argval], NullVariable):
            unimplemented("LOAD_FAST_CHECK on uninitialized variable")
        self.LOAD_FAST(inst)

    def LOAD_FAST_AND_CLEAR(self, inst):
        if inst.argval not in self.symbolic_locals:
            self.push(NullVariable())
        else:
            self.LOAD_FAST(inst)
        self.symbolic_locals[inst.argval] = NullVariable()

    def LOAD_SUPER_ATTR(self, inst):
        self.CALL_FUNCTION(dataclasses.replace(inst, argval=2))
        if inst.arg & 1:
            self.LOAD_METHOD(inst)
        else:
            self._load_attr(inst)

    def CALL_INTRINSIC_1(self, inst):
        if inst.argval == 5:
            # INTRINSIC_UNARY_POSITIVE
            self.UNARY_POSITIVE(inst)
        elif inst.argval == 6:
            # INTRINSIC_LIST_TO_TUPLE
            self.push(TupleVariable(self.pop().unpack_var_sequence(self)))
        else:
            unimplemented(f"missing CALL_INTRINSIC_1 operand {inst.argval}")

    def END_SEND(self, inst):
        del self.stack[-2]

    def is_non_empty_graph(self):
        if self.output.count_calls() > 1:
            # perf optimization only
            self.is_non_empty_graph = lambda: True  # type: ignore[method-assign]
            return True
        return False

    def format_frame_summary(self, additional_stack_frames=None):
        if additional_stack_frames is None:
            additional_stack_frames = []
        return "".join(
            traceback.format_list(
                [self.frame_summary()] + list(reversed(additional_stack_frames))
            )
        )

    def frame_summary(self):
        return traceback.FrameSummary(
            getattr(self.f_code, "co_filename", "<unknown>"),
            self.lineno,
            getattr(self.f_code, "co_name", "<unknown>"),
            lookup_line=False,
        )

    def store_global_weakref_by_id(self, prefix, value):
        global_name = self.output.install_global_by_id(prefix, weakref.ref(value))
        install_guard(
            GlobalWeakRefSource(global_name).make_guard(GuardBuilder.WEAKREF_ALIVE)
        )
        return global_name

    @property
    def fake_mode(self):
        return self.output.tracing_context.fake_mode

    def find_symbolic_locals_name(self, tensor_variable):
        for key, value in self.symbolic_locals.items():
            if value is tensor_variable:
                return key
        return None

    @contextlib.contextmanager
    def strict_translation_mode(self, check_fn: Callable[[VariableTracker], bool]):
        """
        Strict mode is enabled on a per-VariableTracker level depending on the return value of check_fn(node).
        """
        prior = self.strict_checks_fn
        self.strict_checks_fn = check_fn
        try:
            yield
        finally:
            self.strict_checks_fn = prior

    def speculate(self) -> SpeculationEntry:
        return self.speculation_log.next(
            self.f_code.co_filename, self.lineno, self.instruction_pointer
        )

    def __init__(
        self,
        output: OutputGraph,
        instructions: List[Instruction],
        f_locals: Dict[str, Any],
        f_globals: Dict[str, Any],
        f_builtins: Dict[str, Any],
        code_options: Dict[str, Any],
        symbolic_locals: Dict[str, VariableTracker],
        symbolic_globals: Dict[str, VariableTracker],
        f_code: types.CodeType,
        export: bool,
        inline_depth: int,
        speculation_log: SpeculationLog,
    ):
        super().__init__()
        self.speculation_log = speculation_log

        # Mutable state checkpointed by copy_graphstate()
        self.output = output
        self.symbolic_locals = symbolic_locals
        self.symbolic_globals = symbolic_globals
        self.stack = []
        self.instruction_pointer = 0
        self.current_instruction = create_instruction("NOP")
        self.block_stack = []
        # states before SETUP_WITH for checkpointing and fallback
        self.generic_context_manager_depth = 0
        self.lineno = -1
        self.kw_names = None
        self.accept_prefix_inst = True
        self.prefix_insts = []
        self.exn_vt_stack = []

        # Properties of the input/output code
        self.instructions: List[Instruction] = instructions
        self.indexof: Dict[Instruction, int] = get_indexof(self.instructions)
        self.f_locals: Dict[
            str, Any
        ] = f_locals  # needed for recording accessed locals for replay
        self.f_globals: Dict[str, Any] = f_globals
        self.f_builtins: Dict[str, Any] = f_builtins
        self.code_options: Dict[str, Any] = code_options
        self.f_code: types.CodeType = f_code

        # Execution record for replaying errors
        if config.replay_record_enabled:
            self.exec_recorder = ExecutionRecorder(
                code=f_code, code_options=code_options
            )
        else:
            self.exec_recorder = None
        # Stack of module being parsed, current nn.module is at the end of ordered dict.
        # The first field of tuple is the fully qualified name of current module
        # in original hierarchy.  The second field is the type of current nn.module
        self.nn_module_stack: Dict[str, Tuple[str, Type[Any]]] = {}
        # Flag to indicate whether tracing is used for export.
        self.export = export
        self.one_graph = False

        self.current_speculation = None

        self.strict_checks_fn = None

        if sys.version_info >= (3, 10):
            from .resume_execution import (
                CO_ASYNC_GENERATOR,
                CO_COROUTINE,
                CO_GENERATOR,
                CO_ITERABLE_COROUTINE,
            )

            if f_code.co_flags & (
                CO_GENERATOR | CO_COROUTINE | CO_ITERABLE_COROUTINE | CO_ASYNC_GENERATOR
            ):
                self.push(BuiltinVariable(None))

        self.inline_depth = inline_depth
        self.inconsistent_side_effects = False
        self._constants_cache: List[Optional[VariableTracker]] = [None] * len(
            f_code.co_consts
        )
        linecache.lazycache(f_code.co_filename, f_globals)


class InstructionTranslator(InstructionTranslatorBase):
    mutated_closure_cell_contents: Set[str]

    @staticmethod
    def current_tx() -> "InstructionTranslator":
        return tls.current_tx

    @contextlib.contextmanager
    def set_current_tx(self):
        prior = getattr(tls, "current_tx", None)
        tls.current_tx = self
        try:
            yield
        finally:
            tls.current_tx = prior

    def __init__(
        self,
        instructions: List[Instruction],
        f_code,
        f_locals,
        f_globals,
        f_builtins,
        code_options,
        compiler_fn,
        one_graph,
        export,
        export_constraints,
        mutated_closure_cell_contents: Set[str],
        frame_state,
        speculation_log: SpeculationLog,
    ):
        _step_logger()(
            logging.INFO,
            f"torchdynamo start tracing {f_code.co_name} {code_options['co_filename']}:{code_options['co_firstlineno']}",
        )
        super().__init__(
            output=OutputGraph(
                code_options,
                compiler_fn,
                self,
                export,
                export_constraints,
                frame_state,
                local_scope=f_locals,
                global_scope=f_globals,
                f_code=f_code,
            ),
            instructions=instructions,
            f_locals=f_locals,
            f_globals=f_globals,
            f_builtins=f_builtins,
            code_options=code_options,
            symbolic_locals={},  # set below
            # A global var is inserted only after a STORE_GLOBAL happens to it
            symbolic_globals={},
            f_code=f_code,
            export=export,
            inline_depth=0,
            speculation_log=speculation_log,
        )

        self._throw_if_in_functorch()

        # as soon as we create the tracing context we should keep it active, so any calls
        # into dynamo apis can rely on finding it
        with tracing(self.output.tracing_context), self.set_current_tx():
            self.one_graph: bool = one_graph
            self.export = export
            self.mutated_closure_cell_contents = mutated_closure_cell_contents
            if self.export:
                assert (
                    self.one_graph
                ), "Export without one graph - something has gone wrong."

            vars = list(code_options["co_varnames"])
            cells_and_freevars = [x for x in self.cell_and_freevars() if x not in vars]
            vars.extend(cells_and_freevars)
            cells_and_freevars_set = set(cells_and_freevars)

            self.symbolic_locals = {
                k: variables.LazyVariableTracker.create(
                    f_locals[k],
                    source=LocalSource(k, cell_or_freevar=k in cells_and_freevars_set),
                )
                for k in vars
                if k in f_locals
            }

            self.debug_locals: List[Tuple[VariableTracker, List[VariableTracker]]] = []
            if export:
                # export gets confused if we never realize unused inputs
                # in export mode just eagerly realize everything
                self.symbolic_locals = variables.LazyVariableTracker.realize_all(
                    self.symbolic_locals
                )

            self._freevars_ids = dict()
            for name in self.code_options["co_freevars"]:
                if name in f_locals:
                    self._freevars_ids[name] = id(f_locals[name])

    def _throw_if_in_functorch(self):
        # Fallback to eager in case of a graph break inside vmap
        eager = torch._dynamo.lookup_backend("eager")
        compiler_fn = inspect.getattr_static(
            self.output.compiler_fn, "compiler_fn", self.output.compiler_fn
        )
        ci = torch._C._functorch.peek_interpreter_stack()
        forbidden_keys = (
            torch._C._functorch.TransformType.Vmap,
            torch._C._functorch.TransformType.Grad,
            torch._C._functorch.TransformType.Jvp,
        )
        if ci is not None and ci.key() in forbidden_keys and compiler_fn is not eager:
            # if it reaches here, it means Dynamo failed to inline a functorch function
            name = ci.key().name.lower()
            msg = f"torch.func.{name}(fn) requires the function to be inlined by dynamo"
            unimplemented(msg)

    def get_example_value(self, source: Source):
        if isinstance(source, LocalSource):
            return self.f_locals[source.local_name]
        if isinstance(source, GlobalSource):
            return self.f_globals[source.global_name]
        raise KeyError

    def run(self):
        super().run()

    def match_nested_cell(self, name, cell):
        """Match a cell in this method to one in a function we are inlining"""
        try:
            value = cell.cell_contents
        except ValueError:
            return None
        # TODO(jansel): check the id of the cell rather than the contents
        if id(value) != self._freevars_ids.get(name):
            return None
        return self.symbolic_locals[name]

    def should_compile_partial_graph(self):
        if sys.version_info >= (3, 11):
            # Do not compile if current instruction's block is not the top with block
            entry = self.current_instruction.exn_tab_entry
            if entry and (
                not self.block_stack or entry.target is not self.block_stack[-1].target
            ):
                return False
        return (
            all(b.can_restore() for b in self.block_stack)
            and not self.one_graph
            and self.generic_context_manager_depth == 0
        )

    def create_call_resume_at(self, inst):
        self.instruction_pointer = None

        if inst.opname == "RETURN_VALUE":
            return [create_instruction("RETURN_VALUE")]
        elif inst.opname == "RETURN_CONST":
            return [create_instruction("RETURN_CONST", argval=inst.argval)]

        reads = livevars_analysis(self.instructions, inst)
        all_argnames = tuple(
            k
            for k in self.symbolic_locals.keys()
            if k in reads and k not in self.cell_and_freevars()
        )
        # NOTE: do not use isinstance, since it realizes lazy VT's
        argnames = tuple(
            k
            for k in all_argnames
            if not type.__instancecheck__(NullVariable, self.symbolic_locals[k])
        )
        argnames_null = tuple(
            k
            for k in all_argnames
            if type.__instancecheck__(NullVariable, self.symbolic_locals[k])
        )
        if sys.version_info < (3, 12):
            assert len(argnames_null) == 0, "variables should not be NULL in < 3.12"

        cg = PyCodegen(self)

        # Handle inactive context variables.
        # The resume function assumes that context variables are the class, NOT the object.
        # e.g. torch.set_grad_enabled(True) will be reconstructed as torch.set_grad_enabled
        stack_ctx_vars = []
        for i, var in enumerate(self.stack):
            if type.__instancecheck__(ContextWrappingVariable, var):
                ctx = cast(ContextWrappingVariable, var)
                target_values = (
                    () if ctx.target_values is None else tuple(ctx.target_values)
                )
                stack_ctx_vars.append((i, target_values))
                # Replace the current stack var with the context class
                ctx.reconstruct_type(cg)
                cg.extend_output(create_swap(len(self.stack) - i + 1))
                cg.append_output(create_instruction("POP_TOP"))

        argnames_ctx_vars = []
        for name in argnames:
            if type.__instancecheck__(
                ContextWrappingVariable, var := self.symbolic_locals[name]
            ):
                ctx = cast(ContextWrappingVariable, var)
                target_values = (
                    () if ctx.target_values is None else tuple(ctx.target_values)
                )
                argnames_ctx_vars.append((name, target_values))
                # Replace the local with the context class
                ctx.reconstruct_type(cg)
                cg.append_output(create_instruction("STORE_FAST", argval=name))

        # Python does not allow null to be an arg to a function, so
        # we remove nulls from the stack and restore them in the
        # prologue of the resume function

        # sorted list of indices of nulls on the stack
        null_idxes: List[int] = []
        if sys.version_info >= (3, 11):
            # find indices of NullVariables
            for i, var in enumerate(self.stack):
                if type.__instancecheck__(NullVariable, var):
                    null_idxes.append(i)
            # generate bytecode to pop the nulls
            null_cnt = 0
            for i, var in enumerate(reversed(self.stack)):
                if type.__instancecheck__(NullVariable, var):
                    for j in range(2, i + 2 - null_cnt):
                        cg.append_output(create_instruction("SWAP", arg=j))
                    cg.extend_output(cg.pop_null())
                    null_cnt += 1

        # we popped all nulls from the stack at runtime,
        # so we should not count NullVariables
        stack_len = len(self.stack) - len(null_idxes)
        nargs = stack_len + len(argnames)

        name = unique_id(f"__resume_at_{inst.offset}")

        new_code: types.CodeType = ContinueExecutionCache.lookup(
            self.f_code,
            self.lineno,
            inst.offset,
            tuple(b.target.offset for b in self.block_stack),
            stack_len,
            argnames,
            argnames_null,
            tuple(b.resume_fn() for b in self.block_stack),
            tuple(stack_ctx_vars),
            tuple(argnames_ctx_vars),
            tuple(null_idxes),
        )

        # Add original GraphModule context to the resume function to handle
        # the case of a graph break while tracing a GraphModule
        orig_graphmodule_maybe = code_context.get_context(self.f_code).get(
            "orig_graphmodule", lambda: None
        )()
        if orig_graphmodule_maybe is not None:
            code_context.get_context(new_code)["orig_graphmodule"] = weakref.ref(
                orig_graphmodule_maybe
            )

        if new_code.co_freevars:
            # expose code object for debugging purposes
            self.output.install_global_unsafe(name, new_code)
            cg.make_function_with_closure(name, new_code, True, stack_len)
        else:
            # This is safe: we pre-generate a unique name
            self.output.install_global_unsafe(
                name, types.FunctionType(new_code, self.f_globals, name)
            )
            cg.extend_output(cg.load_function_name(name, True, stack_len))

        cg.extend_output([cg.create_load(k) for k in argnames])
        cg.extend_output(create_call_function(nargs, False))
        cg.append_output(create_instruction("RETURN_VALUE"))
        return cg.get_instructions()

    def symbolic_locals_contain_module_class(self):
        for v in self.symbolic_locals.values():
            if isinstance(v, UserDefinedClassVariable) and issubclass(
                v.as_python_constant(), torch.nn.Module
            ):
                return True
        return False

    def _return(self, inst):
        if (
            self.output.count_calls() == 0
            and not self.inconsistent_side_effects
            and not self.symbolic_locals_contain_module_class()
            and not self.export
        ):
            raise exc.SkipFrame("because no content in function call")
        self.instruction_pointer = None
        _step_logger()(
            logging.INFO,
            f"torchdynamo done tracing {self.f_code.co_name} ({inst.opname})",
        )
        log.debug("%s triggered compile", inst.opname)
        self.output.compile_subgraph(
            self,
            reason=GraphCompileReason(
                "return_value", [self.frame_summary()], graph_break=False
            ),
        )
        return_inst = (
            create_instruction("RETURN_VALUE")
            if inst.opname == "RETURN_VALUE"
            else create_instruction("RETURN_CONST", argval=inst.argval)
        )
        self.output.add_output_instructions([return_inst])
        raise ReturnValueOp

    def RETURN_VALUE(self, inst):
        self._return(inst)

    def RETURN_CONST(self, inst):
        self._return(inst)


if sys.version_info >= (3, 11):
    _binary_op_lookup = [
        getattr(
            InstructionTranslator,
            opname[3:] if "INPLACE" in opname else f"BINARY_{opname[3:]}",
        )
        for opname, _ in dis._nb_ops  # type: ignore[attr-defined]
    ]


class InliningInstructionTranslator(InstructionTranslatorBase):
    """Trace and inline a called method"""

    symbolic_result: Optional[TensorVariable]

    @classmethod
    def inline_call(cls, parent, func, args, kwargs):
        with patch.dict(counters, {"unimplemented": counters["inline_call"]}):
            return cls.inline_call_(parent, func, args, kwargs)

    @staticmethod
    def check_inlineable(func):
        if func.has_self():
            unimplemented("inline with __self__")

        result = trace_rules.check_verbose(func, is_inlined_call=True)
        if result.skipped:
            from torch._dynamo.variables.misc import produce_trampoline_autograd_apply

            # _origin marks this as coming from an internal dynamo known function that is safe to
            # trace through.
            if hasattr(getattr(func, "fn", None), "_origin") and func.fn._origin in [
                produce_trampoline_autograd_apply,
            ]:
                # Known sound
                return trace_rules.SkipResult(
                    False, "allowlist in dynamo known function"
                )
            fn_qualname = func.fn.__qualname__ if hasattr(func, "fn") else ""
            unimplemented(
                f"'inline in skipfiles: {fn_qualname} | {func.get_name()} {func.get_filename()}, {result.reason}'"
            )

        if isinstance(func, UserFunctionVariable) and inspect.getattr_static(
            func.get_function(), "_torchdynamo_disable", False
        ):
            unimplemented(
                f"call torch._dynamo.disable() wrapped function {func.get_function()}"
            )
        else:
            return result

    @staticmethod
    def inline_call_(
        parent, func: VariableTracker, args: List[VariableTracker], kwargs
    ):
        if isinstance(func, SkipFunctionVariable):
            unimplemented("inline with functions in skip files")
        assert isinstance(
            func,
            (UserFunctionVariable, NestedUserFunctionVariable),
        )
        result = InliningInstructionTranslator.check_inlineable(func)
        assert result.skipped is False
        try:
            sub_locals, closure_cells = func.bind_args(parent, args, kwargs)
        except TypeError as e:
            # Wrap the general TypeError during bind_args() to the internal ArgsMismatchError with detailed info
            raise ArgsMismatchError(  # noqa: B904
                "{reason}.\n  func = {func}, args = {args}, kwargs = {kwargs}".format(
                    reason=str(e),
                    func=f"'{func.get_name()}' {func.get_filename()}:{func.get_code().co_firstlineno}",
                    args=[arg.python_type() for arg in args],
                    kwargs=kwargs,
                ),
            )

        for v in itertools.chain(sub_locals.values(), closure_cells.values()):
            if not isinstance(v, VariableTracker):
                unimplemented(f"unconverted arg {v}")

        code: types.CodeType = func.get_code()
        if code.co_name in ("__setitem__", "__setattr__") and not (
            args
            and isinstance(
                args[0],
                (variables.CustomizedDictVariable, variables.UserDefinedObjectVariable),
            )
        ):
            unimplemented(f"inline {code.co_name}")

        suffix = ""
        # TODO: mlazos, add support for enabling multiple artifact logs
        # with a single alias
        if torch._logging._internal.log_state.is_artifact_enabled("bytecode"):
            suffix = f"\n{dis.Bytecode(code).dis()}"
        if sys.version_info >= (3, 11):
            cur_inst = parent.current_instruction
            parent_code = parent.f_code
            header = parent.get_line_of_code_header(lineno=cur_inst.positions.lineno)

            def get_trace_call_log_str():
                line = get_instruction_source_311(parent_code, cur_inst).rstrip()
                return f"TRACE inlined call {code.co_name} from {header}\n{line}"

            trace_call_log.debug("%s", LazyString(get_trace_call_log_str))
        log.debug("INLINING %s%s, %s", code, suffix, result.reason)

        # Detect inline GraphModule calls in order to propagate node metadata,
        # by checking if the first argument (self) is a variable tracking a GraphModule.
        if args and isinstance(args[0], NNModuleVariable):
            module = parent.output.get_submodule(args[0].module_key)
            if isinstance(module, torch.fx.GraphModule):
                # The inline call might not actually be a call to `forward`,
                # but it is enough to add a context for `forward` in case it is called.
                code_context.get_context(module.forward.__code__)[
                    "orig_graphmodule"
                ] = weakref.ref(module)

        tracer: InliningInstructionTranslator
        if is_generator(code):
            tracer = InliningGeneratorInstructionTranslator(
                parent, code, sub_locals, parent.symbolic_globals, closure_cells, func
            )
        else:
            tracer = InliningInstructionTranslator(
                parent, code, sub_locals, parent.symbolic_globals, closure_cells, func
            )

        strict_ctx: Any = contextlib.nullcontext()
        if parent.strict_checks_fn:
            strict_ctx = tracer.strict_translation_mode(parent.strict_checks_fn)
        try:
            with strict_ctx:
                tracer.run()
        except exc.ObservedException as e:
            msg = f"Observed exception DURING INLING {code} : {e}"
            # TODO(anijain2305) - This works but we should probably have a
            # global/central data structure for the exception stack.
            parent.exn_vt_stack.extend(tracer.exn_vt_stack)
            log.debug(msg)
            # bubble up the exception to the parent frame.
            raise
        except exc.SkipFrame as e:
            msg = f"SKIPPED INLINING {code}: {e}"
            log.debug(msg)
            raise Unsupported(msg) from e
        except Exception as e:
            log.debug("FAILED INLINING %s", code)
            raise
        assert tracer.symbolic_result is not None
        func.export_freevars(parent, tracer)

        if tracer.f_globals is parent.f_globals:
            # Merge symbolic_globals back if parent and child are in the same namespace
            parent.symbolic_globals.update(tracer.symbolic_globals)

        parent.inconsistent_side_effects |= tracer.inconsistent_side_effects

        log.debug("DONE INLINING %s", code)

        if is_generator(code):
            assert isinstance(tracer, InliningGeneratorInstructionTranslator)
            assert tracer.symbolic_result.as_python_constant() is None
            return ListIteratorVariable(
                tracer.generated_items,
                mutable_local=MutableLocal(),
            )
        else:
            return tracer.symbolic_result

    def __init__(
        self,
        parent: InstructionTranslatorBase,
        code: types.CodeType,
        symbolic_locals: Dict[str, VariableTracker],
        symbolic_globals: Dict[str, VariableTracker],
        closure_cells: Dict[str, VariableTracker],
        funcvar: BaseUserFunctionVariable,
    ):
        f_globals = funcvar.get_globals()  # type: ignore[attr-defined]
        f_builtins = f_globals["__builtins__"]
        if not isinstance(f_builtins, dict):
            f_builtins = f_builtins.__dict__
        instructions = cleaned_instructions(code)
        propagate_line_nums(instructions)
        super().__init__(
            output=parent.output,
            f_locals={},
            f_globals=f_globals,
            f_builtins=f_builtins,
            symbolic_locals=symbolic_locals,
            symbolic_globals=symbolic_globals,
            instructions=instructions,
            code_options={k: getattr(code, k) for k in get_code_keys()},
            f_code=code,
            export=parent.export,
            inline_depth=parent.inline_depth + 1,
            speculation_log=parent.speculation_log,
        )
        self.parent = parent
        self.symbolic_result = None
        self.closure_cells = closure_cells
        self.nn_module_stack = parent.nn_module_stack.copy()
        self.one_graph = parent.one_graph

    @property
    def fake_mode(self):
        return self.parent.fake_mode

    def run_ctx_mgr(self):
        return TracingContext.current_frame(self.parent.frame_summary())

    def STORE_DEREF(self, inst):
        if inst.argval in self.closure_cells:
            cell = self.closure_cells[inst.argval]
            val = self.pop()
            if isinstance(cell, ClosureVariable):
                if not self.output.is_root_tracer():
                    unimplemented(
                        "HigherOrderOperator: Mutating a variable not in the current scope (ClosureVariable)"
                    )
                self.output.root_tx.symbolic_locals[cell.name] = val
            else:
                self.output.side_effects.store_cell(cell, val)
        else:
            maybe_cell = self.symbolic_locals.get(inst.argval)
            if isinstance(
                maybe_cell,
                variables.NewCellVariable,
            ):
                self.output.side_effects.store_cell(
                    self.symbolic_locals[inst.argval], self.pop()
                )
            else:
                if (
                    maybe_cell is not None
                    and maybe_cell.source.name()
                    not in self.output.root_tx.mutated_closure_cell_contents
                ):
                    # Why is the source name here unique?
                    # mutated_closure_cell_contents is a per-frame
                    # concept, and sources identify, e.g., particular
                    # locals from the frame.  If you had two locals,
                    # they'll get different source names, and therefore
                    # differ here.
                    self.output.root_tx.mutated_closure_cell_contents.add(
                        maybe_cell.source.name()
                    )
                    raise exc.UnspecializeRestartAnalysis
                unimplemented("write to __closure__ while inlining")

    def LOAD_DEREF(self, inst):
        if inst.argval in self.closure_cells:
            cell = self.closure_cells[inst.argval]
            if isinstance(cell, ClosureVariable):
                self.push(self.output.root_tx.symbolic_locals[cell.name])
            else:
                self.push(self.output.side_effects.load_cell(cell))
        else:
            maybe_sym_local = self.symbolic_locals.get(inst.argval, None)
            if isinstance(maybe_sym_local, variables.NewCellVariable):
                self.push(self.output.side_effects.load_cell(maybe_sym_local))
            else:
                super().LOAD_DEREF(inst)

    def LOAD_CLOSURE(self, inst):
        assert inst.argval in self.cell_and_freevars()
        if inst.argval in self.closure_cells:
            self.push(self.closure_cells[inst.argval])
        else:
            self.push(InlinedClosureVariable(name=inst.argval))

    def check_replace_is_safe(self, oldvar):
        if not is_side_effect_safe(oldvar.mutable_local):
            unimplemented(
                "HigherOrderOperator: Mutating a variable not in the current scope (replace_all)"
            )

    def should_compile_partial_graph(self):
        return False  # inlining functions is all-or-nothing

    def create_call_resume_at(self, offset):
        unimplemented("cant resume while inlining")

    def RETURN_VALUE(self, inst):
        self.symbolic_result = self.pop()  # type: ignore[assignment]
        self.instruction_pointer = None
        raise ReturnValueOp

    def RETURN_CONST(self, inst):
        self.symbolic_result = self._load_const(inst)
        self.instruction_pointer = None
        raise ReturnValueOp

    def get_globals_source_and_value(self, name):
        if "__name__" in self.f_globals:
            module_name = self.f_globals["__name__"]
            module_source = self.import_source(module_name)
            if "torch_package" in module_name:
                fglobals_value = torch.package.package_importer._package_imported_modules[module_name]  # type: ignore[assignment]
            else:
                fglobals_value = importlib.import_module(module_name)  # type: ignore[assignment]
            fglobals_vt = VariableBuilder(self, module_source)(fglobals_value)
            global_source = AttrSource(module_source, name)
        else:
            globals_name = self.output.install_global_by_id(
                "___unnamed_scope", self.f_globals
            )
            globals_source = GlobalSource(globals_name)
            fglobals_value = self.f_globals  # type: ignore[assignment]
            fglobals_vt = VariableBuilder(self, globals_source)(fglobals_value)
            global_source = GetItemSource(globals_source, name)  # type: ignore[assignment]
        return fglobals_value, fglobals_vt, global_source

    def LOAD_GLOBAL(self, inst):
        if self.output.global_scope is self.f_globals:
            super().LOAD_GLOBAL(inst)
        else:
            if sys.version_info >= (3, 11):
                if inst.arg % 2:
                    self.PUSH_NULL(inst)

            name = inst.argval

            _, fglobals_vt, global_source = self.get_globals_source_and_value(name)
            if self.output.side_effects.has_pending_mutation_of_attr(fglobals_vt, name):
                self.push(self.output.side_effects.load_attr(fglobals_vt, name))
            else:
                try:
                    value = self.f_globals[name]
                except KeyError:
                    return self.load_builtin(inst)

                self.push(VariableBuilder(self, global_source)(value))

    def STORE_GLOBAL(self, inst):
        if self.f_globals is self.parent.f_globals:
            super().STORE_GLOBAL(inst)
        else:
            value = self.pop()
            if isinstance(value, RemovableHandleVariable):
                unimplemented("Storing handles in globals - NYI")
            name = inst.argval
            fglobals_value, fglobals_vt, _ = self.get_globals_source_and_value(name)
            fglobals_vt = self.output.side_effects.track_object_existing(
                fglobals_value, fglobals_vt
            )
            self.output.side_effects.store_attr(fglobals_vt, name, value)


class InliningGeneratorInstructionTranslator(InliningInstructionTranslator):
    generated_items: List[VariableTracker]

    def __init__(self, *args, **kwargs):
        super().__init__(*args, **kwargs)
        self.generated_items = []

    def YIELD_VALUE(self, inst: Instruction):
        self.generated_items.append(self.pop())
        self.push(ConstantVariable.create(None))

    def GET_YIELD_FROM_ITER(self, inst):
        tos = self.stack[-1]
        if not isinstance(tos, ListIteratorVariable):
            self.pop()
            res = BuiltinVariable(iter).call_function(self, [tos], {})
            self.push(res)

    def YIELD_FROM(self, inst):
        assert len(self.stack) >= 2
        val = self.pop()
        tos = self.stack[-1]
        if not (isinstance(val, ConstantVariable) and val.value is None):
            # invoke send
            # Unreachable code - if you hit this, you are implementing generator support and have
            # lifted the `unimplemented("generator")` in frame conversion. This codepath handles
            # subgenerator and lines up with this line in Python 3.10
            # https://github.com/python/cpython/blob/3.10/Python/ceval.c#L2599
            unimplemented("Unreachable sub-generator code")

        try:
            val = tos.next_variable(self)
        except (StopIteration, exc.UserStopIteration) as ex:
            # The iterator is exhausted. Stop the loop and return.
            self.pop()
            self.push(ConstantVariable.create(ex.value))
        else:
            self.push(val)
            # Add the value to yield into generated_items and replace the top of the stack with None
            self.YIELD_VALUE(inst)

            # Repeat the YIELD_FROM instruction in the next eval loop
            assert (
                isinstance(self.instruction_pointer, int)
                and self.instruction_pointer > 0
            )
            self.instruction_pointer -= 1

    def SEND(self, inst):
        assert len(self.stack) >= 2
        val = self.pop()
        tos = self.stack[-1]
        if isinstance(tos, ListIteratorVariable) or (
            isinstance(tos, UserDefinedObjectVariable)
            and isinstance(tos.value, collections.abc.Iterator)
        ):
            if isinstance(val, ConstantVariable) and val.value is None:
                try:
                    val = tos.next_variable(self)
                except (StopIteration, exc.UserStopIteration) as ex:
                    # To implement SEND, we have to look at the implementation
                    # when the iterator returns StopIteration. This translates to this code
                    # 3.11: https://github.com/python/cpython/blob/3.11/Python/ceval.c#L2613-L2619
                    # 3.12: https://github.com/python/cpython/blob/3.12/Python/bytecodes.c#L863-L866
                    # The implementation is different in 3.11 and 3.12. In 3.12, we rely
                    # on END_SEND to clean up. In 3.11, SEND does the cleanup as well.
                    if sys.version_info < (3, 12):
                        self.pop()  # Python 3.12 uses new opcode END_SEND
                    self.push(ConstantVariable.create(ex.value))
                    self.jump(inst)
                else:
                    self.push(val)
            else:
                # invoke send
                # Unreachable code - if you hit this, you are implementing generator support and have
                # lifted the `unimplemented("generator")` in frame conversion. This codepath handles
                # subgenerator and lines up with this line in Python 3.11
                # https://github.com/python/cpython/blob/3.11/Python/ceval.c#L2597
                unimplemented("Unreachable sub-generator code")
        else:
            unimplemented(f"SEND {typestr(tos)}")<|MERGE_RESOLUTION|>--- conflicted
+++ resolved
@@ -422,18 +422,10 @@
                     self.push(value)
                 self.jump(inst)
         elif isinstance(value, UserDefinedObjectVariable):
-<<<<<<< HEAD
-            x = None
-            if hasattr(value, "__bool__"):
-                x = value.var_getattr(self, "__bool__")
-            # if __bool__ is missing, trying __len__ to infer a truth value.
-            if (x is None or isinstance(x, GetAttrVariable)) and hasattr(value, "__len__"):
-=======
             try:
                 x = value.var_getattr(self, "__bool__")
             except exc.ObservedException:
                 # if __bool__ is missing, trying __len__ to infer a truth value.
->>>>>>> 77a90c2e
                 x = value.var_getattr(self, "__len__")
             else:
                 if isinstance(x, GetAttrVariable):
