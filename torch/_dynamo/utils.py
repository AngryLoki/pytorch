--- conflicted
+++ resolved
@@ -2754,12 +2754,6 @@
         return self.s
 
 
-<<<<<<< HEAD
-def strip_color_from_string(text):
-    # This regular expression matches ANSI escape codes
-    ansi_escape = re.compile(r"\x1B[@-_][0-?]*[ -/]*[@-~]")
-    return ansi_escape.sub("", text)
-=======
 warn_once_cache: Set[str] = set()
 
 
@@ -2773,4 +2767,9 @@
         return
     warn_once_cache.add(msg)
     warnings.warn(msg, stacklevel=stacklevel + 1)
->>>>>>> 6a01d2f1
+
+
+def strip_color_from_string(text):
+    # This regular expression matches ANSI escape codes
+    ansi_escape = re.compile(r"\x1B[@-_][0-?]*[ -/]*[@-~]")
+    return ansi_escape.sub("", text)