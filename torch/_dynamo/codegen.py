--- conflicted
+++ resolved
@@ -141,17 +141,6 @@
             and value.python_type() == float
             and not self.tx.export
         ):
-<<<<<<< HEAD
-            # Do this a little unusual; force the output convention to be a
-            # Tensor here.  Don't do this for export because this is
-            # apparently load bearing for export tests (but I am a bit
-            # doubtful it actually works in the real world)
-            graph_outputs_key = id(value.as_proxy())
-            if graph_outputs_key not in self.graph_outputs:
-                self.graph_outputs[graph_outputs_key] = GraphOutputEntry(
-                    len(self.graph_outputs), value.as_tensor(self.tx)
-                )
-=======
             # This is a little unusual; force the output convention to be a
             # Tensor here.  Don't do this for export because this is
             # apparently load bearing for export tests (but I am a bit
@@ -160,7 +149,6 @@
             # as_tensor here, because we memoize as_tensor calls on
             # SymNodeVariable!
             graph_outputs_key = self.add_graph_output(value.as_tensor(self.tx))
->>>>>>> 6bcf1566
             self.load_graph_output(graph_outputs[graph_outputs_key].index)
             output.extend(
                 [self.create_load_attr("item")] + create_call_function(0, True)
