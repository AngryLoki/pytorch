from ._ops import OpOverload
from typing import Any, Optional, Set, List
import traceback
import torch
import weakref
import functools
import inspect
import re
import contextlib
import sys
from torch._library.custom_ops import custom_op


__all__ = [
    'Library',
    'impl',
    'define',
    'fallthrough_kernel',
    'impl_abstract',
    'get_ctx',
    'custom_op',
]

# Set containing the combination of (namespace, operator, DispatchKey) for which a new kernel has been registered
# The keys in the set are of the form `namespace + "/" + op_name + "/" + dispatch_key`.
# This set is maintained to ensure that two libraries don't try to override the exact same functionality to avoid
# libraries calling into kernels not intended to be called.
_impls: Set[str] = set()
_defs: Set[str] = set()

# prim is reserved by TorchScript interpreter
_reserved_namespaces = ['prim']

def fallthrough_kernel():
    """
    A dummy function to pass to ``Library.impl`` in order to register a fallthrough.
    """
    raise NotImplementedError("fallthrough_kernel() should never be called.")

class Library:
    """
    A class to create libraries that can be used to register new operators or
    override operators in existing libraries from Python.
    A user can optionally pass in a dispatch keyname if they only want to register
    kernels corresponding to only one specific dispatch key.

    To create a library to override operators in an existing library (with name ns), set the kind to "IMPL".
    To create a new library (with name ns) to register new operators, set the kind to "DEF".
    To create a fragment of a possibly existing library to register operators (and bypass
    the limitation that there is only one library for a given namespace), set the kind to
    "FRAGMENT".

    Args:
        ns: library name
        kind: "DEF", "IMPL" (default: "IMPL"), "FRAGMENT"
        dispatch_key: PyTorch dispatch key (default: "")
    """
    def __init__(self, ns, kind, dispatch_key=""):
        if kind not in ('IMPL', 'DEF', 'FRAGMENT'):
            raise ValueError("Unsupported kind: ", kind)

        if ns in _reserved_namespaces and (kind == "DEF" or kind == 'FRAGMENT'):
            raise ValueError(ns, " is a reserved namespace. Please try creating a library with another name.")

        frame = traceback.extract_stack(limit=3)[0]
        filename, lineno = frame.filename, frame.lineno
        self.m: Optional[Any] = torch._C._dispatch_library(kind, ns, dispatch_key, filename, lineno)
        self.ns = ns
        self._op_defs: Set[str] = set()
        self._op_impls: Set[str] = set()
        self._registration_handles: List["torch._library.utils.RegistrationHandle"] = []
        self.kind = kind
        self.dispatch_key = dispatch_key
        # Use a finalizer to setup the "destructor" instead of __del__.
        # Python __del__ can lead to weird things (globals and locals may already
        # be gone when __del__ actually gets called!). finalizers help the
        # situation because it lets us capture references and keeps them alive
        weakref.finalize(self, _del_library, _impls, self._op_impls, _defs, self._op_defs, self._registration_handles)

    def __repr__(self):
        return f"Library(kind={self.kind}, ns={self.ns}, dispatch_key={self.dispatch_key})>"

    def define(self, schema, alias_analysis="", *, tags=()):
        r'''Defines a new operator and its semantics in the ns namespace.

        Args:
            schema: function schema to define a new operator.
            alias_analysis (optional): Indicates if the aliasing properties of the operator arguments can be
                                       inferred from the schema (default behavior) or not ("CONSERVATIVE").
            tags (Tag | Sequence[Tag]): one or more torch.Tag to apply to this
                                       operator. Tagging an operator changes the operator's behavior
                                       under various PyTorch subsystems; please read the docs for the
                                       torch.Tag carefully before applying it.

        Returns:
            name of the operator as inferred from the schema.

        Example::
            >>> my_lib = Library("mylib", "DEF")
            >>> my_lib.define("sum(Tensor self) -> Tensor")
        '''
        # This is added because we also want to disallow PURE_FUNCTION alias analysis which is a valid
        # AliasAnalysis type in C++
        if alias_analysis not in ["", "FROM_SCHEMA", "CONSERVATIVE"]:
            raise RuntimeError(f"Invalid alias_analysis type {alias_analysis}")
        assert self.m is not None
        if isinstance(tags, torch.Tag):
            tags = (tags,)
        result = self.m.define(schema, alias_analysis, tuple(tags))
        name = schema.split("(")[0]
        qualname = self.ns + "::" + name

        # If the OpOverloadPacket exists already, then this means we're adding a
        # new OpOverload for it. Refresh the packet to include the new OpOverload.
        packet_name = name.split(".")[0] if "." in name else name
        if hasattr(torch.ops, self.ns):
            ns = getattr(torch.ops, self.ns)
            if hasattr(ns, packet_name):
                packet = getattr(ns, packet_name)
                torch._ops._refresh_packet(packet)

        self._op_defs.add(qualname)
        _defs.add(qualname)
        return result

    def _impl_with_aoti_compile(self, op_name, op_overload_name, dispatch_key='', fallback_fn=None):
        r'''Registers the AOT-compiled implementation for the operator defined in the library.

        Args:
            op_name: operator name
            op_overload_name: operator overload name
            dispatch_key: dispatch key that the input function should be registered for. By default, it uses
                          the dispatch key that the library was created with.
            fallback_fn: A user-defined function that serves as a fallback if the AOT inductor fails to produce a kernel.
                         This ensures that the operation can still be executed.

        Example::
            >>> my_lib = Library("aten", "IMPL")
            >>> def div_cpu(self, other):
            >>>     return self * (1 / other)
            >>> my_lib._impl_with_aoti_compile("div", "Tensor", div_cpu, "CPU")
        '''
        impl_fn_name = "impl_with_aoti_compile"

        assert isinstance(op_name, str)
        assert self.m is not None
        assert hasattr(self.m, impl_fn_name)
        impl_fn = getattr(self.m, impl_fn_name)
        assert callable(impl_fn)
<<<<<<< HEAD
        assert op_name.find("::") > 0, (f"Invalid format: ${op_name}. Please ensure the operation to be registered "
                                        "follows the pattern: ${{name_space}}::${{op_name}}.${{overload_name}}.")

=======
>>>>>>> a2d71604
        op_name_with_overload = op_name.split("::")[-1]
        if op_overload_name:
            op_name_with_overload = op_name_with_overload + "." + op_overload_name

        key = self.ns + "/" + op_name_with_overload + "/" + dispatch_key
        if key in _impls:
            # TODO: in future, add more info about where the existing function is registered (this info is
            # today already returned by the C++ warning when impl is called but we error out before that)
            raise RuntimeError("This is not allowed since there's already a kernel registered from python overriding {}"
                               "'s behavior for {} dispatch key and {} namespace.".
                               format(op_name_with_overload, dispatch_key, self.ns))

        impl_fn(self.ns, op_name, op_overload_name, dispatch_key, fallback_fn)

        _impls.add(key)
        self._op_impls.add(key)

    def impl(self, op_name, fn, dispatch_key=''):
        r'''Registers the function implementation for an operator defined in the library.

        Args:
            op_name: operator name (along with the overload) or OpOverload object.
            fn: function that's the operator implementation for the input dispatch key or :func:`~fallthrough_kernel`
                to register a fallthrough.
            dispatch_key: dispatch key that the input function should be registered for. By default, it uses
                          the dispatch key that the library was created with.

        Example::
            >>> my_lib = Library("aten", "IMPL")
            >>> def div_cpu(self, other):
            >>>     return self * (1 / other)
            >>> my_lib.impl("div.Tensor", div_cpu, "CPU")
        '''
        if not callable(fn):
            raise TypeError(f"Input function is required to be a callable but found type {type(fn)}")
        if dispatch_key == '':
            dispatch_key = self.dispatch_key

        if isinstance(op_name, str):
            name = op_name
        elif isinstance(op_name, OpOverload):
            name = op_name._schema.name
            overload_name = op_name._schema.overload_name
            if overload_name != '':
                name = name + '.' + overload_name
        else:
            raise RuntimeError("impl should be passed either a name or an OpOverload object as the first argument")

        key = self.ns + "/" + name.split("::")[-1] + "/" + dispatch_key
        if key in _impls:
            # TODO: in future, add more info about where the existing function is registered (this info is
            # today already returned by the C++ warning when impl is called but we error out before that)
            raise RuntimeError("This is not allowed since there's already a kernel registered from python overriding {}"
                               "'s behavior for {} dispatch key and {} namespace.".
                               format(name.split("::")[-1], dispatch_key, self.ns))

        if dispatch_key == "Meta":
            dispatcher_op_name = name
            if '::' not in dispatcher_op_name:
                dispatcher_op_name = f'{self.ns}::{dispatcher_op_name}'

            # Internally, we shouldn't be registering meta kernels for any operators that
            # have CompositeImplicitAutograd kernels.
            # Instead, we should be letting those decompositions run, and writing meta kernels
            # only for the base operators.
            if torch._C._dispatch_has_kernel_for_dispatch_key(dispatcher_op_name, "CompositeImplicitAutograd"):
                raise RuntimeError(
                    f"We should not register a meta kernel directly to the operator '{name}',"
                    " because it has a CompositeImplicitAutograd kernel in core."
                    " Instead we should let the operator decompose, and ensure that we have meta kernels"
                    " for the base ops that it decomposes into.")

        assert self.m is not None
        self.m.impl(name, dispatch_key if dispatch_key != "" else "CompositeImplicitAutograd", fn)

        _impls.add(key)
        self._op_impls.add(key)

    def _destroy(self):
        if self.m is not None:
            self.m.reset()
        self.m = None
        for handle in self._registration_handles:
            handle.destroy()
        self._registration_handles.clear()
        global _impls
        _impls -= self._op_impls
        for name in self._op_defs:
            # Delete the cached torch.ops.ns.foo if it was registered.
            # Otherwise, accessing it leads to a segfault.
            # It's possible that we only registered an overload in this Library
            # and another library owns an alive overload.
            # That's OK - the next time torch.ops.ns.foo gets called, it'll be
            # recomputed to point at the right collection of overloads.
            ns, name_with_overload = name.split("::")
            name = name_with_overload.split(".")[0]
            if not hasattr(torch.ops, ns):
                continue
            namespace = getattr(torch.ops, ns)
            if not hasattr(namespace, name):
                continue
            delattr(namespace, name)


def _del_library(captured_impls, op_impls, captured_defs, op_defs, registration_handles):
    captured_impls -= op_impls
    captured_defs -= op_defs
    for handle in registration_handles:
        handle.destroy()


@contextlib.contextmanager
def _scoped_library(*args, **kwargs):
    try:
        lib = Library(*args, **kwargs)
        yield lib
    finally:
        lib._destroy()


_keep_alive: List[Library] = []


NAMELESS_SCHEMA = re.compile(r"\(.*\) -> .*")


@functools.singledispatch
def define(qualname, schema, *, lib=None, tags=()):
    r"""Defines a new operator.

    In PyTorch, defining an op (short for "operator") is a two step-process:
    - we need to define the op (by providing an operator name and schema)
    - we need to implement behavior for how the operator interacts with
    various PyTorch subsystems, like CPU/CUDA Tensors, Autograd, etc.

    This entrypoint defines the custom operator (the first step)
    you must then perform the second step by calling various
    ``impl_*`` APIs, like :func:`torch.library.impl` or
    :func:`torch.library.impl_abstract`.

    Args:
        qualname (str): The qualified name for the operator. Should be
            a string that looks like "namespace::name", e.g. "aten::sin".
            Operators in PyTorch need a namespace to
            avoid name collisions; a given operator may only be created once.
            If you are writing a Python library, we recommend the namespace to
            be the name of your top-level module.
        schema (str): The schema of the operator. E.g. "(Tensor x) -> Tensor"
            for an op that accepts one Tensor and returns one Tensor. It does
            not contain the operator name (that is passed in ``qualname``).
        lib (Optional[Library]): If provided, the lifetime of this operator
            will be tied to the lifetime of the Library object.
        tags (Tag | Sequence[Tag]): one or more torch.Tag to apply to this
            operator. Tagging an operator changes the operator's behavior
            under various PyTorch subsystems; please read the docs for the
            torch.Tag carefully before applying it.

    Example::
        >>> import torch
        >>> import numpy as np
        >>>
        >>> # Define the operator
        >>> torch.library.define("mylib::sin", "(Tensor x) -> Tensor")
        >>>
        >>> # Add implementations for the operator
        >>> @torch.library.impl("mylib::sin", "cpu")
        >>> def f(x):
        >>>     return torch.from_numpy(np.sin(x.numpy()))
        >>>
        >>> # Call the new operator from torch.ops.
        >>> x = torch.randn(3)
        >>> y = torch.ops.mylib.sin(x)
        >>> assert torch.allclose(y, x.sin())

    """
    if not isinstance(qualname, str):
        raise ValueError(
            f"define(qualname, schema): expected qualname "
            f"to be instance of str, got {type(qualname)}")
    namespace, name = torch._library.utils.parse_namespace(qualname)
    if lib is None:
        lib = Library(namespace, "FRAGMENT")
        _keep_alive.append(lib)
    if not NAMELESS_SCHEMA.fullmatch(schema):
        raise ValueError(
            f"define(qualname, schema, ...): expected schema "
            f"to look like e.g. \"(Tensor x) -> Tensor\" but "
            f"got \"{schema}\"")
    lib.define(name + schema, alias_analysis="", tags=tags)


@define.register
def _(lib: Library, schema, alias_analysis=""):
    """The old torch.library.define.
    We're keeping this around for BC reasons
    """
    def wrap(f):
        name = lib.define(schema, alias_analysis)
        lib.impl(name, f)
        return f
    return wrap


@functools.singledispatch
def impl(qualname, types, func=None, *, lib=None):
    """Register an implementation for a device type for this operator.

    You may pass "default" for ``types`` to register this implementation as the
    default implementation for ALL device types.
    Please only use this if the implementation truly supports all device types;
    for example, this is true if it is a composition of built-in PyTorch operators.

    Some valid types are: "cpu", "cuda", "xla", "mps", "ipu", "xpu".

    Args:
        qualname (str): Should be a string that looks like "namespace::operator_name".
        types (str | Sequence[str]): The device types to register an impl to.
        lib (Optional[Library]): If provided, the lifetime of this registration
            will be tied to the lifetime of the Library object.

    Examples:
        >>> import torch
        >>> import numpy as np
        >>>
        >>> # Define the operator
        >>> torch.library.define("mylib::mysin", "(Tensor x) -> Tensor")
        >>>
        >>> # Add implementations for the cpu device
        >>> @torch.library.impl("mylib::mysin", "cpu")
        >>> def f(x):
        >>>     return torch.from_numpy(np.sin(x.numpy()))
        >>>
        >>> x = torch.randn(3)
        >>> y = torch.ops.mylib.mysin(x)
        >>> assert torch.allclose(y, x.sin())
    """
    if isinstance(types, str):
        types = (types,)
    keys = set({})
    for typ in types:
        is_dispatch_key = torch._C._parse_dispatch_key(typ)
        if is_dispatch_key:
            # We also support passing a DispatchKey to impl. Please prefer using
            # the higher-level torch.library APIs and only pass DispatchKey to
            # torch.library.impl with caution (or even better, don't use this
            # option and file an issue on GitHub for what you need).
            # We don't advertise this to users because
            # it is very easy to shoot yourself in the foot.
            keys.add(typ)
        else:
            keys.add(_device_type_to_key(typ))

    def register(func):
        namespace, _ = torch._library.utils.parse_namespace(qualname)
        if lib is None:
            use_lib = Library(namespace, "FRAGMENT")
            _keep_alive.append(use_lib)
        else:
            use_lib = lib
        for key in keys:
            use_lib.impl(qualname, func, key)

    if func is None:
        return register
    else:
        register(func)


def _device_type_to_key(device_type: str) -> str:
    if device_type == "default":
        # This is technically not correct, because although all device_type
        # DispatchKeys are included in CompositeExplicitAutograd,
        # not everything in CompositeExplicitAutograd is associated with a
        # device_type. I don't really care that much about the difference.
        return "CompositeExplicitAutograd"
    return torch._C._dispatch_key_for_device(device_type)


@impl.register
def _(lib: Library, name, dispatch_key=""):
    """Legacy torch.library.impl API. Kept around for BC"""
    def wrap(f):
        lib.impl(name, f, dispatch_key)
        return f
    return wrap



def impl_abstract(qualname, func=None, *, lib=None, _stacklevel=1):
    r"""Register an abstract implementation for this operator.

    An "abstract implementation" specifies the behavior of this operator on
    Tensors that carry no data. Given some input Tensors with certain properties
    (sizes/strides/storage_offset/device), it specifies what the properties of
    the output Tensors are.

    The abstract implementation has the same signature as the operator.
    It is run for both FakeTensors and meta tensors. To write an abstract
    implementation, assume that all Tensor inputs to the operator are
    regular CPU/CUDA/Meta tensors, but they do not have storage, and
    you are trying to return regular CPU/CUDA/Meta tensor(s) as output.
    The abstract implementation must consist of only PyTorch operations
    (and may not directly access the storage or data of any input or
    intermediate Tensors).

    This API may be used as a decorator (see examples).

    For a detailed guide on custom ops, please see
    https://docs.google.com/document/d/1W--T6wz8IY8fOI0Vm8BF44PdBgs283QvpelJZWieQWQ/edit

    Examples:
        >>> import torch
        >>> import numpy as np
        >>> from torch import Tensor
        >>>
        >>> # Example 1: an operator without data-dependent output shape
        >>> torch.library.define(
        >>>     "mylib::custom_linear",
        >>>     "(Tensor x, Tensor weight, Tensor bias) -> Tensor")
        >>>
        >>> @torch.library.impl_abstract("mylib::custom_linear")
        >>> def custom_linear_abstract(x, weight, bias):
        >>>     assert x.dim() == 2
        >>>     assert weight.dim() == 2
        >>>     assert bias.dim() == 1
        >>>     assert x.shape[1] == weight.shape[1]
        >>>     assert weight.shape[0] == bias.shape[0]
        >>>     assert x.device == weight.device
        >>>
        >>>     return (x @ weight.t()) + bias
        >>>
        >>> with torch._subclasses.fake_tensor.FakeTensorMode():
        >>>     x = torch.randn(2, 3)
        >>>     w = torch.randn(3, 3)
        >>>     b = torch.randn(3)
        >>>     y = torch.ops.mylib.custom_linear(x, w, b)
        >>>
        >>> assert y.shape == (2, 3)
        >>>
        >>> # Example 2: an operator with data-dependent output shape
        >>> torch.library.define("mylib::custom_nonzero", "(Tensor x) -> Tensor")
        >>>
        >>> @torch.library.impl_abstract("mylib::custom_nonzero")
        >>> def custom_nonzero_abstract(x):
        >>>     # Number of nonzero-elements is data-dependent.
        >>>     # Since we cannot peek at the data in an abstract impl,
        >>>     # we use the ctx object to construct a new symint that
        >>>     # represents the data-dependent size.
        >>>     ctx = torch.library.get_ctx()
        >>>     nnz = ctx.new_dynamic_size()
        >>>     shape = [nnz, x.dim()]
        >>>     result = x.new_empty(shape, dtype=torch.int64)
        >>>     return result
        >>>
        >>> @torch.library.impl("mylib::custom_nonzero", "cpu")
        >>> def custom_nonzero_cpu(x):
        >>>     x_np = x.numpy()
        >>>     res = np.stack(np.nonzero(x_np), axis=1)
        >>>     return torch.tensor(res, device=x.device)
        >>>
        >>> from torch.fx.experimental.proxy_tensor import make_fx
        >>>
        >>> x = torch.tensor([0, 1, 2, 3, 4, 0])
        >>> trace = make_fx(torch.ops.mylib.custom_nonzero, tracing_mode="symbolic")(x)
        >>> trace.print_readable()
        >>>
        >>> assert torch.allclose(trace(x), torch.ops.mylib.custom_nonzero(x))

    """
    source = torch._library.utils.get_source(_stacklevel + 1)
    frame = sys._getframe(_stacklevel)
    caller_module = inspect.getmodule(frame)
    # Can be none if you call impl_abstract from somewhere there isn't a module
    # (e.g. __main__)
    caller_module_name = None if caller_module is None else caller_module.__name__

    # TODO(rzou): We're gonna need to stage this change with torchvision,
    # since torchvision is github first.
    if caller_module_name is not None and caller_module_name.startswith("torchvision."):
        caller_module_name = None

    def inner(func):
        entry = torch._library.simple_registry.singleton.find(qualname)
        if caller_module_name is not None:
            func_to_register = _check_pystubs_once(func, qualname, caller_module_name)
        else:
            func_to_register = func

        handle = entry.abstract_impl.register(func_to_register, source)
        if lib is not None:
            lib._registration_handles.append(handle)
        return func

    if func is None:
        return inner
    return inner(func)


# If the op was defined in C++, then we want to make sure there was an
# m.impl_abstract_pystub(module, ...) call and that the module is the
# same as the module that called torch.library.impl_abstract.
def _check_pystubs_once(func, qualname, actual_module_name):
    checked = False

    def inner(*args, **kwargs):
        nonlocal checked
        if checked:
            return func(*args, **kwargs)

        op = torch._library.utils.lookup_op(qualname)
        if op._defined_in_python:
            checked = True
            return func(*args, **kwargs)

        maybe_pystub = torch._C._dispatch_pystub(
            op._schema.name,
            op._schema.overload_name)
        if not maybe_pystub:
            namespace = op.namespace
            cpp_filename = op._handle().debug()
            raise RuntimeError(
                f"Operator '{qualname}' was defined in C++ and has a Python "
                f"abstract impl. In this situation, we require there to also be a "
                f"companion C++ `m.impl_abstract_pystub(\"{actual_module_name}\")` "
                f"call, but we could not find one. Please add that to "
                f"to the top of the C++ TORCH_LIBRARY({namespace}, ...) block the "
                f"operator was registered in ({cpp_filename})")
        pystub_module = maybe_pystub[0]
        if actual_module_name != pystub_module:
            cpp_filename = op._handle().debug()
            raise RuntimeError(
                f"Operator '{qualname}' specified that its python abstract impl "
                f"is in the Python module '{pystub_module}' but it was actually found "
                f"in '{actual_module_name}'. Please either move the abstract impl "
                f"or correct the m.impl_abstract_pystub call ({cpp_filename})")
        checked = True
        return func(*args, **kwargs)
    return inner


# NOTE [ctx inside the fake implementation]
# If a user has an operator with data-dependent output shape, then when writing
# a fake implementation they must query the current ctx and use methods on the
# ctx to construct a new unbacked symint.
#
# This is done via us setting the global_ctx_getter function every time a fake
# implementation is invoked.
def get_ctx() -> "torch._library.abstract_impl.AbstractImplCtx":
    """get_ctx() returns the current AbstractImplCtx object.

    Calling ``get_ctx()`` is only valid inside of an abstract impl
    (see :func:`torch.library.impl_abstract` for more usage details.
    """
    return torch._library.abstract_impl.global_ctx_getter()<|MERGE_RESOLUTION|>--- conflicted
+++ resolved
@@ -147,12 +147,6 @@
         assert hasattr(self.m, impl_fn_name)
         impl_fn = getattr(self.m, impl_fn_name)
         assert callable(impl_fn)
-<<<<<<< HEAD
-        assert op_name.find("::") > 0, (f"Invalid format: ${op_name}. Please ensure the operation to be registered "
-                                        "follows the pattern: ${{name_space}}::${{op_name}}.${{overload_name}}.")
-
-=======
->>>>>>> a2d71604
         op_name_with_overload = op_name.split("::")[-1]
         if op_overload_name:
             op_name_with_overload = op_name_with_overload + "." + op_overload_name
