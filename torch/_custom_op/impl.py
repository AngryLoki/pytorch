import dataclasses
import functools
import inspect
import sys
import typing
import weakref

from torchgen.model import FunctionSchema, OperatorName, SchemaKind, BaseType, ListType, BaseTy

import torch
import torch._C as _C
import torch.library as library
from torch._library.abstract_impl import AbstractImplCtx
from torch.library import get_ctx

from .autograd import autograd_kernel_indirection, construct_autograd_kernel
import torch._library.infer_schema
from torch._library.infer_schema import infer_schema

"""
For a detailed guide on custom ops, please see
https://docs.google.com/document/d/1aGWtgxV3HppuxQAdddyPrs74_aEntpkYt9MalnCKnhk

This file includes pieces of the implementation of our custom operator API.
"""

__all__ = ["custom_op", "CustomOp", "get_ctx", "AbstractImplCtx"]


SUPPORTED_DEVICE_TYPE_TO_KEY = {
    "cpu": "CPU",
    "cuda": "CUDA",
}

# We will not let users register CustomOps with anything that could look like
# PyTorch internals to avoid confusion.
RESERVED_NS = {
    "prim",
    "prims",
    "aten",
    "at",
    "torch",
    "pytorch",
}


def custom_op(
    qualname: str, manual_schema: typing.Optional[str] = None
) -> typing.Callable:
    r"""Creates a new CustomOp object.

    WARNING: if you're a user, please do not use this directly
    (instead use the torch._custom_ops APIs).
    Also please see the following for a detailed guide on custom ops.
    https://docs.google.com/document/d/1aGWtgxV3HppuxQAdddyPrs74_aEntpkYt9MalnCKnhk

    In PyTorch, defining an op (short for "operator") is a two step-process:
    - we need to define (create) the op
    - we need to implement behavior for how the operator interacts with
      various PyTorch subsystems, like CPU/CUDA Tensors, Autograd, etc.

    This entrypoint defines the CustomOp object (the first step);
    you must then perform the second step by calling various methods on
    the CustomOp object.

    This API is used as a decorator (see examples).

    Arguments:
        qualname (str): Should be a string that looks like
            "namespace::operator_name". Operators in PyTorch need a namespace to
            avoid name collisions; a given operator may only be created once.
            If you are writing a Python library, we recommend the namespace to
            be the name of your top-level module. The operator_name must be
            the same as the name of the function you pass to custom_op
            (see examples).
        manual_schema (Optional[str]): Each PyTorch operator needs a schema that
            tells PyTorch the types of the inputs/outputs. If None (default),
            we will infer the schema from the type annotations on the function
            (see examples). Otherwise, if you don't want to use type annotations,
            you may provide us the schema string.

    Example::
        >>> # xdoctest: +REQUIRES(env:TORCH_DOCTEST_CUDA)
        >>> import numpy as np
        >>> from torch import Tensor
        >>>
        >>> # Step 1: define the CustomOp.
        >>> # We need to provide the decorator a "prototype function"
        >>> # (a function with Python ellipses as the body).
        >>> @custom_op("my_library::numpy_sin")
        >>> def numpy_sin(x: Tensor) -> Tensor:
        >>>     ...
        >>>
        >>> # numpy_sin is now an instance of class CustomOp
        >>> print(type(numpy_sin))
        >>>
        >>> # Step 2: Register an implementation for various PyTorch subsystems
        >>>
        >>> # Register an implementation for CPU tensors
        >>> @numpy_sin.impl('cpu')
        >>> def numpy_sin_impl_cpu(x):
        >>>     return torch.from_numpy(np.sin(x.numpy()))
        >>>
        >>> # Register an implementation for CUDA tensors
        >>> @numpy_sin.impl('cuda')
        >>> def numpy_sin_impl_cuda(x):
        >>>     return torch.from_numpy(np.sin(x.cpu().numpy())).to(x.device)
        >>>
        >>> x = torch.randn(3)
        >>> numpy_sin(x)  # calls numpy_sin_impl_cpu
        >>>
        >>> x_cuda = x.cuda()
        >>> numpy_sin(x)  # calls numpy_sin_impl_cuda

    """

    def inner(func):
        if not inspect.isfunction(func):
            raise ValueError(
                f"custom_op(...)(func): Expected `func` to be a Python "
                f"function, got: {type(func)}"
            )

        ns, name = parse_qualname(qualname)
        validate_namespace(ns)
        if func.__name__ != name:
            raise ValueError(
                f"custom_op(qualname='{qualname}', ...)(func): expected `func` "
                f"to have name '{name}' but got '{func.__name__}'. "
                f"Please either change the name of `func` or the qualname that "
                f"is passed to `custom_op`"
            )

        schema = infer_schema(func) if manual_schema is None else manual_schema
        schema_str = f"{name}{schema}"
        function_schema = FunctionSchema.parse(schema_str)
        validate_schema(function_schema)
        if manual_schema is not None:
            validate_function_matches_schema(function_schema, func)

        lib = library.Library(ns, "FRAGMENT")
        lib.define(schema_str)
        ophandle = find_ophandle_or_throw(ns, function_schema.name)
        result = CustomOp(lib, ns, function_schema, name, ophandle, _private_access=True)

        result.__name__ = func.__name__
        result.__module__ = func.__module__
        result.__doc__ = func.__doc__

        library.impl(lib, result._opname, "Autograd")(
            autograd_kernel_indirection(weakref.proxy(result))
        )

        torch._C._dispatch_set_report_error_callback(
            ophandle, functools.partial(report_error_callback, weakref.proxy(result))
        )

        return result

    return inner


# Global dictionary holding references to all CustomOp objects
# Yes, it keeps all CustomOps alive (see NOTE [CustomOp lifetime])
# Used to query the CustomOp associated with a specific C++ dispatcher operator.
# An example usage is FakeTensor: FakeTensor checks if a specific operator
# has an implementation registered via the CustomOp API.
# Indexed by qualname (e.g. aten::foo)
global_registry: typing.Dict[str, "CustomOp"] = {}


class CustomOp:
    r"""Class for custom operators in PyTorch.

    Use the CustomOp API to create user-defined custom operators that behave
    just like regular PyTorch operators (e.g. torch.sin, torch.mm) when it
    comes to various PyTorch subsystems (like torch.compile).

    To construct a `CustomOp`, use `custom_op`.
    """

    def __init__(self, lib, cpp_ns, schema, operator_name, ophandle, *, _private_access=False):
        super().__init__()
        if not _private_access:
            raise RuntimeError(
                "The CustomOp constructor is private and we do not guarantee "
                "BC for it. Please use custom_op(...) to create a CustomOp object"
            )
        name = f"{cpp_ns}::{operator_name}"
        self._schema = schema
        self._cpp_ns = cpp_ns
        self._lib: library.Library = lib
        self._ophandle: _C._DispatchOperatorHandle = ophandle
        # Has the name of the op, e.g. "foo". We cache here for convenience.
        self._opname: str = operator_name
        # this is _opname but with namespace. e.g. "custom::foo"
        self._qualname: str = name
        self.__name__ = None  # mypy requires this
        # NB: Some of these impls are registered as kernels to DispatchKeys.
        # Modifying the _impls dict directly won't do anything in that case.
        self._impls: typing.Dict[str, typing.Optional[FuncAndLocation]] = {}
        # See NOTE [CustomOp autograd kernel indirection]
        self._registered_autograd_kernel_indirection = False

        global_registry[self._qualname] = self

    def _register_autograd_kernel_indirection(self):
        assert not self._registered_autograd_kernel_indirection
        self._lib.impl(self._opname, autograd_kernel_indirection(weakref.proxy(self)), "Autograd")
        self._registered_autograd_kernel_indirection = True

    # Records the impl and the source location in self._impls
    # Note that this doesn't cause torch.library to use the impl, that
    # needs to be done in a separate self._lib.impl call.
    def _register_impl(self, kind, func, stacklevel=2):
        if self._has_impl(kind):
            func_and_location = self._impls[kind]
            assert func_and_location is not None  # Pacify mypy
            location = func_and_location.location
            raise RuntimeError(
                f"Attempting to register a {kind} impl for operator {self._qualname} "
                f"that already has a {kind} impl registered from Python at "
                f"{location}. This is not supported."
            )
        frame = inspect.getframeinfo(sys._getframe(stacklevel))
        location = f"{frame.filename}:{frame.lineno}"
        self._impls[kind] = FuncAndLocation(func, location)

    def _get_impl(self, kind):
        return self._impls[kind]

    def _has_impl(self, kind):
        return kind in self._impls

    def _destroy(self):
        # NOTE: [CustomOp lifetime]
        # A CustomOp, once created, lives forever. The mechanism is that the
        # global registry holds a reference to it. However, to make testing
        # easier, we want to be able to destroy CustomOp objects.
        # CustomOp._destroy does the job, though it leaves the CustomOp
        # in a garbage state.
        del self._lib

        opnamespace = getattr(torch.ops, self._cpp_ns)
        if hasattr(opnamespace, self._opname):
            delattr(opnamespace, self._opname)

        del global_registry[self._qualname]

    def __repr__(self):
        return f'<CustomOp(op="{self._qualname}")>'

    def __call__(self, *args, **kwargs):
        # Bypass torch.ops.* and directly do OperatorHandle::callBoxed.
        # Using torch.ops.* is a bit of a pain (it can be slow and it has lifetime
        # issues from caching operators that make testing CustomOp difficult).
        result = _C._dispatch_call_boxed(self._ophandle, *args, **kwargs)
        return result

    def impl(
        self, device_types: typing.Union[str, typing.Iterable[str]], _stacklevel=2,
    ) -> typing.Callable:
        r"""Register an implementation for a device type for this CustomOp object.

        WARNING: if you're a user, please do not use this directly
        (instead use the torch._custom_ops APIs).
        Also please see the following for a detailed guide on custom ops.
        https://docs.google.com/document/d/1aGWtgxV3HppuxQAdddyPrs74_aEntpkYt9MalnCKnhk

        If the CustomOp is passed multiple Tensor inputs with different device
        types, it will dispatch to the registered implementation for the highest
        priority device type among those present.
        The supported device types, in order of priority, are {'cuda', 'cpu'}.

        This API is used as a decorator (see examples).

        Arguments:
            device_types (str or Iterable[str]): the device type(s) to register the function for.

        Examples::
            >>> # xdoctest: +REQUIRES(env:TORCH_DOCTEST_CUDA)
            >>> import numpy as np
            >>> from torch import Tensor
            >>>
            >>> @custom_op("my_library::numpy_cos")
            >>> def numpy_cos(x: Tensor) -> Tensor:
            >>>     ...
            >>>
            >>> # Register an implementation for CPU Tensors
            >>> @numpy_cos.impl('cpu')
            >>> def numpy_cos_impl_cpu(x):
            >>>     return torch.from_numpy(np.cos(x.numpy()))
            >>>
            >>> # Register an implementation for CUDA Tensors
            >>> @numpy_cos.impl('cuda')
            >>> def numpy_cos_impl_cuda(x):
            >>>     return torch.from_numpy(np.cos(x.cpu().numpy())).to(x.device)
            >>>
            >>> x = torch.randn(3)
            >>> numpy_cos(x)  # calls numpy_cos_impl_cpu
            >>>
            >>> x_cuda = x.cuda()
            >>> numpy_cos(x)  # calls numpy_cos_impl_cuda

        """
        if isinstance(device_types, str):
            device_types = [device_types]
        for device_type in device_types:
            validate_device_type(device_type)

        def inner(f):
            for device_type in set(device_types):
                self._check_doesnt_have_library_impl(device_type)
                self._register_impl(device_type, f, stacklevel=_stacklevel)
                dispatch_key = SUPPORTED_DEVICE_TYPE_TO_KEY[device_type]
                library.impl(self._lib, self._opname, dispatch_key)(f)
            return f

        return inner

    def _check_doesnt_have_library_impl(self, device_type):
        if self._has_impl(device_type):
            return
        key = SUPPORTED_DEVICE_TYPE_TO_KEY[device_type]
        if _C._dispatch_has_computed_kernel_for_dispatch_key(self._qualname, key):
            raise RuntimeError(
                f"impl(..., device_types={device_type}): the operator {self._qualname} "
                f"already has an implementation for this device type via a "
                f"pre-existing torch.library or TORCH_LIBRARY registration.")

    def impl_factory(self) -> typing.Callable:
        r"""Register an implementation for a factory function."""

        def inner(f):
            self._register_impl("factory", f)
            library.impl(self._lib, self._opname, "BackendSelect")(f)
            return f

        return inner

    def impl_abstract(self, _stacklevel=2) -> typing.Callable:
        r"""Register an abstract implementation for this operator.

        WARNING: please do not use this directly (and instead use the torch._custom_ops
        APIs). Also please see the following for a detailed guide on custom ops.
        https://docs.google.com/document/d/1aGWtgxV3HppuxQAdddyPrs74_aEntpkYt9MalnCKnhk

        An "abstract implementation" specifies the behavior of this operator on
        Tensors that carry no data. Given some input Tensors with certain properties
        (sizes/strides/storage_offset/device), it specifies what the properties of
        the output Tensors are.

        The abstract implementation has the same signature as the operator.
        It is run for both FakeTensors and meta tensors. To write an abstract
        implementation, assume that all Tensor inputs to the operator are
        regular CPU/CUDA/Meta tensors, but they do not have storage, and
        you are trying to return regular CPU/CUDA/Meta tensor(s) as output.
        The abstract implementation must consist of only PyTorch operations
        (and may not directly access the storage or data of any input or
        intermediate Tensors).

        This API is used as a decorator (see examples).

        Examples::
            >>> import numpy as np
            >>> from torch import Tensor
            >>>
            >>> # Example 1: an operator without data-dependent output shape
            >>> @custom_op('my_library::custom_linear')
            >>> def custom_linear(x: Tensor, weight: Tensor, bias: Tensor) -> Tensor:
            >>>     ...
            >>>
            >>> @custom_linear.impl_abstract()
            >>> def custom_linear_abstract(x, weight):
            >>>     assert x.dim() == 2
            >>>     assert weight.dim() == 2
            >>>     assert bias.dim() == 1
            >>>     assert x.shape[1] == weight.shape[1]
            >>>     assert weight.shape[0] == bias.shape[0]
            >>>     assert x.device == weight.device
            >>>
            >>>     return (x @ weight.t()) + bias
            >>>
            >>> # Example 2: an operator with data-dependent output shape
            >>> @custom_op('my_library::custom_nonzero')
            >>> def custom_nonzero(x: Tensor) -> Tensor:
            >>>     ...
            >>>
            >>> @custom_nonzero.impl_abstract()
            >>> def custom_nonzero_abstract(x):
            >>>     # Number of nonzero-elements is data-dependent.
            >>>     # Since we cannot peek at the data in an abstract impl,
            >>>     # we use the ctx object to construct a new symint that
            >>>     # represents the data-dependent size.
            >>>     ctx = torch._custom_op.get_ctx()
            >>>     nnz = ctx.create_unbacked_symint()
            >>>     shape = [x.dim(), nnz]
            >>>     result = x.new_empty(shape, dtype=torch.long)
            >>>     return result
            >>>
            >>> @custom_nonzero.impl(['cpu', 'cuda'])
            >>> def custom_nonzero_impl(x):
            >>>     x_np = to_numpy(x)
            >>>     res = np.stack(np.nonzero(x_np), axis=1)
            >>>     # unbacked symbolic ints in PyTorch must be >= 2, so we
            >>>     # constrain the range to at least 2
            >>>     if res.shape[0] <= 1:
            >>>         raise RuntimeError("not supported")
            >>>     return torch.tensor(res, device=x.device)

        """

        def inner(f):
            self._check_doesnt_have_library_meta_impl()
            self._register_impl("abstract", f, stacklevel=_stacklevel)
            location = self._get_impl("abstract").location

            qualname = self._qualname

            # Handle DispatchKey.Meta registration
            @functools.wraps(f)
            def f_with_ctx(*args, **kwargs):
                def error_on_ctx():
                    raise RuntimeError(
                        f"Attempted to call get_ctx() for the meta implementation "
                        f"for {qualname}."
                        f"You have presumably called get_ctx() because the operator "
                        f"has a data-dependent output shape; if so, there is no "
                        f"such meta implementation and this error is the correct "
                        f"behavior. Otherwise, please remove the call to get_ctx() "
                        f"in the implementation registered with impl_abstract "
                        f"at {location}"
                    )

                with torch._library.abstract_impl.set_ctx_getter(error_on_ctx):
                    return f(*args, **kwargs)

            self._lib.impl(self._opname, f_with_ctx, "Meta")
            return f

        return inner

    def _check_can_register_backward(self):
        def error(detail):
            raise RuntimeError(
                f"Cannot use torch._custom_ops APIs to register backward "
                f"formula for {detail}. Got operator "
                f"{self._qualname} with schema: {schema}"
            )

        schema = self._schema
        if schema.kind() != SchemaKind.functional:
            error("non-functional operator")

        rets = schema.returns
        if not schema.returns:
            error("operator with no returns")

        assert len(rets) > 0
        is_non_mutating_view = any(
            r.annotation is not None and not r.annotation.is_write for r in rets
        )
        if is_non_mutating_view:
            error("operator that returns views")

        # We make assumptions about the schema's return types.
        allowed_return_types = {
            BaseType(BaseTy.int): "int",
            BaseType(BaseTy.SymInt): "SymInt",
            BaseType(BaseTy.bool): "bool",
            BaseType(BaseTy.float): "float",
            BaseType(BaseTy.Tensor): "Tensor",
            ListType(BaseType(BaseTy.Tensor), None): "List[Tensor]",
        }
        for ret in schema.returns:
            if ret.type in allowed_return_types:
                continue
            error(f"operator with return not in {list(allowed_return_types.values())} (got {ret.type})")

    def _check_doesnt_have_library_autograd_impl(self):
        if self._registered_autograd_kernel_indirection:
            return

        if _C._dispatch_has_kernel_for_dispatch_key(self._qualname, "CompositeImplicitAutograd"):
            raise RuntimeError(
                f"impl_backward/impl_save_for_backward: the operator {self._qualname} "
                f"already has an implementation for this device type via a "
                f"pre-existing registration to DispatchKey::CompositeImplicitAutograd."
                f"CompositeImplicitAutograd operators do not need an autograd formula; "
                f"instead, the operator will decompose into its constituents and those "
                f"can have autograd formulas defined on them.")

        # We can improve this by adding "all Autograd<BACKEND> keys", but
        # realistically people will just be using this API for CPU/CUDA for now.
        for key in ["Autograd", "AutogradCPU", "AutogradCUDA"]:
            if _C._dispatch_has_kernel_for_dispatch_key(self._qualname, key):
                raise RuntimeError(
                    f"impl_backward/impl_save_for_backward: "
                    f"the operator {self._qualname} already has an Autograd kernel "
                    f"registered to DispatchKey::{key} vi a pre-existing "
                    f"torch.library or TORCH_LIBRARY registration. Please either "
                    f"remove those registrations or don't use the torch._custom_ops APIs")

    def _check_doesnt_have_library_meta_impl(self):
        if self._has_impl("abstract"):
            return

        # If the user's operator is CompositeExplicitAutograd,
        # allow them to impl_abstract. This is being pragmatic
        # (existing custom ops may have CompositeExplicitAutograd
        # registration that don't work with Meta kernels, so this
        # gives them an escape hatch).
        if (
            _C._dispatch_has_kernel_for_dispatch_key(self._qualname, "CompositeExplicitAutograd")
            and not _C._dispatch_has_kernel_for_dispatch_key(self._qualname, "Meta")
        ):
            return

        # Otherwise, if the user's already has a Meta kernel or their
        # op is CompositeImplicitAutograd or some other alias dispatch key,
        # raise.

        # Special case for CompositeImplicitAutograd
        if _C._dispatch_has_kernel_for_dispatch_key(self._qualname, "CompositeImplicitAutograd"):
            raise RuntimeError(
                f"impl_abstract(...): the operator {self._qualname} "
                f"already has an implementation for this device type via a "
                f"pre-existing registration to DispatchKey::CompositeImplicitAutograd."
                f"CompositeImplicitAutograd operators do not need an abstract impl; "
                f"instead, the operator will decompose into its constituents and those "
                f"can have abstract impls defined on them.")

        if _C._dispatch_has_kernel_for_dispatch_key(self._qualname, "Meta"):
            raise RuntimeError(
                f"impl_abstract(...): the operator {self._qualname} "
                f"already has an DispatchKey::Meta implementation via a "
                f"pre-existing torch.library or TORCH_LIBRARY registration. "
                f"Please either remove that registration or don't call impl_abstract.")

    # NOTE ["backward", "save_for_backward", and "autograd"]
    # As a part of the explicit autograd API, a user must provide us
    # a "save_for_backward" function and a "backward" function.
    # When both of these have been provided, then we automatically
    # construct the "autograd" kernel.
    def _register_autograd_kernel(self):
        assert self._has_impl("backward")
        assert self._has_impl("save_for_backward")
        kernel = construct_autograd_kernel(
            self._schema,
            self._output_differentiability,
            self,
            get_op(self._qualname),
            self._get_impl("save_for_backward").func,
            self._get_impl("backward").func)
        self._register_impl("autograd", kernel)

    def impl_save_for_backward(self, _stacklevel=2):
        r"""Register a function that tells us what to save for backward.

        Please see impl_backward for more details.
        """
        def inner(f):
            self._check_can_register_backward()
            self._check_doesnt_have_library_autograd_impl()
            if not self._registered_autograd_kernel_indirection:
                self._register_autograd_kernel_indirection()
            self._register_impl("save_for_backward", f, stacklevel=_stacklevel)
            if self._has_impl("backward"):
                self._register_autograd_kernel()
        return inner

    def impl_backward(self, output_differentiability=None, _stacklevel=2):
        r"""Registers a backward formula.

        WARNING: if you're a user, please do not use this directly
        (instead use the torch._custom_ops APIs).
        Also please see the following for a detailed guide on custom ops.
        https://docs.google.com/document/d/1aGWtgxV3HppuxQAdddyPrs74_aEntpkYt9MalnCKnhk

        In order for the CustomOp to work with autograd, you need to register
        a backward formula. There are two pieces to this:
        1. You must give us a function to specify what to save for backward.
           Call this the "save for backward" function.
        2. You must give us a function that computes gradients. Call this the
           "backward" function.

        Use `impl_save_for_backward` to define a "save for backward" function
        that specifies what gets saved for backward. The function should accept
        two arguments ``(inputs, output)`` and return the quantities to be saved
        for backward.

        During runtime, when you call the CustomOp, PyTorch will invoke the
        "save for backward" function with the inputs and output of the CustomOp.

        Use `impl_backward` to define the "backward" function. The backward
        function must accept ``(ctx, saved, *grads)``:
        - ``ctx`` is a context object where we may provide information
        - ``saved`` is exactly what gets returned from the "save for backward"
          function
        - ``grads`` is one or more gradients. The number of gradients matches
          the number of outputs of the CustomOp.

        The backward function must return a dict that maps the name of
        an input to the CustomOp to its corresponding gradient. All inputs that
        were declared to be Tensors in the CustomOp definition must be accounted
        for in the dict. The gradient may be a Tensor or None.

        """
        if output_differentiability is not None:
            def yell():
                raise RuntimeError(
                    f"impl_backward(output_differentiability): expected "
                    f"output_differentiability to be a list of bools with "
                    f"length equal to the number of outputs of this CustomOp "
                    f"got: {output_differentiability}")

            if not isinstance(output_differentiability, list):
                yell()
            for diff in output_differentiability:
                if not isinstance(diff, bool):
                    yell()
            if len(self._schema.returns) != len(output_differentiability):
                yell()

        def inner(f):
            self._check_can_register_backward()
            self._check_doesnt_have_library_autograd_impl()
            if not self._registered_autograd_kernel_indirection:
                self._register_autograd_kernel_indirection()
            self._register_impl("backward", f, stacklevel=_stacklevel)
            self._output_differentiability = output_differentiability
            if self._has_impl("save_for_backward"):
                self._register_autograd_kernel()
        return inner


@dataclasses.dataclass
class FuncAndLocation:
    func: typing.Callable
    location: str


def find_ophandle_or_throw(cpp_ns: str, operator_name: OperatorName):
    overload_name = (
        "" if operator_name.overload_name is None else operator_name.overload_name
    )
    return _C._dispatch_find_schema_or_throw(
        f"{cpp_ns}::{str(operator_name.name)}", overload_name
    )


def validate_namespace(ns: str) -> None:
    if "." in ns:
        raise ValueError(
            f'custom_op(..., ns="{ns}"): expected ns to not contain any . (and be a '
            f"valid variable name)"
        )
    if ns in RESERVED_NS:
        raise ValueError(
            f"custom_op(..., ns='{ns}'): '{ns}' is a reserved namespace, "
            f"please choose something else. "
        )

def validate_schema(schema: FunctionSchema) -> None:
    if not torch._library.utils.is_functional_schema(schema):
        raise ValueError(
            f"custom_op only supports functional operators "
            f"(ops that do not mutate any inputs, do not return "
            f"views of the inputs, and has at least one return). "
            f"Got the following non-functional schema: {schema}"
        )

    # For simplicity: don't allow self arguments
    if schema.arguments.self_arg is not None:
        raise ValueError(
            f"custom_op does not support arguments named 'self'. Please "
            f"rename your argument. Got: {schema}"
        )


def parse_qualname(qualname: str) -> typing.Tuple[str, str]:
    names = qualname.split("::", 1)
    if len(names) != 2:
        raise ValueError(f"Expected there to be a namespace in {qualname}, i.e. The "
                         f"operator name should look something like ns::foo")
    if '.' in names[1]:
        raise ValueError(f"The torch.custom_ops APIs do not handle overloads, "
                         f"i.e. operator names with '.' in them. "
                         f"Please name your operator something like ns::foo. "
                         f"Got: {qualname}")
    return names[0], names[1]


def validate_device_type(device_type: str) -> None:
    if device_type not in SUPPORTED_DEVICE_TYPE_TO_KEY:
        raise ValueError(
            f"CustomOp.impl(device_types=[{device_type}, ...]): we only support device_type "
            f"in {SUPPORTED_DEVICE_TYPE_TO_KEY.keys()}."
        )


def supported_param(param: inspect.Parameter) -> bool:
    return param.kind in (
        inspect.Parameter.POSITIONAL_OR_KEYWORD,
        inspect.Parameter.KEYWORD_ONLY,
    )


def validate_function_matches_schema(
    schema: FunctionSchema, func: typing.Callable
) -> None:
    sig = inspect.signature(func)

    if not all(supported_param(p) for _, p in sig.parameters.items()):
        raise ValueError(
            f"custom_op(..., manual_schema)(func): positional-only args, "
            f"varargs, and kwargs are not supported. Please rewrite `func` "
            f"to not have them. Got `func` with signature: {sig}"
        )

    if (
        any(
            p.annotation is not inspect.Parameter.empty
            for _, p in sig.parameters.items()
        )
        or sig.return_annotation is not inspect.Signature.empty
    ):
        raise ValueError(
            f"custom_op(..., manual_schema)(func): When passing in a manual "
            f"schema, we expect `func` to have no type annotations to avoid "
            f"ambiguity. Got `func` with signature: {sig}"
        )

    positional = [
        (name, param)
        for name, param in sig.parameters.items()
        if param.kind == inspect.Parameter.POSITIONAL_OR_KEYWORD
    ]
    kwargonly = [
        (name, param)
        for name, param in sig.parameters.items()
        if param.kind == inspect.Parameter.KEYWORD_ONLY
    ]

    def error():
        raise ValueError(
            f"custom_op(..., manual_schema)(func): When passing in a manual "
            f"schema, we expect `func`'s signature to match `manual_schema` "
            f"(aside from type annotations). "
            f"func's signature: {sig}, manual_schema: {schema}"
        )

    def error_default_args():
        raise ValueError(
            f"custom_op(..., manual_schema)(func): "
            f"neither func nor manual_schema should have default "
            f"arguments. Got "
            f"func's signature: {sig}, manual_schema: {schema}"
        )

    def compare(sig_args, schema_args):
        if len(sig_args) != len(schema_args):
            error()
        for (name, param), arg in zip(sig_args, schema_args):
            if name != arg.name:
                error()
            if param.default is not inspect.Parameter.empty or arg.default is not None:
                error_default_args()

    compare(positional, schema.arguments.flat_positional)
    compare(kwargonly, schema.arguments.flat_kwarg_only)


<<<<<<< HEAD
def infer_schema(prototype_function: typing.Callable, mutated_args=()) -> str:
    """Given a function with type hints, parses a schema.

    We make some assumptions to make our lives easier that correspond to how people
    write custom ops in real life:
    - none of the outputs alias any of the inputs or each other.
    - only the args listed in mutated_args are being mutated.

    Callers (e.g. the custom ops API) are responsible for checking these assumptions.
    """
    sig = inspect.signature(prototype_function)

    def error_fn(what):
        raise ValueError(
            f"infer_schema(func): {what} " f"Got func with signature {sig})"
        )

    params = []
    for idx, (name, param) in enumerate(sig.parameters.items()):
        if not supported_param(param):
            error_fn("We do not support positional-only args, varargs, or varkwargs.")

        if param.annotation is inspect.Parameter.empty:
            error_fn(f"Parameter {name} must have a type annotation.")

        if param.annotation not in SUPPORTED_PARAM_TYPES.keys():
            error_fn(
                f"Parameter {name} has unsupported type {param.annotation}. "
                f"The valid types are: {SUPPORTED_PARAM_TYPES.keys()}."
            )

        if param.default is not inspect.Parameter.empty:
            error_fn(
                f"Parameter {name} has a default value; this is not supported. "
                f"If you want to use default values then create a function with "
                f"default values that invokes the custom op."
            )
        schema_type = SUPPORTED_PARAM_TYPES[param.annotation]
        if name in mutated_args:
            if not schema_type.startswith("Tensor"):
                error_fn(f"Parameter {name} is in mutable_args but only Tensors or collections of Tensors can be mutated")
            schema_type = f"Tensor(a{idx}!){schema_type[len('Tensor'):]}"
        params.append(f"{schema_type} {name}")
    ret = parse_return(sig.return_annotation, error_fn)
    return f"({', '.join(params)}) -> {ret}"


def derived_types(
    base_type, cpp_type, list_base, optional_base_list, optional_list_base
):
    result = [
        (base_type, cpp_type),
        (typing.Optional[base_type], f"{cpp_type}?"),
    ]

    def derived_seq_types(typ):
        return [
            typing.Sequence[typ],  # type: ignore[valid-type]
            typing.List[typ],  # type: ignore[valid-type]
        ]

    if list_base:
        for seq_typ in derived_seq_types(base_type):
            result.append((seq_typ, f"{cpp_type}[]"))  # type: ignore[valid-type]
    if optional_base_list:
        for seq_typ in derived_seq_types(typing.Optional[base_type]):
            result.append((seq_typ, f"{cpp_type}?[]"))  # type: ignore[valid-type]
    if optional_list_base:
        for seq_typ in derived_seq_types(base_type):  # type: ignore[valid-type]
            result.append((typing.Optional[seq_typ], f"{cpp_type}[]?"))  # type: ignore[valid-type]
    return result


def get_supported_param_types():
    data = [
        # (python type, schema type, type[] variant, type?[] variant, type[]? variant
        (torch.Tensor, "Tensor", True, True, False),
        (int, "SymInt", True, False, True),
        (float, "float", True, False, True),
        (bool, "bool", True, False, True),
        (str, "str", False, False, False),
        (torch.types.Number, "Scalar", True, False, False),
        (torch.dtype, "ScalarType", False, False, False),
        (torch.device, "Device", False, False, False),
    ]
    result = []
    for line in data:
        result.extend(derived_types(*line))
    return dict(result)


SUPPORTED_RETURN_TYPES = {
    torch.Tensor: "Tensor",
    typing.List[torch.Tensor]: "Tensor[]",
    int: "SymInt",
    float: "float",
    bool: "bool",
    torch.types.Number: "Scalar",
}


def parse_return(annotation, error_fn):
    if annotation is None:
        return "()"

    origin = typing.get_origin(annotation)
    if origin is not tuple:
        if annotation not in SUPPORTED_RETURN_TYPES.keys():
            error_fn(
                f"Return has unsupported type {annotation}. "
                f"The valid types are: {SUPPORTED_RETURN_TYPES}."
            )
        return SUPPORTED_RETURN_TYPES[annotation]

    args = typing.get_args(annotation)
    for arg in args:
        if arg not in SUPPORTED_RETURN_TYPES:
            error_fn(
                f"Return has unsupported type {annotation}. "
                f"The valid types are: {SUPPORTED_RETURN_TYPES}."
            )

    return "(" + ", ".join([SUPPORTED_RETURN_TYPES[arg] for arg in args]) + ")"


SUPPORTED_PARAM_TYPES = get_supported_param_types()


=======
>>>>>>> f34905f6
def report_error_callback(custom_op: typing.Any, key: str) -> None:
    if key == "Undefined":
        raise NotImplementedError(
            f"{custom_op}: There were no Tensor inputs to this operator "
            f"(e.g. you passed an empty list of Tensors). If your operator is a "
            f"factory function (that is, it takes no Tensors and constructs "
            f"a new one), then please use CustomOp.impl_factory to register "
            f"an implementation for it"
        )
    if key == "Meta":
        raise NotImplementedError(
            f"{custom_op}: when running with device='Meta' tensors: there is no "
            f"abstract impl registered for this CustomOp. Please register one via "
            f"CustomOp.impl_abstract to get this CustomOp to work with Meta tensors"
        )
    if key in ("CPU", "CUDA"):
        device = key.lower()
        raise NotImplementedError(
            f"{custom_op}: when running with device='{device}' tensors: there is no "
            f"{device} impl registered for this CustomOp. Please register one via "
            f"CustomOp.impl(device_type='{device}')"
        )
    raise NotImplementedError(
        f"{custom_op}: No implementation for dispatch key {key}. It is likely "
        f"that we have not added this functionality yet, please either open an "
        f"issue or if you're feeling adventurous, use the low-level "
        f"torch.library API"
    )


def custom_op_from_existing(op):
    ns = op.namespace
    lib = torch.library.Library(ns, "FRAGMENT")
    name = op.name().split("::")[-1]
    schema_str = str(op._schema)
    # CustomOp expects the schema string without the namespace
    schema_str = schema_str.split("::")[-1]
    schema = FunctionSchema.parse(schema_str)
    return CustomOp(lib, ns, schema, name, op, _private_access=True)


def get_op(qualname):
    def error_not_found():
        raise ValueError(
            f"Could not find the operator {qualname}. Please make sure you have "
            f"already registered the operator and (if registered from C++) "
            f"loaded it via torch.ops.load_library.")

    ns, name = parse_qualname(qualname)
    if not hasattr(torch.ops, ns):
        error_not_found()
    opnamespace = getattr(torch.ops, ns)
    if not hasattr(opnamespace, name):
        error_not_found()
    packet = getattr(opnamespace, name)
    if not hasattr(packet, 'default'):
        error_not_found()
    return packet.default


def _find_custom_op(qualname, also_check_torch_library=False):
    if qualname in global_registry:
        return global_registry[qualname]
    if not also_check_torch_library:
        raise RuntimeError(
            f"Could not find custom op \"{qualname}\". Did you register it via "
            f"the torch._custom_ops API?")
    overload = get_op(qualname)
    result = custom_op_from_existing(overload)
    return result


def get_abstract_impl(qualname):
    if qualname not in torch._custom_op.impl.global_registry:
        return None
    custom_op = torch._custom_op.impl.global_registry[qualname]
    if custom_op is None:
        return None
    if not custom_op._has_impl("abstract"):
        return None
    return custom_op._get_impl("abstract").func


def _custom_op_with_schema(qualname, schema, needs_fixed_stride_order=True):
    ns, name = qualname.split("::")
    schema_str = f"{name}{schema}"
    function_schema = FunctionSchema.parse(schema_str)
    validate_schema(function_schema)
    tags = [torch._C.Tag.needs_fixed_stride_order] if needs_fixed_stride_order else []
    lib = library.Library(ns, "FRAGMENT")
    lib.define(schema_str, tags=tags)
    ophandle = find_ophandle_or_throw(ns, function_schema.name)
    result = CustomOp(lib, ns, function_schema, name, ophandle, _private_access=True)
    result._register_autograd_kernel_indirection()

    torch._C._dispatch_set_report_error_callback(
        ophandle, functools.partial(report_error_callback, weakref.proxy(result))
    )
    return get_op(qualname)<|MERGE_RESOLUTION|>--- conflicted
+++ resolved
@@ -771,137 +771,6 @@
     compare(kwargonly, schema.arguments.flat_kwarg_only)
 
 
-<<<<<<< HEAD
-def infer_schema(prototype_function: typing.Callable, mutated_args=()) -> str:
-    """Given a function with type hints, parses a schema.
-
-    We make some assumptions to make our lives easier that correspond to how people
-    write custom ops in real life:
-    - none of the outputs alias any of the inputs or each other.
-    - only the args listed in mutated_args are being mutated.
-
-    Callers (e.g. the custom ops API) are responsible for checking these assumptions.
-    """
-    sig = inspect.signature(prototype_function)
-
-    def error_fn(what):
-        raise ValueError(
-            f"infer_schema(func): {what} " f"Got func with signature {sig})"
-        )
-
-    params = []
-    for idx, (name, param) in enumerate(sig.parameters.items()):
-        if not supported_param(param):
-            error_fn("We do not support positional-only args, varargs, or varkwargs.")
-
-        if param.annotation is inspect.Parameter.empty:
-            error_fn(f"Parameter {name} must have a type annotation.")
-
-        if param.annotation not in SUPPORTED_PARAM_TYPES.keys():
-            error_fn(
-                f"Parameter {name} has unsupported type {param.annotation}. "
-                f"The valid types are: {SUPPORTED_PARAM_TYPES.keys()}."
-            )
-
-        if param.default is not inspect.Parameter.empty:
-            error_fn(
-                f"Parameter {name} has a default value; this is not supported. "
-                f"If you want to use default values then create a function with "
-                f"default values that invokes the custom op."
-            )
-        schema_type = SUPPORTED_PARAM_TYPES[param.annotation]
-        if name in mutated_args:
-            if not schema_type.startswith("Tensor"):
-                error_fn(f"Parameter {name} is in mutable_args but only Tensors or collections of Tensors can be mutated")
-            schema_type = f"Tensor(a{idx}!){schema_type[len('Tensor'):]}"
-        params.append(f"{schema_type} {name}")
-    ret = parse_return(sig.return_annotation, error_fn)
-    return f"({', '.join(params)}) -> {ret}"
-
-
-def derived_types(
-    base_type, cpp_type, list_base, optional_base_list, optional_list_base
-):
-    result = [
-        (base_type, cpp_type),
-        (typing.Optional[base_type], f"{cpp_type}?"),
-    ]
-
-    def derived_seq_types(typ):
-        return [
-            typing.Sequence[typ],  # type: ignore[valid-type]
-            typing.List[typ],  # type: ignore[valid-type]
-        ]
-
-    if list_base:
-        for seq_typ in derived_seq_types(base_type):
-            result.append((seq_typ, f"{cpp_type}[]"))  # type: ignore[valid-type]
-    if optional_base_list:
-        for seq_typ in derived_seq_types(typing.Optional[base_type]):
-            result.append((seq_typ, f"{cpp_type}?[]"))  # type: ignore[valid-type]
-    if optional_list_base:
-        for seq_typ in derived_seq_types(base_type):  # type: ignore[valid-type]
-            result.append((typing.Optional[seq_typ], f"{cpp_type}[]?"))  # type: ignore[valid-type]
-    return result
-
-
-def get_supported_param_types():
-    data = [
-        # (python type, schema type, type[] variant, type?[] variant, type[]? variant
-        (torch.Tensor, "Tensor", True, True, False),
-        (int, "SymInt", True, False, True),
-        (float, "float", True, False, True),
-        (bool, "bool", True, False, True),
-        (str, "str", False, False, False),
-        (torch.types.Number, "Scalar", True, False, False),
-        (torch.dtype, "ScalarType", False, False, False),
-        (torch.device, "Device", False, False, False),
-    ]
-    result = []
-    for line in data:
-        result.extend(derived_types(*line))
-    return dict(result)
-
-
-SUPPORTED_RETURN_TYPES = {
-    torch.Tensor: "Tensor",
-    typing.List[torch.Tensor]: "Tensor[]",
-    int: "SymInt",
-    float: "float",
-    bool: "bool",
-    torch.types.Number: "Scalar",
-}
-
-
-def parse_return(annotation, error_fn):
-    if annotation is None:
-        return "()"
-
-    origin = typing.get_origin(annotation)
-    if origin is not tuple:
-        if annotation not in SUPPORTED_RETURN_TYPES.keys():
-            error_fn(
-                f"Return has unsupported type {annotation}. "
-                f"The valid types are: {SUPPORTED_RETURN_TYPES}."
-            )
-        return SUPPORTED_RETURN_TYPES[annotation]
-
-    args = typing.get_args(annotation)
-    for arg in args:
-        if arg not in SUPPORTED_RETURN_TYPES:
-            error_fn(
-                f"Return has unsupported type {annotation}. "
-                f"The valid types are: {SUPPORTED_RETURN_TYPES}."
-            )
-
-    return "(" + ", ".join([SUPPORTED_RETURN_TYPES[arg] for arg in args]) + ")"
-
-
-SUPPORTED_PARAM_TYPES = get_supported_param_types()
-
-
-=======
->>>>>>> f34905f6
 def report_error_callback(custom_op: typing.Any, key: str) -> None:
     if key == "Undefined":
         raise NotImplementedError(
