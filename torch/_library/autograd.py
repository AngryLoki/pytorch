# mypy: allow-untyped-defs
import dataclasses
from dataclasses import dataclass
from typing import Any, Callable, Dict, Optional, Protocol

from .. import _C, _ops, autograd, Tensor

from ..utils import _pytree
from . import utils


class InfoProtocol(Protocol):
    _backward_fn: Optional[Callable]
    _setup_context_fn: Optional[Callable]


@dataclasses.dataclass
class Info:
    _backward_fn: Optional[Callable]
    _setup_context_fn: Optional[Callable]


def make_autograd_impl(op: _ops.OpOverload, info: InfoProtocol) -> Callable:
    name: str = f"GeneratedBackwardFor_{op._namespace}_{op._opname}_{op._overloadname}"

    has_kwarg_only_args = utils.has_kwarg_only_args(op._schema)

<<<<<<< HEAD
    def forward_no_grad(*args):
        with _C._AutoDispatchBelowAutograd():
            nonlocal saved_keyset, saved_keyword_only_args
            keyset = saved_keyset
            assert keyset is not None, "Should have been set by autograd_impl"
            saved_keyset = None
            kwargs = saved_keyword_only_args
            assert kwargs is not None, "Should have been set by autograd_impl"
            saved_keyword_only_args = None
            result = op.redispatch(keyset & _C._after_autograd_keyset, *args, **kwargs)
            return result
=======
    @dataclass
    class Metadata:
        keyset: _C.DispatchKeySet
        keyword_only_args: Dict[str, Any]
>>>>>>> a0f90b61

    def forward(ctx, *args):
        metadata = args[-1]
        args = args[:-1]

        with _C._AutoDispatchBelowAutograd():
            keyset = metadata.keyset
            kwargs = metadata.keyword_only_args
            result = op.redispatch(keyset & _C._after_autograd_keyset, *args, **kwargs)
            if info._setup_context_fn:
                # The Dispatcher will remove args that are equal to their default
                # values from (args, kwargs). We're going to add it back so that
                # the user can access them.
                #
                # This is OK to do: The Dispatcher removed the args for serialization
                # FC/BC reasons (that is, a graph will not store args that are equal
                # to their default values), but that doesn't matter here. If the user
                # adds a new default arg, then they must update
                # their setup_context (along with the rest of their operator
                # registrations)
                args, kwargs = utils.fill_defaults(op._schema, args, kwargs)

                if has_kwarg_only_args:
                    info._setup_context_fn(
                        ctx=ctx, inputs=args, keyword_only_inputs=kwargs, output=result
                    )
                else:
                    info._setup_context_fn(ctx=ctx, inputs=args, output=result)
            return result

    def backward(ctx, *grads):
        if info._backward_fn:
            try:
                prev_needs_input_grad = ctx.needs_input_grad
                ctx.needs_input_grad = ctx.needs_input_grad[:-1]
                result = info._backward_fn(ctx, *grads)
            finally:
                ctx.needs_input_grad = prev_needs_input_grad
            if isinstance(result, tuple):
                return (*result, None)
            return result, None
        raise RuntimeError(
            f"Trying to backward through {op} but no autograd "
            f"formula was registered. "
            f"Please use register_autograd to add one."
        )

    Generated = type(
        name,
        (autograd.Function,),
        {
            "forward": staticmethod(forward),
            "backward": staticmethod(backward),
        },
    )

    schema = op._schema
    if any(
        utils.is_tensorlist_like_type(a.type)
        for a in (*schema.arguments, *schema.returns)
    ):
        Generated = supports_tensorlist(Generated)

    # The dispatcher passes any keyword-only-args as kwargs and the
    # rest of the args (even if specified as kwargs) as args.
    def autograd_impl(keyset, *args, **keyword_only_args):
<<<<<<< HEAD
        # We set a nonlocal to ferry keyset from here to the forward.
        # This supports recursive calls (we implement the forward carefully so
        # that it'll read saved_keyset before making a recursive call to the op).
        nonlocal saved_keyset, saved_keyword_only_args
        assert saved_keyset is None
        saved_keyset = keyset
        assert saved_keyword_only_args is None
        saved_keyword_only_args = keyword_only_args
        if _C.is_grad_enabled():
            result = Generated.apply(*args)  # type: ignore[attr-defined]
        else:
            result = forward_no_grad(*args)
=======
        result = Generated.apply(*args, Metadata(keyset, keyword_only_args))  # type: ignore[attr-defined]
>>>>>>> a0f90b61
        return result

    return autograd_impl


def supports_tensorlist(cls: Any) -> Any:
    """Allows a given autograd.Function class to support List[Tensor] inputs/outputs.

    Regular autograd.Function has a constraint that it only directly supports autograd for
    Tensors. Applying @supports_tensorlist enables an autograd.Function to support
    autograd for List[Tensor] inputs and outputs.
    """
    orig_forward = cls.forward
    orig_backward = cls.backward
    orig_apply = cls.apply

    @dataclass
    class Metadata:
        input_spec: spec_t
        output_spec: Optional[spec_t] = None
        result_is_tuple: Optional[bool] = None

    def new_forward(ctx, *args):
        metadata = args[-1]
        args = args[:-1]
        if not isinstance(metadata, Metadata):
            raise NotImplementedError(
                "NYI: calling supports_tensorlist autograd.Function.forward directly. "
                "You should probably be calling .apply instead. "
                "Please file an issue if not."
            )
        args = unflatten(list(args), metadata.input_spec)
        result = orig_forward(ctx, *args)
        metadata.result_is_tuple = isinstance(result, tuple)
        if not metadata.result_is_tuple:
            result = (result,)
        flat_result, output_spec = flatten(result, not_list_of_tensor)
        metadata.output_spec = output_spec

        if hasattr(ctx, "_pt_metadata"):
            raise RuntimeError(
                "Please don't set ctx._pt_metadata; PyTorch uses it to store info"
            )
        ctx._pt_metadata = metadata

        return tuple(flat_result)

    def new_backward(ctx, *grads):
        if not hasattr(ctx, "_pt_metadata"):
            raise NotImplementedError(
                "NYI: calling supports_tensorlist autograd.Function.backward directly. "
                "This will automatically get called by PyTorch autograd. "
                "Please file an issue if you need this."
            )

        metadata = ctx._pt_metadata
        grads = unflatten(list(grads), metadata.output_spec)

        # If the user's input is ([x, y, z], w),
        # then needs_input_grad is (bool, bool, bool, bool, bool).
        # We need to
        # 1. get rid of the additional bool (which comes from the extra
        # `metadata input`)
        # 2. unflatten to get the right structure.
        prev_needs_input_grad = ctx.needs_input_grad
        try:
            ctx.needs_input_grad = unflatten(
                list(ctx.needs_input_grad[:-1]), metadata.input_spec
            )
            grad_inputs = orig_backward(ctx, *grads)
        finally:
            ctx.needs_input_grad = prev_needs_input_grad

        if not isinstance(grad_inputs, tuple):
            grad_inputs = (grad_inputs,)
        # Assume that any Nones in the backward are Tensors.
        # If the forward has an arg that is [1, 2, 3], the backward should
        # return None as the grad.
        # If the forward has an arg that is [tensor, tensor], the backward
        # may return [None, None], [grad, None], [None, grad], or [grad, grad].
        flat_grad_inputs, grad_inputs_spec = flatten(
            grad_inputs, not_list_of_optional_tensor
        )
        if grad_inputs_spec != metadata.input_spec:
            raise RuntimeError(
                f"Expected the return from backward to be of the same structure "
                f"as the inputs. Got: {grad_inputs_spec} (return from backward), "
                f"{metadata.input_spec} (inputs)"
            )
        return tuple(flat_grad_inputs + [None])

    def new_apply(*args):
        flat_args, input_spec = flatten(args, is_leaf=not_list_of_tensor)
        metadata = Metadata(input_spec)
        result = orig_apply(*flat_args, metadata)  # type: ignore[misc]
        assert metadata.output_spec is not None
        result = unflatten(list(result), metadata.output_spec)
        if not metadata.result_is_tuple:
            assert isinstance(result, tuple)
            assert len(result) == 1
            return result[0]
        return result

    cls.forward = new_forward
    cls.backward = new_backward
    cls.apply = new_apply
    return cls


def not_list_of_tensor(tree):
    if isinstance(tree, tuple):
        return False
    if isinstance(tree, list):
        return any(not isinstance(l, Tensor) for l in tree)
    return True


def not_list_of_optional_tensor(tree):
    if isinstance(tree, tuple):
        return False
    if isinstance(tree, list):
        return any(l is not None and not isinstance(l, Tensor) for l in tree)
    return True


flatten = _pytree.tree_flatten
unflatten = _pytree.tree_unflatten
spec_t = _pytree.TreeSpec<|MERGE_RESOLUTION|>--- conflicted
+++ resolved
@@ -25,24 +25,20 @@
 
     has_kwarg_only_args = utils.has_kwarg_only_args(op._schema)
 
-<<<<<<< HEAD
-    def forward_no_grad(*args):
-        with _C._AutoDispatchBelowAutograd():
-            nonlocal saved_keyset, saved_keyword_only_args
-            keyset = saved_keyset
-            assert keyset is not None, "Should have been set by autograd_impl"
-            saved_keyset = None
-            kwargs = saved_keyword_only_args
-            assert kwargs is not None, "Should have been set by autograd_impl"
-            saved_keyword_only_args = None
-            result = op.redispatch(keyset & _C._after_autograd_keyset, *args, **kwargs)
-            return result
-=======
     @dataclass
     class Metadata:
         keyset: _C.DispatchKeySet
         keyword_only_args: Dict[str, Any]
->>>>>>> a0f90b61
+
+    def forward_no_grad(*args):
+        metadata = args[-1]
+        args = args[:-1]
+
+        with _C._AutoDispatchBelowAutograd():
+            keyset = metadata.keyset
+            kwargs = metadata.keyword_only_args
+            result = op.redispatch(keyset & _C._after_autograd_keyset, *args, **kwargs)
+            return result
 
     def forward(ctx, *args):
         metadata = args[-1]
@@ -109,22 +105,12 @@
     # The dispatcher passes any keyword-only-args as kwargs and the
     # rest of the args (even if specified as kwargs) as args.
     def autograd_impl(keyset, *args, **keyword_only_args):
-<<<<<<< HEAD
-        # We set a nonlocal to ferry keyset from here to the forward.
-        # This supports recursive calls (we implement the forward carefully so
-        # that it'll read saved_keyset before making a recursive call to the op).
-        nonlocal saved_keyset, saved_keyword_only_args
-        assert saved_keyset is None
-        saved_keyset = keyset
-        assert saved_keyword_only_args is None
-        saved_keyword_only_args = keyword_only_args
-        if _C.is_grad_enabled():
-            result = Generated.apply(*args)  # type: ignore[attr-defined]
+        if _C.is_grad_enabled() and _pytree.tree_any_only(
+            Tensor, lambda x: x.requires_grad, args, not_list_of_tensor
+        ):
+            result = Generated.apply(*args, Metadata(keyset, keyword_only_args))  # type: ignore[attr-defined]
         else:
-            result = forward_no_grad(*args)
-=======
-        result = Generated.apply(*args, Metadata(keyset, keyword_only_args))  # type: ignore[attr-defined]
->>>>>>> a0f90b61
+            result = forward_no_grad(*args, Metadata(keyset, keyword_only_args))
         return result
 
     return autograd_impl
