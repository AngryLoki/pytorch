# mypy: ignore-errors

"""
``torch.fx.experimental.symbolic_shapes`` provides interfaces for interacting with
our symbolic shapes reasoning system that is used heavily in torch.compile.  Although
this is not generally considered public API, when writing framework code in PyTorch
as well as extensions to PyTorch (e.g., in custom operator implementations), you may
need to make use of these APIs to setup dynamic shapes support appropriately.
"""

import builtins
import collections
import functools
import inspect
import itertools
import logging
import math
import operator
import re
import sys
import threading
import traceback
from collections import defaultdict
from contextlib import contextmanager
from dataclasses import dataclass, field
from enum import Enum
import atexit
from typing import (
    Any,
    cast,
    Callable,
    Dict,
    Iterable,
    List,
    Optional,
    Sequence,
    Set,
    Tuple,
    Type,
    Union,
    TYPE_CHECKING
)
from typing_extensions import TypeAlias

import torch
import torch.fx
import torch.fx.traceback as fx_traceback
from torch.fx.experimental import _config as config

from torch.fx.experimental.recording import (
    FakeTensorMeta,
    ShapeEnvEvent,
    record_shapeenv_event,
    replay_shape_env_events,
    shape_env_check_state_equal
)
from torch.fx.experimental.sym_node import SymNode, SymTypes
from torch._logging import trace_structured, structured

# NB: The sym_* functions are used via getattr() and must be imported here.
from torch import SymBool, SymFloat, SymInt
from torch._guards import ShapeGuard, Source, TracingContext
from torch.utils._python_dispatch import is_traceable_wrapper_subclass
from torch.utils._sympy.functions import (
    FloorDiv, Mod, PythonMod, IsNonOverlappingAndDenseIndicator, CleanDiv, FloorToInt, CeilToInt
)
from torch.utils._sympy.solve import try_solve
from torch.utils._sympy.numbers import int_oo
from torch.utils._sympy.value_ranges import bound_sympy, SymPyValueRangeAnalysis, ValueRanges, ValueRangeError
from torch.utils._sympy.singleton_int import SingletonInt
from torch.utils._traceback import format_frame, CapturedTraceback
from torch._utils_internal import signpost_event
from torch._subclasses.meta_utils import is_sparse_any
import torch.utils._pytree as pytree
from torch.utils._sympy.symbol import SymT, make_symbol, symbol_is_type

from torch._logging import LazyString

if TYPE_CHECKING:
    from torch._dynamo.source import TensorPropertySource

InputList = List
DimList = List

log = logging.getLogger(__name__)

class GuardOnDataDependentSymNode(RuntimeError):
    pass

class PendingUnbackedSymbolNotFound(RuntimeError):
    pass

import sympy
from sympy.printing.str import StrPrinter
from sympy.printing.precedence import precedence, PRECEDENCE

aten = torch._ops.ops.aten  # type: ignore[has-type]

__all__ = [
    "has_symbolic_sizes_strides", "create_contiguous", "ShapeEnv", "is_concrete_int",
    "guard_int", "guard_float", "guard_scalar", "canonicalize_bool_expr",
    "hint_int", "SYMPY_INTERP", "free_symbols", "is_symbol_binding_fx_node",
    "is_concrete_bool", "is_nested_int", "SHAPEENV_EVENT_KEY", "CURRENT_NODE_KEY",
    "has_free_symbols", "sym_eq", "SymbolicContext", "StatelessSymbolicContext",
    "StatefulSymbolicContext", "SubclassSymbolicContext", "statically_known_true",
    "guard_size_oblivious", "check_consistent",
    "compute_unbacked_bindings", "ConvertIntKey",
    "rebind_unbacked", "resolve_unbacked_bindings",
]

# FX node metadata keys for symbolic shape FX graph.
SHAPEENV_EVENT_KEY = "shapeenv_event"
CURRENT_NODE_KEY = "current_node"


def log_lru_cache_stats(wrapped_f):
    log.debug("lru_cache_stats %s: %s", wrapped_f.__name__, wrapped_f.cumulative_cache_info())


# Wrapper on lru_cache that reports statistics at process end
def lru_cache(maxsize):
    def inner(f):
        wrapped_f = functools.lru_cache(maxsize)(f)
        old_cache_clear = wrapped_f.cache_clear
        prev_hits = 0
        prev_misses = 0

        # TODO: There's a ref-cycle here (wrapped_f -> cumulative_cache_info
        # -> wrapped_f) but cannot be solved with weakref as wrapped_f is not
        # weakref'able on some versions of Python

        def cumulative_cache_info():
            cur = wrapped_f.cache_info()
            return functools._CacheInfo(
                prev_hits + cur.hits,
                prev_misses + cur.misses,
                cur.maxsize,
                cur.currsize,
            )

        def new_cache_clear():
            nonlocal prev_hits, prev_misses
            cur = wrapped_f.cache_info()
            prev_hits += cur.hits
            prev_misses += cur.misses
            old_cache_clear()

        wrapped_f.cache_clear = new_cache_clear
        wrapped_f.cumulative_cache_info = cumulative_cache_info
        if log.isEnabledFor(logging.DEBUG):
            atexit.register(log_lru_cache_stats, wrapped_f)
        return wrapped_f

    return inner

# These are modules that contain generic code for interacting with ShapeEnv
# which are unlikely to identify a particular interesting guard statement
@lru_cache(None)
def uninteresting_files() -> Set[str]:
    import torch._inductor.sizevars
    import torch._library.abstract_impl
    import torch._subclasses.meta_utils
    import torch._subclasses.fake_tensor
    mods = [
        sys.modules[__name__],
        torch.fx.experimental.recording,
        torch.fx.experimental.sym_node,
        torch.fx.interpreter,
        torch,
        torch._inductor.sizevars,
        torch._library.abstract_impl,
        torch._subclasses.meta_utils,
        torch._subclasses.fake_tensor,
    ]
    return {inspect.getfile(m) for m in mods}

# We don't bother with the metaclass as all of the dispatching logic happens
# entirely from Python
#
# Didn't bother with ancestors for now, unlikely to have multiple modes for
# symints right now

class ConstraintViolationError(RuntimeError):
    pass

def has_symbolic_sizes_strides(elem) -> bool:
    return elem._has_symbolic_sizes_strides

Int = Union[torch.SymInt, int]

def create_contiguous(shape: Sequence[Int]) -> List[Int]:
    strides: List[Int] = [1]
    for dim in reversed(shape[:-1]):
        strides.append(dim * strides[-1])
    return list(reversed(strides))

def hint_int(a: Union[torch.SymInt, int], fallback: Optional[int] = None) -> int:
    """
    Retrieve the hint for an int (based on the underlying real values as observed
    at runtime).  If no hint is available (e.g., because data dependent shapes),
    if fallback is not None, use that instead (otherwise raise an error).
    """
    if isinstance(a, torch.SymInt):
        return a.node.require_hint(fallback)
    assert type(a) is int, a
    return a

Scalar = Union[torch.SymInt, torch.SymFloat, torch.SymBool, int, float, bool]

def has_hint(a: Scalar) -> bool:
    if isinstance(a, SymTypes):
        return a.node.has_hint()
    return True

def is_concrete_int(a: Union[int, SymInt]) -> bool:
    r""" Utility to check if underlying object
    in SymInt is concrete value. Also returns
    true if integer is passed in.

    Args:
        a (SymInt or int): Object to test if it int
    """
    assert isinstance(a, (SymInt, int))

    if isinstance(a, int):
        return True

    if isinstance(a.node.expr, sympy.core.numbers.Integer):
        return True

    return False

# In obscure Meta only situations, sympy.logic.boolalg doesn't exist at runtime.
# So make sure only type checker evaluates this alias.
# Xref: https://www.internalfb.com/diff/D53324783
SympyBoolean: TypeAlias = "sympy.logic.boolalg.Boolean"

def guard_size_oblivious(expr: Union[torch.SymBool, bool]) -> bool:
    """
    Perform a guard on a symbolic boolean expression in a size oblivious way.
    This is typically used when a non-oblivious test would result in a guard
    on a data dependent value of which we don't know the value of at compile time.
    When a guard is tested this way, we may diverge in behavior from how regular
    PyTorch semantics would treat it.  For more information, see
    https://github.com/pytorch/pytorch/pull/118579
    """
    if isinstance(expr, torch.SymBool):
        return expr.node.guard_size_oblivious("", 0)
    else:
        assert isinstance(expr, bool)
        return expr

def check_consistent(new, old) -> None:
    """
    Test that two "meta" values (typically either Tensor or SymInt) have
    the same values, e.g., after retracing.  If we don't understand the
    quantities in question, we'll just skip the consistency check.
    """
    # TODO: do boolean equality test too, see
    # https://github.com/pytorch/pytorch/issues/124110
    scalar_types = (torch.SymInt, torch.SymFloat, int, float)

    if isinstance(new, torch.Tensor):
        assert isinstance(old, torch.Tensor)
        torch._check(old.dim() == new.dim(), lambda: f"{old.shape} != {new.shape} (old != new)")
        # Do this manually so that each individual test is irrefutable
        # (TODO: should be a helper for this, maybe sym_eq?  That
        # gives us a compound expression and I'm not sure it
        # simplifies right now)
        for i, j in zip(old.shape, new.shape):
            torch._check(i == j, lambda: f"{old.shape} != {new.shape} (old != new)")
    # NB: bool is subclass of int
    elif isinstance(new, scalar_types) and not isinstance(new, bool):
        assert isinstance(old, scalar_types) and not isinstance(old, bool), f"{old} != {new}"
        torch._check(old == new, lambda: f"{old} != {new} (old != new)")

def resolve_unbacked_bindings(shape_env, bindings):
    if bindings is None:
        return None
    return {
        shape_env.unbacked_renamings.get(k, k): v
        for k, v in bindings.items()
    }

def rebind_unbacked(shape_env, n: torch.fx.Node, result):
    """
    Suppose we are retracing a pre-existing FX graph that previously had
    fake tensor propagation (and therefore unbacked SymInts).  When we retrace,
    we re-propagate fake tensors, which results in new unbacked SymInts.
    When this happens, we need to tell the shape environment about the equivalence
    of the old and new unbacked SymInts.  Pass us the old torch.fx.Node (which
    has the old binding information) and the new result (which we can extract the
    new unbacked SymInts out from).
    """
    from torch._dynamo.tensor_version_op import _tensor_version

    # Inputs never need rebinding
    if n.op == "placeholder":
        return

    if bindings := resolve_unbacked_bindings(shape_env, n.meta.get("unbacked_bindings")):
        for raw_u0, path in bindings.items():
            u1 = pytree.key_get(result, path)
            # tensor_version ops get specialized after AOTAutograd, it's OK,
            # we don't actually want to do asserts on them.  This is all a bit
            # questionable though
            if isinstance(u1, int) and n.target is _tensor_version:
                log.info("rebind_unbacked: discard _tensor_version %s %s -> %s", raw_u0, path, u1)
                continue
            raw_u1 = u1.node.expr
            # Simplify SymBool binding
            if (
                isinstance(raw_u1, sympy.Piecewise) and
                len(raw_u1.args) == 2 and
                raw_u1.args[0][0] == 1 and
                isinstance(eq := raw_u1.args[0][1], sympy.Eq) and
                isinstance(new_raw_u1 := eq.lhs, sympy.Symbol) and
                shape_env.var_to_range[new_raw_u1].issubset(ValueRanges(0, 1)) and
                eq.rhs == 1 and
                raw_u1.args[1] == (0, True)
            ):
                # This is what the pattern match above is testing
                repacked = _sympy_cast_symbool_to_symint_guardless(sympy.Eq(new_raw_u1, 1))
                assert repacked == raw_u1, f"{repacked} != {raw_u1}"
                # Cancel the to_int(to_bool(x)). This is sound because x in
                # [0, 1]
                raw_u1 = new_raw_u1
            assert isinstance(raw_u1, sympy.Symbol)
            # The old and new could be the same if you improperly hit the memo
            # while retracing.  Make sure you updated FakeTensorMode.epoch
            assert raw_u0 != raw_u1, f"{raw_u0} possible memo disaster"
            # Reuse the OLD symbol name
            shape_env._rename_unbacked_to(raw_u1, raw_u0)

def canonicalize_bool_expr(expr: SympyBoolean) -> SympyBoolean:
    r""" Canonicalize a boolean expression by transforming it into a lt / le
    inequality and moving all the non-constant terms to the rhs.
    We canonicalize And / Ors / Not via cnf and then canonicalize their subexpr
    recursively
    nb. sympy.Rel.canonical is not good enough https://github.com/sympy/sympy/issues/25924

    Args:
        expr (sympy.Expr): Expression to canonicalize
    """
    # Canonicalise an inequality by transforming it into a lt / le
    # inequality and moving all the non-constant terms to the rhs
    # We canonicalise And / Ors / Not via cnf
    # nb. Relational.canonical in sympy is broken
    # https://github.com/sympy/sympy/issues/25924

    if not isinstance(expr, (sympy.Rel, sympy.And, sympy.Or, sympy.Not, sympy.Eq, sympy.Ne)):
        return expr

    if isinstance(expr, (sympy.And, sympy.Or, sympy.Not)):
        expr = sympy.logic.boolalg.to_cnf(expr)
    return _canonicalize_bool_expr_impl(expr)

def _canonicalize_bool_expr_impl(expr: SympyBoolean) -> SympyBoolean:
    """
    After canonicalization, we are guaranteed to have eliminated Ge/Gt relations
    (rewriting them to Le/Lt, respectively).
    """
    if isinstance(expr, (sympy.And, sympy.Or)):
        return type(expr)(*map(canonicalize_bool_expr, expr.args))

    opposite = {sympy.Gt: sympy.Lt, sympy.Ge: sympy.Le}
    if isinstance(expr, tuple(opposite.keys())):
        lhs = expr.rhs - expr.lhs
        t = opposite[type(expr)]
    else:
        assert isinstance(expr, (sympy.Lt, sympy.Le, sympy.Eq, sympy.Ne))
        lhs = expr.lhs - expr.rhs
        t = type(expr)
    rhs = 0
    if isinstance(lhs, sympy.Add):
        cts = []
        variables = []
        for term in lhs.args:
            if term.is_number:
                cts.append(term)
            else:
                variables.append(term)
        lhs = sympy.Add(*variables)
        rhs = -sympy.Add(*cts)
    return t(lhs, rhs)

def is_concrete_bool(a: Union[bool, SymBool]) -> bool:
    r""" Utility to check if underlying object
    in SymBool is concrete value. Also returns
    true if integer is passed in.
    Args:
        a (SymBool or bool): Object to test if it bool
    """
    assert isinstance(a, (SymBool, bool))

    if isinstance(a, bool):
        return True

    if isinstance(a.node.expr, (sympy.logic.boolalg.BooleanTrue, sympy.logic.boolalg.BooleanFalse)):
        return True

    return False

def is_nested_int(s):
    return isinstance(s, torch.SymInt) and s.node.is_nested_int()

def _iterate_exprs(val: Union[SymInt, torch.Tensor]) -> Iterable[sympy.Basic]:
    if isinstance(val, SymTypes):
        # This allow applies to the jagged layout NestedTensor case as
        # nested ints are not symbolic
        if is_symbolic(val):
            yield val.node.expr
    elif isinstance(val, sympy.Basic):
        yield val
    elif isinstance(val, (int, float, bool)):
        pass
    elif isinstance(val, (tuple, list)):
        for s in val:
            yield from _iterate_exprs(s)
    elif is_sparse_any(val):
        yield from _iterate_exprs(val.size())
    elif isinstance(val, torch.Tensor):
        yield from _iterate_exprs(val.size())
        yield from _iterate_exprs(val.stride())
        yield from _iterate_exprs(val.storage_offset())
    elif val is None:
        pass
    else:
        raise AssertionError(f"cannot extract sympy expressions from {val} {type(val)}")

def free_symbols(val: Union[SymInt, sympy.Expr, torch.Tensor]) -> Set[sympy.Symbol]:
    if val is None:
        return set()
    itr = _iterate_exprs(val)
    # we need at least 1 to call union, so we hand code the identity
    try:
        first_expr = next(itr)
    except StopIteration:
        return set()

    return first_expr.free_symbols.union(*(e.free_symbols for e in itr))

def has_free_symbols(val: Union[SymInt, torch.Tensor]) -> bool:
    """Faster version of bool(free_symbols(val))"""
    return not all(e.is_number for e in _iterate_exprs(val))

# Like free_symbols, but filtered to only report unbacked symbols
def free_unbacked_symbols(x):
    # NB: keep synced with is_unbacked_symint
    return {s for s in free_symbols(x) if symbol_is_type(s, (SymT.UNBACKED_INT, SymT.UNBACKED_FLOAT))}

# WARNING: Don't use this on Dynamo produced graphs, they don't have meta
# setup!
def is_symbol_binding_fx_node(node) -> Optional[sympy.Symbol]:
    if (
        node.op == "placeholder" and
        "val" in node.meta and
        isinstance(node.meta["val"], torch.SymInt) and
        isinstance(node.meta["val"].node.expr, sympy.Symbol)
    ):
        return node.meta["val"].node.expr
    return None

def find_symbol_binding_fx_nodes(graph):
    return {
        node.meta["val"].node.expr: node
        for node in graph.nodes
        if is_symbol_binding_fx_node(node)
    }


# Analogous to ConvertIntSource
@dataclass(frozen=True)
class ConvertIntKey:
    def __str__(self) -> str:
        return ".cast_symbool_to_symint_guardless()"

    def get(self, b: bool) -> int:
        """Get the int value from bool"""
        return cast_symbool_to_symint_guardless(b)


@dataclass(frozen=True)
class CallMethodKey:
    name: str

    def __str__(self) -> str:
        return f".{self.name}()"

    def get(self, o: Any) -> Any:
        """Call the method on object"""
        return getattr(o, self.name)()


@dataclass(frozen=True)
class InnerTensorKey:
    inner_name: str

    def __str__(self) -> str:
        return f".{self.inner_name}"

    def get(self, o: Any) -> Any:
        """Get the inner tensor attribute"""
        return getattr(o, self.inner_name)


@dataclass(frozen=True)
class DivideByKey:
    divisor: int

    def __str__(self) -> str:
        return f".__floordiv__({self.divisor})"

    def get(self, o: int) -> int:
        """Divide object by divisor"""
        return o // self.divisor


def compute_unbacked_bindings(shape_env, example_value, old_example_value=None, peek=False):
    """
    After having run fake tensor propagation and producing example_value
    result, traverse example_value looking for freshly bound unbacked
    symbols and record their paths for later.  It is an error if
    we have allocated an unbacked SymInt but it cannot be found in
    example_value.  (NB: this means if you have a multi-output
    function, you must call this on the tuple of tensor output, you
    cannot wait!)

    The peek parameter lets you check out what the bindings are without
    changing the affected list.  This is primarily useful for ensuring
    unbacked_var_to_val is promptly populated when propagate_real_tensors is on.
    """
    if shape_env is None:
        return
    if shape_env._ignore_fresh_unbacked_symbols_tls():
        return
    fs = shape_env.pending_fresh_unbacked_symbols
    pending = set(fs)
    if pending:
        if not peek:
            log.info("compute_unbacked_bindings %s", fs)
            fs.clear()

        def free_unbacked_symbols_with_path(
            a, path, real=None
        ) -> Dict[sympy.Symbol, pytree.KeyPath]:
            r = {}
            if isinstance(a, (tuple, list)):
                for i in range(len(a)):
                    r.update(
                        free_unbacked_symbols_with_path(
                            a[i], path + (pytree.SequenceKey(i),),
                            real=real[i] if real is not None else None
                        )
                    )
            elif is_traceable_wrapper_subclass(a):
                # TODO: Determine if this is correct
                attrs, _ = a.__tensor_flatten__()
                for attr in attrs:
                    sub = getattr(a, attr)
                    r.update(
                        free_unbacked_symbols_with_path(sub, path + (InnerTensorKey(attr),))
                    )
            elif isinstance(a, torch.Tensor):
                r.update(
                    free_unbacked_symbols_with_path(
                        a.size(), path + (CallMethodKey("size"),),
                        real=a.real_tensor.size() if a.real_tensor is not None else None
                    )
                )
                r.update(
                    free_unbacked_symbols_with_path(
                        a.stride(), path + (CallMethodKey("stride"),),
                        real=a.real_tensor.stride() if a.real_tensor is not None else None
                    )
                )
                r.update(
                    free_unbacked_symbols_with_path(
                        a.storage_offset(), path + (CallMethodKey("storage_offset"),),
                        real=a.real_tensor.storage_offset() if a.real_tensor is not None else None
                    )
                )

            # NB: Intentionally access _expr, not expr, do not want
            # simplification!
            elif (
                isinstance(a, (torch.SymInt, torch.SymFloat))
                and isinstance(s := a.node._expr, sympy.Symbol)
                and s in pending
            ):
                r[s] = path
                if real is not None:
                    shape_env.set_unbacked_var_to_val(s, real)
                pending.remove(s)
            # When an unbacked SymInt is perfectly divisible by an integer
            # constant, we replace it with the integer constant to improve
            # reasoning capabilities.  However, in synthetic examples, it is
            # then possible that the factor never is explicitly allocated.
            # Fortunately, we can compute it by division.
            elif (
                isinstance(a, torch.SymInt)
                and isinstance(s := a.node._expr, sympy.Mul)
                and len(s.args) == 2
                and isinstance(lhs := s.args[0], sympy.Integer)
                and isinstance(rhs := s.args[1], sympy.Symbol)
                and rhs in pending
            ):
                # TODO: DivideByKey needs to test divisibility at runtime!
                r[s] = path + (DivideByKey(int(lhs)),)
                if real is not None:
                    shape_env.set_unbacked_var_to_val(s, real // int(lhs))
                pending.remove(rhs)
            # The annoyance here arises from the fact that SymBool is
            # allocated by allocating a SymInt and then testing if it's equal
            # to one.  So you have a complicated binding site logic for this.
            elif (
                isinstance(a, torch.SymBool)
                and isinstance(s := a.node._expr, sympy.Eq)
                # This must match create_unbacked_symbool EXACTLY
                and isinstance(s.lhs, sympy.Symbol)
                and s.rhs == 1
                and s.lhs in pending
            ):
                r[s.lhs] = path + (ConvertIntKey(),)
                if real is not None:
                    shape_env.set_unbacked_var_to_val(s, int(real))
                pending.remove(s.lhs)

            return r

        symbol_to_path = free_unbacked_symbols_with_path(example_value, ())
        if not peek and pending:
            extra = (
                repr((example_value.stride(), example_value.storage_offset()))
                if isinstance(example_value, torch.Tensor)
                else ""
            )
            raise PendingUnbackedSymbolNotFound(
                f"Pending unbacked symbols {pending} not in returned outputs {example_value} {extra}.\n"
                "Did you accidentally call new_dynamic_size() or item() more times "
                "than you needed to in your fake implementation?\n"
                "For more help, see https://docs.google.com/document/d/1RWrH-3wLEpzR9kCS6gGBNen_-Fs-8PVbWWFE5AcgeWE/edit"
            )

        # Why do we have to do some rebinding here?  If the original FX node
        # wasn't a binding site because you had a memo hit, but post
        # translation you aren't a memo hit anymore, there's now a new binding
        # site... but we know (because it's the same FX node) that the value
        # is actually the same, they're just not obviously equal anymore.
        #
        # The logic here is written carefully, because unlike the
        # bind_unbacked case, we are not guaranteed to have a symbol for
        # old_sym.  If we have a symbol, do regular rename unbacked to; but if
        # we don't, we need to specially eliminate the fresh unbacked symbol
        # (NB: we are /trusting/ that the memoization is correct, and that we
        # don't need to generate a new runtime assert.  This is load bearing,
        # as repropagation can happen after we've frozen runtime asserts.)
        if old_example_value is not None:
            for keypath in symbol_to_path.values():
                old_sym = pytree.key_get(old_example_value, keypath)
                new_sym = pytree.key_get(example_value, keypath)
                if (
                    isinstance(new_sym, SymTypes) and
                    isinstance(new_s := new_sym.node.expr, sympy.Symbol)
                ):
                    if isinstance(old_sym, SymTypes) and (old_s := old_sym.node.expr) != new_s:
                        if isinstance(old_s, sympy.Symbol):
                            shape_env._rename_unbacked_to(new_s, old_s)
                        else:
                            shape_env._eliminate_unbacked(new_s, old_s)
                    elif not isinstance(old_sym, SymTypes):
                        shape_env._eliminate_unbacked(new_s, sympy.sympify(old_sym))

        return symbol_to_path

def definitely_true(a):
    """
    Returns True only if we can tell that a is True, possibly introducing
    a guard in the process.  If a depends on some unbacked SymInt, we may
    return False even though there may exist a possible value of the SymInt
    that would cause the expression to return True.

    When is it appropriate to use definitely_true?  First, if you can use
    a higher level combinator like parallel_or/parallel_and, prefer using
    those instead, they are definitely safe (modulo short-circuiting).
    Second, it can be used if the program would behave equivalently if
    definitely_true always returned False (parallel_or/parallel_and are
    examples of this pattern, modulo short-circuiting).  Finally, it even
    be OK if the program wouldn't behave equivalently, so long as the
    change is semantics preserving.  It can be semantics preserving if
    the program errors in more cases than it did previously (but otherwise
    behaves identically), or if it changes some quantity in a way that
    doesn't matter (e.g., strides often fall in this bucket.)
    """
    if isinstance(a, SymBool):
        if a.node.has_hint():
            return guard_bool(a)
        else:
            return False
    return bool(a)

def definitely_false(a):
    """
    Returns True only if we can tell that a is False, possibly introducing
    a guard in the process.  If a depends on some unbacked SymInt, we may
    return False even though there may exist a possible value of the SymInt
    that would cause the expression a to be False.  See definitely_true
    for more usage guidance.
    """
    if isinstance(a, SymBool):
        if a.node.has_hint():
            return not guard_bool(a)
        else:
            return False
    return not bool(a)

def statically_known_true(x: Union[bool, SymBool]) -> bool:
    """Returns True if x can be simplified to a constant and is true.

    .. note::
        This function doesn't introduce new guards, so the expression may end
        up evaluating to true at runtime even if this function returns False.

    Args:
        x (bool, SymBool): The expression to try statically evaluating

    """
    if isinstance(x, SymBool):
        expr = x.node.expr
        shape_env = x.node.shape_env
        try:
            simplified = shape_env._maybe_evaluate_static(expr)
            if simplified is not None:
                return bool(simplified)
        except Exception:
            log.debug("Could not simplify %s", expr)
        return False
    assert isinstance(x, bool)
    return x


def parallel_or(*args):
    """
    Evaluate the logical OR of several arguments, avoiding guarding on
    unbacked SymInts if another argument is definitely True.
    """
    if any(statically_known_true(a) for a in args):
        return True
    if any(definitely_true(a) for a in args):
        return True
    return any(args)

def parallel_and(*args):
    """
    Evaluate the logical FALSE of several arguments, avoiding guarding on
    unbacked SymInts if another argument is definitely False.
    """
    if any(statically_known_true(torch.sym_not(a)) for a in args):
        return False
    if any(definitely_false(a) for a in args):
        return False
    return all(args)

def sym_eq(x, y):
    """
    Like ==, but when run on list/tuple, it will recursively test equality
    and use sym_and to join the results together, without guarding.
    """
    if (isinstance(x, tuple) and isinstance(y, tuple)) or (isinstance(x, list) and isinstance(y, list)):
        if len(x) != len(y):
            return False
        return functools.reduce(operator.and_, map(sym_eq, x, y), True)
    elif isinstance(x, (int, torch.SymInt)) and isinstance(y, (int, torch.SymInt)):
        return x == y
    else:
        raise AssertionError(f"unexpected sym_eq between {type(x)} {type(y)}")

def guard_scalar(a):
    if isinstance(a, (SymBool, bool)):
        return guard_bool(a)
    elif isinstance(a, (SymInt, int)):
        return guard_int(a)
    elif isinstance(a, (SymFloat, float)):
        return guard_float(a)
    else:
        raise AssertionError(f"unrecognized scalar {a}")


def _constrain_symbol_range(shape_env, s: sympy.Symbol, compiler_min: int, compiler_max: int):
    shape_env.constrain_symbol_range(s, compiler_min, compiler_max)


def _advise_is_size(a):
    """
    Don't use this directly; use torch._check_is_size instead.

    This is a softer version of _constrain_range_for_size (with min=0,
    max=Inf).  Instead of forcibly constraining a variable (and erroring if we
    failed to constrain it), it will simply advise us that a size is
    constrained in some way.  We will always defer a runtime assert for this
    constraint if we cannot prove it at compile-time, but we we only
    *sometimes* learn useful extra information at compile-time with this
    information.  This is in contrast to constrain_range_for_size, where if
    you don't call that on a fresh unbacked symint, chances are we will choke.

    TODO: Make Dynamo handle this appropriately if this is seen in Dynamo-ed
    code.  Right now this is only really used in code with AOTAutograd trace
    through, so it is not a big problem that this isn't supported, but in
    principle all of this code should be Dynamo'able too.

    TODO: I didn't support min/max because I didn't have a use case where this
    actually helped.  In principle we can support it, it just makes the
    implementation below more complicated.
    """

    # This must always succeed, because the sole allowed caller _check_is_size
    # was responsible for expect_true'ing this
    # This assert triggers expensive sym compute, do not do it until its cheap.
    # assert a >= 0

    # NB: it's important not to constrain range for size for *hinted* SymInts,
    # because it is not only unsound, it will immediately trip our asserts
    # that hints have to be consistent with static analysis!  If you somehow
    # have an unbounded SymInt that later constrains to 1, this will be
    # inconsistent with the range
    if (
        isinstance(a, SymInt)
        and isinstance(a.node, SymNode)
        and isinstance(a.node.expr, sympy.Symbol)
        and a.node.shape_env.is_unbacked_symint(a.node.expr)
    ):
        _constrain_range_for_size(a)

def _constrain_range_for_size(a, min: Optional[int] = None, max: Optional[int] = None):
    """
    This function is NOT INTENDED to be used by itself.
    """

    if isinstance(a, (SymFloat, SymBool)):
        raise ValueError("Constraining SymFloat/SymBool is nyi")

    assert isinstance(a, SymInt), "can only constrain range for SymInt"
    assert isinstance(a.node.expr, sympy.Symbol), "constraining non-Symbols NYI"

    a.node.shape_env._constrain_range_for_size(a.node.expr, min, max)


# inclusive both ways
def constrain_range(a, *, min: Optional[int], max: Optional[int] = None):
    """
    Applies a constraint that the passed in SymInt must lie between min-max
    inclusive-inclusive, WITHOUT introducing a guard on the SymInt (meaning
    that it can be used on unbacked SymInts).  If min/max are None, we assume
    that the dimension is unbounded in that direction.  Repeated application
    of constrain_range intersects the ranges.  This is a fairly low level API
    that doesn't have a lot of safety guarantees (TODO: provide higher level
    APIs).

    Currently, we use this API in the following circumstance: when we allocate
    an unbacked SymInt, denoting an integer quantity which is data dependent,
    we ordinarily do not know anything about what values it may take.  This
    means that any sort of guard on it will immediately fail.  However, in
    many cases, we know something about the unbacked SymInt: for example, we
    know that nonzero(x).size(0) must be >= 0.  We use constrain_range to
    narrow the possible range, declaring that negative symbols are impossible.
    This permits to definitely answer True to queries like 'nnz >= 0', even if
    we don't know what the actual (hinted) value of 'nnz' is.  In fact, we
    actually use constrain_range to unsoundly discharge common guards: for an
    unbacked SymInt produced by nonzero, we will also assume that it is not
    equal to 0/1 (even though these are perfectly possible values at runtime),
    because we generally expect graphs that are valid for N=2 to also be valid
    for N=1.
    """
    if min is None:
        min = -int_oo
    if max is None:
        max = int_oo

    if max < min:
        raise ValueError(
            "Maximum value to constrain_as_size can't be less than the specified min value, "
            "received min={min} and max={max}"
        )

    if isinstance(a, int):
        if not (min <= a <= max):
            raise ValueError(f"Invalid value {a} for range [{min}:{max}]")
        return

    a.node.shape_env._constrain_range(a.node.expr, min, max)

def constrain_unify(a: torch.SymInt, b: torch.SymInt) -> None:
    """
    Given two SymInts, constrain them so that they must be equal.  NB:
    this will not work with SymInts that represent nontrivial expressions
    (yet!)
    """
    if not isinstance(a, SymInt):
        if not isinstance(b, SymInt):
            assert a == b
            return
        else:
            shape_env = b.node.shape_env
    else:
        shape_env = a.node.shape_env

    shape_env._constrain_unify(a, b)

# Assume that a boolean is true for the purposes of subsequent symbolic
# reasoning.  This will keep track of corresponding runtime checks to verify
# that the result is upheld: either as a regular guard, or as a special set
# of asserts which are triggered when an unbacked SymInt is allocated.
#
# DO NOT use this function for these cases:
#
#  - This is inappropriate for "branching" conditions (where both
#    true and false result in valid programs).  We will always assume
#    the condition evaluates true, and so it will never be possible
#    to trace the false condition when you use it.  For true branching
#    on unbacked SymInts, you must use torch.cond; if you incorrectly
#    use expect_true in this case, you will make the false branch
#    unreachable (as we will simply assume that only the true branch
#    is ever exercised).
#
#  - This is inappropriate for situations where you know some other system
#    invariant guarantees that this property holds, since you don't
#    really need to insert a runtime check in that case.  Use something
#    like constrain_range in that case.
#
# This API has a hitch.  To avoid having to reimplement error reporting
# capabilities, this function CAN return False.  The invariant is that
# the surrounding code must raise an error when this function returns
# False.  This is quite low level, so we recommend using other functions
# like check() which enforce this in a more intuitive way.
#
# By the way, this name is a nod to the __builtin_expect macro,
# which is used similarly (but unlike __builtin_expect, you MUST fail
# in the unlikely branch.)  (I think expect is a good name; in recent
# versions of C++, this is replaced with [[likely]], which is weaker
# and not accurate for this function!)
def expect_true(a, skip: int = 0):
    if isinstance(a, SymBool):
        # TODO: check perf implications of this
        frame = inspect.currentframe()
        for _ in range(skip + 1):  # always run this loop at least once
            frame = frame.f_back
        return a.node.expect_true(frame.f_code.co_filename, frame.f_lineno)
    assert type(a) is bool, a
    return a

def guard_bool(a):
    if isinstance(a, SymBool):
        return a.node.guard_bool("", 0)  # NB: uses Python backtrace
    assert type(a) is bool, a
    return a

def guard_int(a):
    if isinstance(a, SymInt):
        return a.node.guard_int("", 0)  # NB: uses Python backtrace
    assert type(a) is int, a
    return a

def guard_float(a):
    if isinstance(a, SymFloat):
        return a.node.guard_float("", 0)  # NB: uses Python backtrace
    assert isinstance(a, float), a
    return a

# Given a GraphModule, return all the FakeTensors for all the placeholders
def fx_placeholder_vals(gm):
    return [n.meta['val'] for n in gm.graph.nodes if n.op == "placeholder"]

def fx_placeholder_targets(gm):
    return [n.target for n in gm.graph.nodes if n.op == "placeholder"]

# Given a GraphModule and arguments to run it with, evaluate that the guards
# for its associated ShapeEnv are satisfied by the passed arguments.  This
# WILL check for duck sizing.
def eval_guards(gm, *args, ignore_static=True):
    return gm.shape_env.evaluate_guards_for_args(fx_placeholder_vals(gm), args, ignore_static=ignore_static)

def bind_symbols(gm, *args):
    return gm.shape_env.bind_symbols(fx_placeholder_vals(gm), args)

class DimDynamic(Enum):
    """
    Controls how to perform symbol allocation for a dimension.  It is always
    sound to default this to DYNAMIC, but the policies DUCK and STATIC can
    result in better trace-time and compile-time performance, as they reduce
    the number of allocated symbols and generally make your graph more static.

    NB: If we notice you've applied a constraint to the dimension, we will
    force it to DYNAMIC for simplicity.

    DimDynamic is controlled by a variety of higher level UX features.
    Currently:

    - In eager mode, the default policy is DUCK.
        - The default is changed to STATIC with assume_static_by_default.
        - An individual dim is marked DYNAMIC if you mark_dynamic_dim.
    - In export mode, the default policy is STATIC.
        - An individual dim is marked DYNAMIC if you mention it as dynamic_dim
          in the constraints kwarg.
    """
    # Treat the dimension symbolically
    DYNAMIC = 0
    # Treat the dimension symbolically, but if its hint matches another
    # dynamic dimension, unify the two symbols ("duck sizing")
    DUCK = 1
    # Treat the dimension statically based on its hint
    STATIC = 2


# NB: These constraints affect both clients and backends: given some
# constraint C, the client must pass inputs that satisfy the constraint,
# while a backend must not introduce guards BEYOND this constraint.
# For clarity, we document the implications on both sides for both the client
# and the backend.
#
# NB: These constraints are on a *single* dimension.  In principle, we could
# also have multi-dimension constraints, but our guess is that this is not
# actually useful and so we are not supporting it right now.
#
# NB: Strict constraints are typically only suitable for export, as in eager
# a backend like inductor may validly introduce extra, discretionary guards
# to improve performance of code.  A StrictMinMaxConstraint would be brittle
# under future optimizations performed by inductor; we don't guarantee
# eager code with StrictMinMaxConstraint will keep working in the future!

@dataclass(frozen=True)
class Constraint:
    warn_only: bool

@dataclass(frozen=True)
class StrictMinMaxConstraint(Constraint):
    """
    For clients: the size at this dimension must be within 'vr' (which
    specifies a lower and upper bound, inclusive-inclusive) AND it
    must be non-negative and should not be 0 or 1 (but see NB below).

    For backends: there must not be any guards on this dimension which
    are not implied by the given lower and upper bound.  Regardless of
    the lower bound, the backend can assume the size is non-negative
    and that it is not 0 or 1.

    An unbounded StrictMinMaxConstraint can be thought of as a strict version
    of "RelaxedUnspecConstraint".

    NB: Export will often unsoundly assume that a graph works for 0/1, even
    though at trace time we assumed size is not 0 or 1.  The idea is that
    if we produce a graph that works for a range of values, it will be OK
    for N=0/1 too.
    """
    vr: ValueRanges

    def render(self, source: Source):
        """Format the constrain equation"""
        # TODO: better printing for -oo and oo
        return f"{self.vr.lower} <= {source.name()} <= {self.vr.upper}"

@dataclass(frozen=True)
class RelaxedUnspecConstraint(Constraint):
    """
    For clients: no explicit constraint; constraint is whatever is implicitly
    inferred by guards from tracing.

    For backends: there must exist at least TWO possible values for the
    size at this dimension which satisfy the guards for this dimension.

    In other words, this constraint helps us distinguish between "we don't
    care if this dimension specializes or not" versus "this dimension must be
    unspecialized."  However, this constraint doesn't say very much about what
    specialization is permitted; for example, if we guard on a size being
    even, this would still be acceptable under an unspec constraint.  This
    makes RelaxedUnspecConstraint useful for eager mode, where your backend compiler
    may add constraints to otherwise dynamic dimensions; we can't assert that
    there are NO guards as this is brittle because compilers should be able to
    add extra constraints.  If you want to assert that there are no guards,
    use StrictMinMaxConstraint with an unbounded ValueRanges.
    """
    def render(self, source: Source):
        return f"RelaxedUnspecConstraint({source.name()})"

# NB: None here indicates the client constraint is whatever is implicitly
# inferred by guards from tracing, and that a backend can add whatever guards
# it wants (including fully specializing the value).
DimConstraint = Union[StrictMinMaxConstraint, RelaxedUnspecConstraint, None]

@dataclass(frozen=True)
class EqualityConstraint(Constraint):
    """
    Represent and decide various kinds of equality constraints between input sources.

    A "source pair" is a pair of input sources for dynamic dimensions that
    are specified equal. We represent `source_pairs` in a union-find forest
    so that we can efficiently check whether two such sources are transitively equal.

    A "derived equality" relates an input source to an expression over a root.
    The root can be another input source, corresponding to some dynamic dimension,
    or a phantom symbol that does not directly represent any dynamic dimension. We
    represent `derived_equalities` involving input sources in a transitively-closed map
    so that we can efficiently check whether an input source is transitively equal to
    a given expression over another input source.
    (NOTE: In contrast, it is easy to decide whether an input source is transitively equal
    to a given expression over a phantom symbol; such expressions are already in canonical
    form and so the problem reduces to symbolic expression equality.)
    """
    source_pairs: List[Tuple[Source, Source]]
    derived_equalities: List[Tuple[Source, Union[Source, sympy.Symbol], Callable[[sympy.Expr], sympy.Expr]]]
    phantom_symbols: List[sympy.Symbol]

    def __post_init__(self):
        """Pre-processing to answer queries `is_equal` and `is_derived` below.

        Example: Suppose we are given:
          source_pairs [a = b, b = c]
          derived_equalities [d = c + 1, e = d - 1]
        We first construct a union find with source_pairs:
          _parents = {a: a, b: a, c: a}
        Then we compute canonical symbolic expressions, recursively applying derived_equalities
        until we bottom out:
          _defs = {d: c + 1, e: (c + 1) - 1 aka c}
        """

        # self._parents is a map from input sources to input sources where, conceptually,
        # these are directed edges in a union-find forest
        _parents: Dict[Source, Source] = {}
        object.__setattr__(self, "_parents", _parents)
        # self._defs is a map from input sources to "canonical" symbolic expressions,
        # i.e., unary expressions with symbols that corresponds to regular Dims (i.e.,
        # not derived Dims)
        _defs: Dict[Source, sympy.Expr] = {}
        object.__setattr__(self, "_defs", _defs)

        for source1, source2 in self.source_pairs:
            # preprocess into a union-find forest
            self._union(self._find(source1), self._find(source2))
        for source, root, fn in self.derived_equalities:
            # preprocess into a transitively-closed map
            # NOTE(avik): we reuse the union-find forest for canonicalizing input sources
            if isinstance(root, sympy.Symbol):
                self._defs[self._find(source)] = fn(root)
            else:
                self._defs[self._find(source)] = fn(self._rewrite(root))

    def _find(self, source):
        # chase edges to find the root of this equivalence class
        if source in self._parents:
            return self._find(self._parents[source])
        else:
            return source

    def _union(self, root1, root2):
        # merge two equivalence classes by adding an edge from one root to the other
        if root1 != root2:
            self._parents[root1] = root2

    def _rewrite(self, src):
        # always represent the given source by the root of its equivalence class
        src = self._find(src)
        if src in self._defs:
            # simply look up the definition if it exists
            # NOTE(avik): This works because definitions are always transitively-closed;
            # otherwise we would have to do recursive rewriting.
            return self._defs[src]
        else:
            # otherwise, create a symbol representing the source
            return sympy.Symbol(src.name())

    def is_equal(self, source1, source2):
        return (
            # check whether source1 and source2 have the same root
            self._find(source1) == self._find(source2) or
            # check whether source1 is derived equal to source2
            self.is_derived(source1, source2, lambda x: x)
        )

    def is_derived(self, src, symbol_src, fn):
        # check whether both src and symbol_src have the same definition
        return self._rewrite(src) == fn(self._rewrite(symbol_src))


def _assert_symbol_context(symbolic_context):
    assert isinstance(symbolic_context, SymbolicContext), "Invalid symbolic_context object"
    assert type(symbolic_context) is not SymbolicContext, "Illegal usage of symbolic_context ABC"

def _is_supported_equivalence(expr):
    # Currently supported Dim ops are linear expressions with integer coefficients.
    # So check that expr only contains +, *, ints, and a single occurrence of a symbol.
    # (See also documentation of dynamic_shapes._DerivedDim.)
    if isinstance(expr, (sympy.Add, sympy.Mul)):
        if len(expr.args) > 2:
            return False
        lhs, rhs = expr.args
        return (
            (_is_supported_equivalence(lhs) and isinstance(rhs, sympy.Integer)) or
            (isinstance(lhs, sympy.Integer) and _is_supported_equivalence(rhs))
        )
    return isinstance(expr, sympy.Symbol)

@dataclass(frozen=True)
class SymbolicContext:
    """
    Data structure specifying how we should create symbols in
    ``create_symbolic_sizes_strides_storage_offset``; e.g., should
    they be static or dynamic.

    This is an abstract base class because we are probably going to add
    another version of this that says "use exactly these SymInts, don't
    allocate fresh symbols."
    """
    pass


@dataclass(frozen=True)
class StatelessSymbolicContext(SymbolicContext):
    """
    Create symbols in ``create_symbolic_sizes_strides_storage_offset`` via
    a symbolic_context determination as given by ``DimDynamic`` and ``DimConstraint``.
    This will cause fresh symbols to be allocated
    """
    dynamic_sizes: DimList[DimDynamic]
    constraint_sizes: DimList[DimConstraint] = None
    # If the tensor is a view, this should be populated for the base. It contains
    # information on how to allocate symbols when recursively fakeifying the base
    # during view fake-ification.
    view_base_context: Optional[SymbolicContext] = None
    # TODO: add storage offset and stride symbolic_context

    def __post_init__(self):
        if self.constraint_sizes is None:
            object.__setattr__(self, 'constraint_sizes', [None] * len(self.dynamic_sizes))


# note [Tensor Fakification and Symbol Caching]
#
# As of the time of this note, dynamo creates a fresh fake tensor mode for backends.
# The reason we do this is because there are certain classes of operations, namely,
# metadata mutations, that change tensor size, stride, etc. This means that the fake tensor
# state at the end of a dynamo trace is different than the fake tensor state at the beginning
# of a trace. Backends like aot_autograd need a fresh fake tensor to correctly track metadata mutation,
# view relationships, etc.
#
# As we create a new fake mode, we also lose the memoization that comes with it. Rather than
# transfer the memoization cache, we instead transfer the shape env. However, with this
# comes nuance - as dynamo is selective in how it makes symbolic shapes. Due to strategies in
# automatic dynamic and constraints, the policy for which dims are dynamic is nuanced and varies across
# recompilations.
#
# In order to preserve the symbolic decisions made during dynamo tensor fakification, we pass
# a StatefulSymbolicContext at creation time. This object is tracked, per tensor, on the TracingContext.
# The lifecycle of this object should match the lifecycle of the original dynamo tracked tensor, and it is
# safe to reuse this object as many times as necessary to create a fake tensor. Fake tensors
# created with new fake modes should produce the same exact symbols as the original, providing the same shape_env
# is used.
# TODO(voz): Shape env validation
@dataclass(frozen=True)
class StatefulSymbolicContext(StatelessSymbolicContext):
    """
    Create symbols in ``create_symbolic_sizes_strides_storage_offset`` via
    a symbolic_context determination as given by a cache of Source:Symbol. A cache hit
    will reuse a stored symbol, and a cache miss will write to this cache.

    This behaves like StatelessSymbolicContext, except the cache supersedes the
    other values - dynamic_sizes and constraint_sizes will not be read if we cache
    hit.

    It is the cache owners responsibility to maintain the lifecycle of the cache
    w/r/t different shape_envs, clearing, etc.
    """
    tensor_source: Source = None
    # Why is this keyd on int first?
    # That integer is actually the id of the shape_env. This cache short-circuits symbol
    # creation, and we must store it per shape env. Now, while tracing invariants are a single
    # shape env per tracing context, and every new frame gets a new shape_env. So where would we have
    # multiple shape envs? The answer lies in recording. When we are replaying, replay_shape_env_events
    # is invoked, and creates a new shape_env. Replaying events against this new shape_env will
    # cause it to fail with unknown symbols, as the symbols cached here will skip creation, and never
    # get recorded in var_to_val, etc.
    # TODO(voz): consider a weakref to the shape_env here
    shape_env_to_source_to_symbol_cache : Dict[int, Dict["TensorPropertySource", "sympy.Expr"]] = None

    def __post_init__(self):
        # The None default is annoying, but required because of dataclass limitations
        assert self.tensor_source is not None
        if not self.shape_env_to_source_to_symbol_cache:
            object.__setattr__(self, 'shape_env_to_source_to_symbol_cache', {})


@dataclass(frozen=True)
class SubclassSymbolicContext(StatefulSymbolicContext):
    """
    The correct symbolic context for a given inner tensor of a traceable tensor subclass
    may differ from that of the outer symbolic context. This structure allows for this
    flexibility, with inner symbolic contexts mapped via attr -> symbolic context.
    """
    inner_contexts: Dict[str, SymbolicContext] = None

    def __post_init__(self):
        super().__post_init__()
        if self.inner_contexts is None:
            self.inner_contexts = {}


def is_symbolic(val: Union[int, SymInt, float, SymFloat, bool, SymBool]) -> bool:
    if isinstance(val, (int, float, bool)):
        return False
    return val.node.is_symbolic()

IndicatorTypes = (IsNonOverlappingAndDenseIndicator,)

@lru_cache(256)
def safe_expand(r):
    if hasattr(r, 'expand'):
        try:
            return sympy.expand(r)
        except RecursionError:
            log.warning("RecursionError in sympy.expand(%s)", r)
            return r
    else:
        return r

def error():
    raise AssertionError("shouldn't be hit")


# TODO: Deduplicate this with torch/_prims_common/__init__.py
def eval_is_non_overlapping_and_dense(sizes, strides):
    return int(guard_bool(_eval_is_non_overlapping_and_dense(sizes, strides)))

def _eval_is_non_overlapping_and_dense(sizes, strides):
    dim = len(sizes)

    # Short-circuits for tensors of rank one, which are
    # non-overlapping and "dense" if their stride is one
    # or it is a 0/1 element tensor
    if dim == 1:
        return strides[0] == 1 or sizes[0] < 2

    # Checks that there exists a permutation of the strides s.t. the tensor would be contiguous
    # Sorts (length, stride) pairs by stride
    lengths_and_strides = sorted(
        zip(sizes, strides), key=operator.itemgetter(1)
    )

    # Unlike the C++ code, we don't move the 0/1 size dimensions to the
    # end.  So we have to keep going for this code.
    expected_stride = 1
    for length, stride in lengths_and_strides:

        if length == 1:
            continue

        if stride != expected_stride:
            return False

        expected_stride *= length

    return True


def _sympy_cast_symbool_to_symint_guardless(x: sympy.Expr) -> sympy.Expr:
    return sympy.Piecewise((1, x), (0, True))


def cast_symbool_to_symint_guardless(symbool: torch.SymBool) -> torch.SymInt:
    if isinstance(symbool, bool):
        return 1 if symbool else 0
    int_sym = _sympy_cast_symbool_to_symint_guardless(symbool.node.expr)
    return symbool.node.shape_env.create_symintnode(int_sym, hint=int(symbool.node.require_hint()) if has_hint(symbool) else None)

SYMPY_INTERP = {
    'Abs': operator.abs,
    'Eq': operator.eq,
    'Ne': operator.ne,
    'Gt': operator.gt,
    'Lt': operator.lt,
    'Le': operator.le,
    'Ge': operator.ge,
    'Min': min,
    'Max': max,
    'Mod': operator.mod,
    'PythonMod': operator.mod,
    'FloorDiv': operator.floordiv,
    'TrueDiv': operator.truediv,
    'PowByNatural': operator.pow,
    'IsNonOverlappingAndDenseIndicator': eval_is_non_overlapping_and_dense,
    'floor': math.floor,
    'ceiling': math.ceil,
    'FloorToInt': math.floor,
    'CeilToInt': math.ceil,
    'cast_symbool_to_symint_guardless': cast_symbool_to_symint_guardless,
    'RoundToInt': builtins.round,
    'RoundDecimal': builtins.round,
    'TruncToInt': math.trunc,
    'IntTrueDiv': operator.truediv,
}


def _lru_cache(fn, maxsize=None):
    """
    Wrapper around lru_cache that clears when new info about shapes has been
    updated.

    Use lru_cache if the output is always the same, regardless of the
    constraints we know now (i.e. evaluate_expr)

    Use _lru_cache otherwise.

    Also note that this depends on _update_version_counter being called on the
    shape environment whenever the constraints are updated, otherwise the cache
    will not be cleared.
    """
    fn_cache = lru_cache(maxsize)(fn)
    prior_version = 0

    if config.validate_shape_env_version_key:
        prior_key = None

        @functools.wraps(fn)
        def wrapper(self, *args, **kwargs):
            nonlocal prior_version, prior_key
            if prior_key is None:
                prior_key = self._get_key()

            if prior_version != self._version_counter:
                fn_cache.cache_clear()
                prior_version = self._version_counter
                prior_key = self._get_key()
            else:
                assert prior_key == self._get_key(), \
                    "ShapeEnv cache key changed without version being updated!"

            return fn_cache(self, *args, **kwargs)

    else:

        @functools.wraps(fn)
        def wrapper(self, *args, **kwargs):
            nonlocal prior_version
            if prior_version != self._version_counter:
                fn_cache.cache_clear()
                prior_version = self._version_counter

            return fn_cache(self, *args, **kwargs)

    wrapper.cache_clear = fn_cache.cache_clear
    wrapper.cache_info = fn_cache.cache_info  # type: ignore[attr-defined]
    return wrapper


# This is pretty similar to ShapeGuard but it also comes with a message,
# and is exclusively used for things that MUST be true (unlike guards,
# which can evaluate False, in which case you just choose not to use
# a particular specialization)
@dataclass(frozen=True)
class RuntimeAssert:
    expr: sympy.Expr
    msg: str = field(repr=False)
    stack: str = field(repr=False)


class ShapeGuardPrinter(StrPrinter):
    def __init__(
        self,
        symbol_to_source,
        source_ref,
        var_to_sources,
    ):
        super().__init__()
        self.symbol_to_source = symbol_to_source
        self.source_ref = source_ref
        self.var_to_sources = var_to_sources

    def _print_Not(self, expr):
        return 'not {}'.format(self.parenthesize(expr.args[0], PRECEDENCE["Not"]))

    def _print_And(self, expr):
        return self.stringify(expr.args, " and ", PRECEDENCE["And"])

    def _print_Or(self, expr):
        return self.stringify(expr.args, " or ", PRECEDENCE["Or"])

    def _print_Symbol(self, expr) -> str:
        assert isinstance(expr, sympy.Symbol), str(type(expr))

        def repr_symbol_to_source():
            return repr({
                symbol: [s.name() for s in sources]
                for symbol, sources in self.symbol_to_source.items()
            })

        assert self.symbol_to_source.get(expr), (
            f"{expr} (could be from {[s.name() for s in self.var_to_sources[expr]]}) "
            f"not in {repr_symbol_to_source()}.  If this assert is failing, it could be "
            "due to the issue described in https://github.com/pytorch/pytorch/pull/90665"
        )
        return self.source_ref(self.symbol_to_source[expr][0])


class LoggingShapeGuardPrinter(ShapeGuardPrinter):
    def __init__(self, var_to_sources):
        super().__init__(var_to_sources, lambda n: n.name(), var_to_sources)


class DynamicDimConstraintPrinter(StrPrinter):
    """
    Printer for dynamic dim constraints.
    - Instead of t.size()[d] it prints dynamic_dim(t, d)
    - Instead of Eq(_, _), Mod(_, _), etc. it prints _ == _, _ % _, etc.

    We use this to suggest code for specifying dynamic dim constraints.
    """
    def __init__(self, symbol_to_source, source_name_to_debug_name):
        super().__init__()
        self.symbol_to_source = symbol_to_source
        self.source_name_to_debug_name = source_name_to_debug_name

    def print_source(self, source) -> str:
        if self.source_name_to_debug_name:
            return source.name()
        return f"dynamic_dim({source.base.name()}, {source.idx})"

    def _print_Symbol(self, expr) -> str:
        assert isinstance(expr, sympy.Symbol), str(type(expr))
        assert self.symbol_to_source.get(expr), (
            f"Unknown symbol {expr} created by constraints solver"
        )
        return self.print_source(self.symbol_to_source[expr][0])

    def _print_Relational(self, expr):
        return f'{self.parenthesize(expr.lhs, precedence(expr))} {expr.rel_op} {self.parenthesize(expr.rhs, precedence(expr))}'


class DimConstraints:
    """
    Custom solver for a system of constraints on symbolic dimensions.
    Solutions are "static" values or simplified "dynamic" constraints.
    """

    def __init__(
        self,
        symbol_to_source,
        var_to_val,
        marked_dynamic,
        source_name_to_debug_name,
        _allow_complex_guards_as_runtime_asserts=False,
    ):
        # We try to solve systems of inequalities with 1 free variable.
        self._univariate_inequalities: Dict[sympy.Symbol, Set[sympy.Expr]] = defaultdict(set)
        # Among them, we prioritize solving for a free variable that has equalities.
        # NOTE: _symbols_with_equalities is always a subset of _univariate_inequalities.keys()
        # and removing a symbol from the former => removing it from the latter.
        self._symbols_with_equalities: Set[sympy.Symbol] = set()
        # A solution of a free variable with equalities becomes a substitution.
        # We use these substitutions to simplify other constraints.
        # NOTE: removing a symbol from _symbols_with_equalities => adding it to _substitutions.
        self._substitutions: Dict[sympy.Symbol, sympy.Integer] = {}

        # In general, constraints may have // and % operations.
        # Of course, // can be expressed in terms of / and %.
        # Our inequality solver can handle / but not %. So we need to transform them away.
        # We do so by using the values of variables as hints to evaluate %.
        # For soundness we record additional congruence guards and solve them separately.
        self._var_to_val: Dict[sympy.Symbol, sympy.Integer] = var_to_val
        self._congruences: Set[sympy.Expr] = defaultdict(set)

        # We do not try to (directly) solve inequalities with > 1 free variables.
        # NOTE: free variables in these inequalities cannot also be in _substitutions.
        self._multivariate_inequalities: Set[sympy.Expr] = set()

        # We park external equalities between free variables here.
        self._symbolic_equivalences: List[Tuple[Source, sympy.Expr]] = []

        # Solutions come in two forms:
        # - (static) specializations
        # - (dynamic) inequalities / congruences
        self._static_results: Set[str] = set()
        self._dynamic_results: Set[str] = set()

        # printer for solutions
        self._dcp = DynamicDimConstraintPrinter(symbol_to_source, source_name_to_debug_name)

        # inconsistencies found on substituting with concrete values / static solutions
        self._inconsistencies: List[str] = []

        # symbols that are marked dynamic
        self._marked_dynamic = marked_dynamic

        # for constraints we can't express with the dynamic shapes language, defer as runtime asserts in export
        self._allow_complex_guards_as_runtime_asserts = _allow_complex_guards_as_runtime_asserts

    def rewrite_with_congruences(self, s, expr):
        """
        Eliminate expressions of the form b // d and b % d while adding congruences of the form b % d == k.
        This leaves rational operators (in particular of the form b / d) that our inequality solver can handle.
        We solve the added congruences separately (using our congruence solver, see below).
        """
        def mod_handler(*args):
            # Suppose that we have an expression of the form b % d with free variable s.
            # Using the value of s as a "hint," we can evaluate b % d to a value k.
            # Then we can rewrite b % d to k while adding the guard b % d == k.

            # NOTE(avik): This abstraction is provably sound but, in general, incomplete. It is complete IFF
            # the original expression always evaluates to a constant value (i.e., it does not vary with s).
            # In other words,
            # - solutions of s with the rewritten expression are guaranteed to also be solutions of s with
            #   the original expression;
            # - while it may be possible to find solutions of s with the original expression that are not
            #   solutions with the rewritten expression, in that case the original expression cannot evaluate
            #   to the same value for all solutions of s.
            #
            # Should we be worried about this incompleteness? No, because of the following reasons:
            # 1. It unblocks dramatic simplification that would not be otherwise possible with current tech
            #    (i.e., "don't let perfect be the enemy of the good").
            # 2. We already have a tradition of using hints to add guards in the compiler for making progress.
            # 3. We have not yet seen a counterexample arise in practice! In particular, any congruence guards
            #    we generate (or simplify to) seem to be of the form b % d == k where k is a constant.
            #
            # Here's a theoretical counterexample: 3*s % (s + 1) == s - 2, that is satisfied by all s >= 2.
            # With any hint (say) s = k, we'd rewrite this to: 3*s % (s + 1) == k - 2. But, substituting, we
            # would then get k - 2 == s - 2, and thus s = k as the (only, constant) solution!
            base, divisor = args
            base, divisor = self.rewrite_with_congruences(s, base), self.rewrite_with_congruences(s, divisor)
            mod_reduced = base.xreplace(self._var_to_val) % divisor.xreplace(self._var_to_val)
            congruence = (base - mod_reduced) % divisor
            if congruence != 0:
                self._congruences[s].add(congruence)
            return mod_reduced

        def floor_div_handler(*args):
            # Suppose that we have an expression of the form b // d with free variable s.
            # Using the value of s, we can evaluate b % d to a value k.
            # Then we can rewrite b // d to (b - k) / d, while adding the guard b % d == k.

            # NOTE(avik): This is exactly equivalent to rewriting b // d as (b - (b % d)) / d
            # and eliminating b % d as above.
            base, divisor = args
            base, divisor = self.rewrite_with_congruences(s, base), self.rewrite_with_congruences(s, divisor)
            mod_reduced = base.xreplace(self._var_to_val) % divisor.xreplace(self._var_to_val)
            congruence = (base - mod_reduced) % divisor
            if congruence != 0:
                self._congruences[s].add(congruence)
            # NB: Must not be CleanDiv, it needs to be regular sympy division
            # so inequality solver works.  This is sort of problematic for
            # is_integer tests though haha
            return (base - mod_reduced) / divisor

        if expr.has(Mod):
            expr = expr.replace(Mod, mod_handler)
        # 7 // -3 is -3, 7 % -3 is -2, and 7 - (-2) / -3 is -3.0 so negative
        # arguments should be OK.
        if expr.has(PythonMod):
            expr = expr.replace(PythonMod, mod_handler)
        if expr.has(FloorDiv):
            expr = expr.replace(FloorDiv, floor_div_handler)
        return expr

    def add(self, expr) -> bool:
        """Add an expression to the set of constraints.

        Return whether the expression is a trivial constraint (i.e., an obvious tautology).
        """
        if expr == sympy.true:
            return True
        orig_expr = expr
        orig_reduced = orig_expr.xreplace(self._var_to_val)
        # TODO(avik): https://github.com/pytorch/pytorch/issues/101093
        # It is possible that `expr` will fail the consistency check because of
        # precision errors. Specifically, on substituting its free symbols with
        # their concrete values, we might end up comparing floats. Until we have
        # a fix for this issue, we delay raising such failures. See solve().
        if orig_reduced == sympy.false:
            self._inconsistencies.append(f"{orig_expr} is inconsistent!")
        if isinstance(expr, sympy.Ne):
            # we're not going to do anything useful with these, so drop them
            return False
        free_symbols = expr.free_symbols
        assert free_symbols, f"Did not expect constraint with no free variables: {expr}"
        if len(free_symbols) > 1:
            # multivariate: record and move on
            self._multivariate_inequalities.add(expr)
        else:
            # univariate: can solve these immediately
            s = next(iter(free_symbols))
            # eliminate // and % (see documentation of `rewrite_with_congruences` above)
            old_n_congruences = len(self._congruences[s])
            expr = self.rewrite_with_congruences(s, expr)
            new_n_congruences = len(self._congruences[s])
            if expr == sympy.true:
                return old_n_congruences == new_n_congruences
            reduced = expr.xreplace(self._var_to_val)
            if reduced == sympy.false:
                self._inconsistencies.append(
                    f"{expr}, obtained by rewriting {orig_expr} with congruences, "
                    "is inconsistent!"
                )
            if isinstance(expr, sympy.Eq):
                # special status for symbols that have equalities (see `solve` below)
                self._symbols_with_equalities.add(s)
            self._univariate_inequalities[s].add(expr)
        return False

    def add_equality(self, source, expr):
        """Add an equality constraint"""
        if expr.is_number:
            # specialization, right here
            self._static_results.add(f"{source.name()} == {expr}")
        else:
            # these will resolve to either specializations or dynamic equality constraints
            self._symbolic_equivalences.append((source, expr))

    def _reduce_congruences(self):
        reduced_congruences = {}
        for s, congruences in self._congruences.items():
            remainder_modulus_pairs = []
            congruences_to_check = set()
            for congruence in congruences:
                base, divisor = congruence.args
                # We are given a congruence of the form base % divisor == 0 with a free variable s. So:
                # - we transform this into an equation of the form base = divisor * tmp;
                # - we solve this equation for s to get a linear solution with free variable tmp.
                tmp = sympy.Symbol("reduce_congruences_tmp", integer=True)
                symbol, solution = sympy.solve_linear(base - divisor * tmp, symbols=[s])
                # See https://docs.sympy.org/latest/modules/solvers/solvers.html#sympy.solvers.solvers.solve_linear
                # for how to interpret the results.
                if s == symbol:
                    # This means the solution is of the form s = modulus*tmp + remainder.
                    modulus, remainder = sympy.polys.polytools.div(solution, tmp)
                    if isinstance(modulus, sympy.Integer) and isinstance(remainder, sympy.Integer):
                        # Make sure 0 <= remainder <= modulus.
                        remainder = remainder % modulus
                        remainder_modulus_pairs.append((remainder, modulus))
                        continue
                # This means that we did not get a unique solution to the equation.
                # No problem, we will check it.
                congruences_to_check.add(congruence)
            # Finally we solve for a congruence s such that s = r_i mod m_i for each (r_i, m_i).
            # The solution will be a congruence of the form s = r mod m.
            # NOTE(avik): Since the given m_i may not be pairwise coprime, we can't just use CRT.
            if remainder_modulus_pairs:
                remainder, modulus = sympy.ntheory.modular.solve_congruence(*remainder_modulus_pairs)
                reduced_congruences[s] = {(s - remainder) % modulus}
                substitution = {s: modulus * sympy.Symbol("tmp", integer=True) + remainder}
                reduced_congruences[s].update(
                    congruence for congruence in congruences_to_check
                    if not sympy.checksol(congruence, substitution)
                )
            else:
                reduced_congruences[s] = congruences_to_check

        return reduced_congruences

    def _raise_inconsistencies(self):
        if self._inconsistencies:
            msg = "\n".join(self._inconsistencies)
            self._inconsistencies.clear()
            raise ValueError(f"The following inconsistencies were found:\n{msg}")

    def _force_specialization(self, s):
        val = self._var_to_val[s]
        self._static_results.add(f"{self._dcp.symbol_to_source[s][0].name()} == {val}")
        self._substitutions[s] = val

    def _specialize_divisor_symbols(self):
        for expr in self._multivariate_inequalities:
            for atom in expr.atoms(FloorDiv, Mod):
                _, divisor = atom.args
                for s in divisor.free_symbols:
                    self._force_specialization(s)

        multivariate_inequalities = self._multivariate_inequalities
        self._multivariate_inequalities = set()
        for expr in multivariate_inequalities:
            self.add(expr.xreplace(self._substitutions))
        self._raise_inconsistencies()
        self._univariate_inequalities = {
            s: exprs
            for s, exprs in self._univariate_inequalities.items()
            if s not in self._substitutions
        }
        self._congruences = {
            s: congruences
            for s, congruences in self._congruences.items()
            if s not in self._substitutions
        }

    def solve(
        self,
        _disable_forced_specializations=False,
    ):
        """Solve the system of constraint equations to find simplified constraints
        """
        self._raise_inconsistencies()
        # as long as there are symbols with equalities, solve for them
        # NOTE(avik): this is guaranteed to terminate (#iterations <= #symbols)
        while self._symbols_with_equalities:
            s = self._symbols_with_equalities.pop()
            exprs = self._univariate_inequalities.pop(s)
            solution = sympy.solvers.inequalities.reduce_inequalities(exprs, s)
            if isinstance(solution, sympy.And):
                solution = next((arg for arg in solution.args if isinstance(arg, sympy.Eq)), solution)
            assert isinstance(solution, sympy.Eq), f"Expected an equality constraint for {s}, got {solution}"
            symbol, val = solution.args
            assert symbol == s, f"Expected a constraint on {s} instead of on {symbol}"
            # really don't force specializations here
            if not (_disable_forced_specializations and s in self._marked_dynamic):
                # because this is univariate, the solution is a specialization
                self._static_results.add(f"{self._dcp.symbol_to_source[s][0].name()} == {val}")
                # add this as a substitution to simplify other constraints
                self._substitutions[s] = val

            # simplify multivariate inequalities: some of them will now become univariate!
            multivariate_inequalities = self._multivariate_inequalities
            self._multivariate_inequalities = set()
            for expr in multivariate_inequalities:
                self.add(expr.xreplace({s: self._substitutions[s]}))
            self._raise_inconsistencies()

        if not _disable_forced_specializations:
            self._specialize_divisor_symbols()

        # solve linear congruences
        # NOTE(avik): We do not need to solve them for symbols that have already been specialized.
        reduced_congruences = self._reduce_congruences()
        for s, congruences in reduced_congruences.items():
            for congruence in congruences:
                # any congruence that cannot be checked becomes a dynamic constraint as well
                if s not in self._substitutions or not sympy.checksol(congruence, {s: self._substitutions[s]}):
                    if self._is_supported_congruence(congruence):
                        base, divisor = congruence.args
                        tmp_name = f"_{self._dcp.source_name_to_debug_name[self._dcp.symbol_to_source[s][0].name()]}"
                        tmp = sympy.Symbol(tmp_name, integer=True)
                        from torch._dynamo.source import ConstantSource
                        self._dcp.symbol_to_source[tmp] = [ConstantSource(tmp_name)]
                        r = try_solve(sympy.Eq(base, divisor * tmp), s)
                        self._dynamic_results.add(self._dcp.doprint(sympy.Eq(s, r[1])))
                    elif not _disable_forced_specializations:
                        self._force_specialization(s)
                        self._univariate_inequalities.pop(s, None)

        # remaining symbols have only pure inequalities (no equalities)
        for s, exprs in self._univariate_inequalities.items():
            try:
                solution = sympy.solvers.inequalities.reduce_inequalities(exprs, s)
                # because this is univariate, the solution is a dynamic (range) constraint
                if isinstance(solution, sympy.Or):
                    solution = next(iter(arg for arg in solution.args if arg.xreplace(self._var_to_val)))
                if isinstance(solution, sympy.And):
                    for arg in solution.args:
                        self._dynamic_results.add(self._dcp.doprint(arg))
                else:
                    self._dynamic_results.add(self._dcp.doprint(solution))
            except (NotImplementedError, AssertionError) as e:
                log.warning("Failed to reduce inequalities: %s", e)
                for expr in exprs:
                    self._dynamic_results.add(self._dcp.doprint(expr))

        # simplify symbolic equivalences: some of them will now become specializations!
        symbolic_equivalences = self._symbolic_equivalences
        self._symbolic_equivalences = []
        for source, expr in symbolic_equivalences:
            if not _disable_forced_specializations and not _is_supported_equivalence(expr):
                for s in expr.free_symbols:
                    self._force_specialization(s)
                    sexpr = self._dcp._print_Symbol(s)
                    self._dynamic_results = {r for r in self._dynamic_results if sexpr not in r}
            self.add_equality(source, expr.xreplace(self._substitutions))

        # remaining symbolic equivalences become dynamic equality constraints
        for source, expr in self._symbolic_equivalences:
            self._dynamic_results.add(f"{self._dcp.print_source(source)} == {self._dcp.doprint(expr)}")

    @classmethod
    def _is_supported_congruence(cls, congruence):
        base, divisor = congruence.args
        # Congruences that can be currently expressed with supported Dim ops are
        # of the form (x + a) % b == 0, where x is a Dim and a and b are constants.
        # This allows us to derive x as b*y - a for some Dim y.
        # (See also documentation of dynamic_shapes._DerivedDim.)
        if isinstance(base, sympy.Add):
            lhs, rhs = base.args
            cond = (
                (isinstance(lhs, sympy.Symbol) and isinstance(rhs, sympy.Integer)) or
                (isinstance(lhs, sympy.Integer) and isinstance(rhs, sympy.Symbol))
            )
        else:
            cond = isinstance(base, sympy.Symbol)
        cond = cond and isinstance(divisor, sympy.Integer)
        return cond

    def forced_specializations(self):
        """Returns a dictionary of the names of symbols to their specialized value
        """
        def debug_name(src):
            name = src.name()
            if self._dcp.source_name_to_debug_name:
                return f"{self._dcp.source_name_to_debug_name[name]} = {name}"
            else:
                return name

        return {
            debug_name(self._dcp.symbol_to_source[s][0]): val
            for s, val in self._substitutions.items()
            if s in self._marked_dynamic
        }

    def remove_redundant_dynamic_results(self):
        """Remove constraints of the form 2 <= dynamic_dim(...) as 2 is the default
        lower bound.
        """
        candidates_for_removal = []
        dynamic_results = set()
        for dc in self._dynamic_results:
            # Instead of 2 <= dynamic_dim(...) simply suggest dynamic_dim(...).
            # There is no change in behavior since 2 is the default lower bound.
            dc_ = re.sub(r"2 <= dynamic_dim(.+)", r"dynamic_dim\1", dc)
            if dc != dc_:
                candidates_for_removal.append(dc_)
            else:
                dynamic_results.add(dc_)
        for dc in candidates_for_removal:
            # remove dynamic_dim(t, 0) as a constraint when dynamic_dim(t, 0) also
            # appears as part of another constraint
            found = False
            for other_dc in dynamic_results:
                if dc in other_dc:
                    found = True
            if not found:
                dynamic_results.add(dc)
        self._dynamic_results = dynamic_results

    def _is_derived_dim(self, dim):
        return isinstance(dim, torch.export.dynamic_shapes._DerivedDim)

    def _is_dim(self, dim):
        return (
            isinstance(dim, torch.export.dynamic_shapes._Dim)
            and not isinstance(dim, torch.export.dynamic_shapes._DerivedDim)
        )

    def _process_derived_dim_roots(
        self,
        results: Dict[str, Dict[str, Any]],
        name_to_dim: Dict[str, Any],
    ) -> None:
        '''
        Here we resolve 2 concerns with derived dims suggested fixes: 1) newly introduced roots,
        and 2) root swapping.

        1) Newly introduced roots appear with modulo guards, e.g. Mod(dx, 2) = 0 suggests
        dx is a derived dim equal to 2 * _dx, introducing a new root _dx. Currently the final
        suggested fixes handle this correctly, but we can get intermediate results that look like
        {"dy": {"eq": "dx + 1"}, "dx": {"eq": "2 * _dx + 1, "min": 3, "max": 15}}
        and this routine prettifies this by unifying to a single root, and making each suggestion
        either a derived dim or min/max range, not both.

        2) With suggested fixes for derived dims, roots can be swapped,
        e.g. dx, dx - 1 -> dy + 1, dy. Here we don't want to print out the attached name,
        since this leads to messages like "dx - 1 = Dim("dx - 1", ...)".
        Instead we evaluate the new root value, and remove results for its derivations.

        First we find all the original roots (specified in dynamic_shapes), that are found in the
        values of results (i.e. used for computing suggesting fix values). These original roots
        (suppose `dx`) are either specialized, unchanged, refined, or swapped
        (expressed as a derived dim). If any of the first 3 cases happen, we suggest `dx`'s value
        in results, and remove suggestions for derivations of `dx`, assuming the derived relation
        is valid. If swapped, we find the new root, and use the fix to evaluate `dx`'s new value,
        and then do the same with `dx`'s derivations.

        Assuming the originally specified derived relations are correct is valid, because:
            1) if the relations are plain wrong (e.g. input shape = (6, 4) with spec (dx, dx - 1))
               produce_guards() will catch this and crash before hand.
            2) if the relations are numerically correct but do not match the emitted guard,
               for example:

                    def forward(self, x, y):
                        return x.reshape([-1]) + y  # guard: s0 * 2 = s1
                    inputs = (torch.randn(6, 2), torch.randn(12))
                    dx = Dim("dx", min=2, max=32)
                    dynamic_shapes={"x": (dx, 2), "y": (dx + 6, )}  # this matches values but not op

               then this leads to 2 linear equations, and a) produce_guards() is able to solve for
               the unique solution of dx = 6 and specialize, and b) the export constraint solver will
               raise an issue due to range constraints (a unique solution means not all values in a
               range satisfy a guard) and also force specializations.
        '''
        from torch.export.dynamic_shapes import Dim

        def _check_same_range(c, dim):
            # returns True if c & dim are both min/max ranges with same values
            return (
                self._is_dim(dim)
                and ("min" in c or "max" in c)
<<<<<<< HEAD
                and (dim.min < 2 or dim.min == c.get("min", 2))  # let pass if min < 2
                and dim.max == c.get("max", int_oo)
=======
                and (
                    (dim.min < 2 and c.get("min", 2) == 2)
                    or dim.min == c.get("min", 2)
                )  # let pass if analysis min = 2 and specified min = 0/1
                and dim.max == c.get("max", sys.maxsize - 1)
>>>>>>> 8286e3d0
            )

        # 1) newly introduced roots
        # this part we handle adding newly introduced roots
        # these arise from guards like "x.shape[0] % 3 == 0"
        # leading to suggested fixes like "dx = 3*_dx"
        # extract _dx, and find appropriate min/max values
        #
        # before, we have something like:
        # {"dx": {"eq": 3*_dx+1, "min": 4, "max": 10}, "dy": dx+1, "dz": dx+2}
        # we want instead:
        # {"_dx": {"min": 1, "max": 4}, "dx": 3*_dx+1, "dy": 3*_dx+2, "dz": 3*_dx+3}
        introduced_roots: Dict[str, str] = {}  # map new root -> old root
        for k, c in list(results.items()):
            if "eq" in c and isinstance(c["eq"], sympy.Expr):  # derived dim
                root = next(iter(c["eq"].free_symbols))
                if str(root) not in name_to_dim:
                    introduced_roots[str(root)] = k
                    # calculate necessary min & max
                    modulus, remainder = sympy.polys.polytools.div(c["eq"], root)
                    c_min = c.get("min", 2)
                    min_ = math.ceil((c_min - remainder) / modulus)
                    c_max = c.get("max", int_oo)
                    max_ = math.floor((c_max - remainder) / modulus)
                    # create result & dim
                    results[str(root)] = {"min": min_, "max": max_}
                    name_to_dim[str(root)] = Dim(str(root), min=min_, max=max_)
                    # remove old root min/max bounds
                    c.pop("min", None)
                    c.pop("max", None)

        # alter derivations that depend on old root, to unify to new root
        # e.g. dx=3*_dx+1, dy=dx+1 -> dy=3*_dx+2
        for old_root in introduced_roots.values():
            for k, c in list(results.items()):
                if (
                    "eq" in c
                    and isinstance(c["eq"], sympy.Expr)
                    and str(symbol := next(iter(c["eq"].free_symbols))) == old_root
                ):  # derived dim with root = old_root
                    new_root_expr = results[str(old_root)]["eq"]  # dx=3*_dx+1
                    new_expr = c["eq"].subs({symbol: new_root_expr})  # dy=(3*_dx+1)+1
                    c["eq"] = new_expr

        # 2) root swapping
        # collect all the original roots that are used for calculating values of suggested fixes
        # this consists of:
        # 1) {"dx": {"min": ..., "max": ...}} -> dx: refined root dim
        # 2) {"dy": "dx + 1"} -> dx: root for suggested fix
        modified_roots: Set[str] = set()
        for k, c in results.items():
            if k not in name_to_dim:  # _dynamo.export() may handle source directly
                continue
            if self._is_dim(name_to_dim[k]) and ("min" in c or "max" in c):  # case 1)
                modified_roots.add(k)
            elif "eq" in c and isinstance(c["eq"], sympy.Expr):  # case 2)
                root = next(iter(c["eq"].free_symbols))
                assert root is not None
                modified_roots.add(str(root))

        # exclude newly introduced roots, we've already processed these
        modified_roots = modified_roots.difference(introduced_roots)

        # evaluate the new value for each root
        # this is now either 1) unchanged, 2) refined with a new range,
        # or 3) specialized to a concrete value
        modified_root_values: Dict[str, Dict[str, Any]] = {}
        for root in modified_roots:
            swapped_root = True
            if root in results:
                c = results[root]
                if (
                    ("min" in c or "max" in c)  # range
                    or isinstance(c["eq"], int)  # specialized
                ):
                    # here, the original root is a root Dim or concrete value in results.
                    # if it is a derived dim, it is swapped, and we handle that below.
                    if not _check_same_range(c, name_to_dim[root]):  # ignore if unchanged
                        modified_root_values[root] = c
                    swapped_root = False

            if swapped_root:
                # if the original root has been swapped in results, that means the new root
                # is a range (if it had specialized, the original root would have too).
                # find this new root, and solve for the original root's range.
                for k, c in results.items():
                    if k not in name_to_dim:
                        continue
                    dim = name_to_dim[k]
                    if dim.__class__.__name__ == "_DerivedDim" and dim.root.__name__ == root:
                        # only look for min/max root, otherwise root would have specialized
                        if "min" in c or "max" in c:
                            expr = sympy.sympify(k)
                            s = next(iter(expr.free_symbols))
                            result = {
                                "min": try_solve(sympy.Eq(expr, c["min"]), s)[1],  # type: ignore[arg-type]
                                "max": try_solve(sympy.Eq(expr, c["max"]), s)[1],  # type: ignore[arg-type]
                            }
                            if not _check_same_range(result, name_to_dim[root]):  # ignore if unchanged
                                modified_root_values[root] = result
                                break

        # filter out results where the key is a derived dim (e.g. {"dx - 1" : 4})
        # we only want to suggest fixes for the root, to avoid derived names.
        # also, remove anything in modified_roots, since we either add new modified values after this,
        # or have decided they are unchanged.
        for k in list(results.keys()):
            if k not in name_to_dim:
                continue
            if self._is_derived_dim(name_to_dim[k]) or k in modified_roots:
                del results[k]

        # update results with modified root values
        # now results has the following properties:
        # - only contains original roots as keys
        # - each root is now either specialized, refined, or derived from another original root
        results.update(modified_root_values)

    def prettify_results(
        self,
        original_signature: inspect.Signature,
        dynamic_shapes: Optional[Union[Dict[str, Any], Tuple[Any], List[Any]]] = None,
        constraint_violation_error=None,
        forced_specializations=None,
    ):
        """Format a message for constraint violation erros"""
        from torch.export.dynamic_shapes import _get_dim_name_mapping
        if self._dcp.source_name_to_debug_name:

            def transform(s, inverse=False):
                for k, v in self._dcp.source_name_to_debug_name.items():
                    s = s.replace(k, v) if not inverse else s.replace(v, k)
                return s

            results = defaultdict(dict)
            if dynamic_shapes is None:
                dynamic_shapes = {}

            def flip(op):
                if op == "<=":
                    return ">="
                if op == ">=":
                    return "<="
                if op == "<":
                    return ">"
                if op == ">":
                    return "<"
                assert op == "=="
                return op

            def relation_with_digit(expr, op, digit):
                if op == "<=":
                    results[expr]["max"] = digit
                elif op == "<":
                    results[expr]["max"] = digit - 1
                elif op == ">=":
                    results[expr]["min"] = digit
                elif op == ">":
                    results[expr]["min"] = digit + 1
                else:
                    assert op == "=="
                    results[expr]["eq"] = digit

            # retrieve dynamic shapes
            name_to_dim = _get_dim_name_mapping(dynamic_shapes)

            for s in self._static_results.union(self._dynamic_results):
                t = transform(s)
                if t == s:
                    continue
                left, op, right = re.split(r"( == | <= | >= | < | > )", t)
                op = op.strip()
                if op == "==" and left == right:
                    continue
                if right.isdigit():
                    relation_with_digit(left, op, int(right))
                elif left.isdigit():
                    relation_with_digit(right, flip(op), int(left))
                else:
                    assert op == "==", t
                    results[left]["eq"] = sympy.sympify(right)

            # order forced specializations based on name
            forced_specializations = {
                k: forced_specializations[k]
                for k in sorted(
                    forced_specializations.keys(),
                    key=lambda x: x.split(" = ")[1],
                )
            }

            buf = ""
            if forced_specializations:
                debug_names = set()
                for k in forced_specializations:
                    dim = name_to_dim[k.split(" = ")[0]]
                    if self._is_derived_dim(dim):
                        debug_names.add(dim.root.__name__)
                    else:
                        debug_names.add(dim.__name__)

                buf += (
                    f"Specializations unexpectedly required ({', '.join(sorted(debug_names))})! "
                    'For more information, run with TORCH_LOGS="+dynamic".\n'
                )
                for s, val in forced_specializations.items():
                    buf += f"  - {s} must be specialized to {val} because the guards generated for it are too complex.\n"

            self._process_derived_dim_roots(results, name_to_dim)

            dims = []
            others = []

            # order results by source name
            results = {
                k: results[k] for k in sorted(
                    results.keys(),
                    key=lambda x: transform(x, inverse=True),
                )
            }
            for k, c in results.items():
                if "eq" in c:
                    other = c["eq"]
                    if isinstance(other, int):
                        others.append(f"{k} = {other}")
                    elif _is_supported_equivalence(other):
                        others.append(f"{k} = {other}")
                else:
                    min_ = c.get("min", None)
                    if min_ == 2:
                        min_ = None
                    max_ = c.get("max", None)
                    if min_ is not None and max_ is not None:
                        dims.append(f"{k} = Dim('{k}', min={min_}, max={max_})")
                    elif min_ is not None:
                        dims.append(f"{k} = Dim('{k}', min={min_})")
                    elif max_ is not None:
                        dims.append(f"{k} = Dim('{k}', max={max_})")
                    else:
                        dims.append(f"{k} = Dim('{k}')")

            # results will get filtered out if no new suggestions,
            # this can happen if guards are too complex.
            # in that case don't suggest fix
            if dims or others:
                buf += "\nSuggested fixes:\n  "
                buf += "\n  ".join(dims + others)

            return buf

        # Note: Model inputs are wrapped as LocalSource in dynamo.
        # LocalSource.name() wraps the name with L[""]. We use regular
        # expression to do the replacement to avoid traversing up
        # the source hierarchy manually.
        def extract_and_rewrite_local(dc):
            match = re.search(r"L\['(.+?)'\]", dc)
            if match is None:
                return
            arg = match.expand(r'\1')
            dc = re.sub(r"L\['(.+?)'\]", r'\1', dc)
            return arg, dc

        def group(results, args_index):
            groups = defaultdict(list)
            for dc in results:
                local = extract_and_rewrite_local(dc)
                if local is None:
                    # This can happen, e.g., with `assume_constant_result`.
                    # In that case, we drop the constraint.
                    # TODO(avik) Maybe we should generate an assertion here?
                    continue
                arg, dc = local
                if arg in args_index:
                    groups[args_index[arg]].append(dc)
                else:
                    # This can happen, e.g., with decorators that change the signature.
                    # In that case, we drop the constraint. Seems hard to do better. :/
                    # TODO(avik) Maybe warn that `arg` in not in `signature`?
                    continue
            sorted_groups = []
            for idx, dcs in sorted(groups.items()):
                _, arg = idx
                sorted_groups.append((arg, sorted(dcs)))
            return sorted_groups

        signature = original_signature.replace(return_annotation=inspect.Signature.empty)
        args_index = {}
        for i, arg in enumerate(signature.parameters.keys()):
            args_index[arg] = (i, arg)

        def print_results(grouped, indent, result_fn):
            nonlocal buf

            space = False
            for arg, results in grouped:
                if space:
                    buf += "\n"
                else:
                    space = True
                buf += f"\n{indent}# {arg}:"
                for result in results:
                    buf += f"\n{indent}{result_fn(result)}"

        buf = ""
        if forced_specializations:
            buf += (
                "Some dynamic dimensions need to be specialized because "
                "the constraints inferred for them are too complex to specify.\n"
            )
            for s, val in forced_specializations.items():
                buf += f"  - {s}, which was marked dynamic, must be specialized to {val}.\n"
        indent = 4 * " "
        if self._static_results:
            grouped_static_results = group(self._static_results, args_index)
            buf += "\nThe following dimensions have been specialized and CANNOT be dynamic."
            buf += f"\n```\ndef specializations{str(signature)}:"
            print_results(
                grouped_static_results,
                indent,
                lambda result: f"assert {result}",
            )
            buf += "\n```\n"
        if self._dynamic_results:
            grouped_dynamic_results = group(self._dynamic_results, args_index)
            buf += "\nThe following dimensions CAN be dynamic."
            buf += "\nPlease use the following code to specify the constraints they must satisfy:"
            buf += f"\n```\ndef specify_constraints{str(signature)}:"
            buf += f"\n{indent}return ["
            print_results(
                grouped_dynamic_results,
                indent * 2,
                lambda result: f"{result},",
            )
            buf += f"\n{indent}]\n```\n"
        return buf


TLS = threading.local()


@dataclass(frozen=True)
class ShapeEnvSettings:
    """
    Encapsulates all shape env settings that could potentially affect
    FakeTensor dispatch. Used when creating dispatch cache keys.
    """

    allow_scalar_outputs: bool
    allow_dynamic_output_shape_ops: bool
    assume_static_by_default: bool
    specialize_zero_one: bool
    duck_shape: bool
    prefer_deferred_runtime_asserts_over_guards: bool
    _allow_complex_guards_as_runtime_asserts: bool


class ShapeEnv:
    # This is a wrapper over the actual __init__ function.
    #
    # Where to add a new constructor parameter to ShapeEnv?
    # =====================================================
    # This __init__ function should be used only for parameters related to event recording.
    # These are parameters that we don't wish to pass down the road to new ShapeEnv instances
    # created from replaying events.
    #
    # If you wish to add a parameter to the constructor of ShapeEnv, unrelated to event
    # recording, do so in the _init function.
    def __init__(
        self, *,
        should_record_events: Optional[bool] = None,
        tracked_fakes: Optional[List[Any]] = None,
        **kwargs
    ) -> None:
        self._init(**kwargs)

        # Disable event recording when replaying.
        kwargs["should_record_events"] = False

        from torch.fx.experimental.validator import translation_validation_enabled
        self._translation_validation_enabled = translation_validation_enabled()

        # If not specified, enable event recording if both:
        #   - Translation validation is on
        #   - Translation validation bisection is not disabled
        self.should_record_events = (
            should_record_events
            if should_record_events is not None
            else (
                self._translation_validation_enabled
                and not config.translation_validation_no_bisect
            )
        )

        # Enable event recording check if both:
        #   - It should record events
        #   - The recording check is enabled
        self.check_recorded_events = (
            self.should_record_events and config.check_shape_env_recorded_events
        )

        # This will make sure we only record the top-level function call.
        self.is_recording = not self.should_record_events
        # Keep track of the list of tracked fakes.
        self.tracked_fakes = tracked_fakes
        # List of events for reconstructing ShapeEnv at arbitrary points in time.
        self.events: List[ShapeEnvEvent] = (
            [ShapeEnvEvent(ShapeEnv, kwargs=kwargs)] if self.should_record_events else []
        )

    # Pro-tip: if you add new field to ShapeEnv, this affects some accept
    # tests.  Accept their output with:
    #
    #   EXPECTTEST_ACCEPT=1 python test/dynamo/test_dynamic_shapes.py -k test_shape_env_equal
    #
    def _init(
        self, *,
        allow_scalar_outputs=True,
        allow_dynamic_output_shape_ops=True,
        # NB: These are legacy configuration that help us make good choices
        # when the constraint/dynamic dims are not explicitly passed to us.
        # Ideally we will fix all call sites to be explicit and not have
        # implicit choices, but this apparently was pretty involved.
        assume_static_by_default=False,
        # Note - On 0/1 specialization
        #
        # The following options affect decisions we make about eager
        # specialization.  Disabling them will increase trace time (as we do
        # more symbolic reasoning) and can also harm the quality of generated
        # code (because inductor may not be able to specialize for bounds
        # being equal--although if we later respecialize because of a guard,
        # your code may be just as good as it was before.)
        #
        # When True, eagerly specialize input sizes which have 0/1.
        specialize_zero_one=True,
        # When True, assume input sizes which have the same size are
        # symbolically equal.
        duck_shape=True,
        # For debugging
        co_fields=None,
        # When True, whenever safe, we will generate a deferred runtime assert
        # instead of a guard whenever we know that an expression must be True,
        # otherwise it would be an error, even for backed SymInts (where we
        # could ostensibly unconditionally generate guards).  This is useful
        # for export, where preventing "error checking" sizes from showing up
        # in guards is helpful, since these guards in some sense are overly
        # pedantic.  See also https://github.com/pytorch/pytorch/issues/121749
        prefer_deferred_runtime_asserts_over_guards=False,
        # When True, does not emit or raise constraint violation errors on
        # implicit guards generated by ops, and defers to runtime assertions
        # in the graph instead. For export.
        _allow_complex_guards_as_runtime_asserts=False,
        # XXX Add any new settings that could affect FakeTensor evaluation
        # to: torch._subclasses.fake_tensor._ShapeEnvSettings
    ):
        self.settings = ShapeEnvSettings(
            # Not directly used by ShapeEnv; indirectly used by FakeTensor
            allow_scalar_outputs=allow_scalar_outputs,
            allow_dynamic_output_shape_ops=allow_dynamic_output_shape_ops,
            # End
            assume_static_by_default=assume_static_by_default,
            specialize_zero_one=specialize_zero_one,
            duck_shape=duck_shape,
            prefer_deferred_runtime_asserts_over_guards=prefer_deferred_runtime_asserts_over_guards,
            _allow_complex_guards_as_runtime_asserts=_allow_complex_guards_as_runtime_asserts,
        )

        self.guards: List[ShapeGuard] = []
        # Maps symbolic ints to their original concrete values
        # Currently populated from tensors
        self.var_to_val: Dict[sympy.Symbol, sympy.Integer] = {}
        # Like var_to_val, but only set when propagate_real_tensors is on.
        # Used as last resort to avoid GuardOnDataDependent error
        self.unbacked_var_to_val: Dict[sympy.Symbol, sympy.Integer] = {}
        # Maps symbolic ints to their min/max range.  These ranges
        # are conservative: the int MUST fall in the range, but the
        # range may contain ints which may not actually appear in
        # practice
        self.var_to_range: Dict[sympy.Symbol, ValueRanges] = {}
        self.source_name_to_debug_name: Dict[str, str] = {}
        self.var_to_sources: Dict[sympy.Symbol, List[Source]] = {}
        self.var_to_stack: Dict[sympy.Symbol, CapturedTraceback] = {}
        # Maps from sympy ints to expressions representing them
        # Populated from equality guards (i.e. a.shape[0] == b.shape[0])
        self.replacements: Dict[sympy.Symbol, sympy.Expr] = {}
        self.unbacked_renamings: Dict[sympy.Symbol, sympy.Symbol] = {}
        # Set holds a % b expressions that evaluate to 0.
        self.divisible: Set[sympy.Expr] = set()
        # Set that holds "size-like" symbols.  When we perform
        # "size-oblivious" tests, these can be assumed to be >= 2.
        self.size_like: Set[sympy.Symbol] = set()
        # Duck-shaping says that if two input tensors have the same size,
        # they get assigned the same symbolic variable
        self.val_to_var: Dict[int, sympy.Expr] = {}
        if specialize_zero_one:
            self.val_to_var = {0: sympy.Integer(0), 1: sympy.Integer(1)}
        self.unbacked_symfloat_counter = itertools.count()
        self.unbacked_symint_counter = itertools.count()
        # Similar to guards, but these MUST evaluate to true and can
        # only be evaluated at runtime midway through (i.e., they always
        # involve unbacked symints)
        #
        # For efficiency reasons, we index in the following way.  Suppose you have
        # a runtime assert i0 + i1 <= s1.  We pick the most recently allocated
        # symbol in the source expression and add the assert to the list for
        # that symbol e.g., {i1: [i0 + i1 <= s1]}.
        #
        # We access the runtime asserts in two situations:
        #
        #   - When we are guarding on an expression, we will attempt to
        #     statically evaluate it, in case the unbacked SymInts can
        #     simplify away.  If we have a runtime assert, we may be able
        #     to discharge the guard entirely.  We only need to attempt
        #     runtime asserts that mention freevars of the expression in
        #     question.
        #
        #   - When we are performing codegen (in Inductor for eager, or
        #     when finalizing the export FX graph), we need to know what
        #     extra runtime asserts to insert.  Whenever an unbacked
        #     SymInt comes into scope, all runtime asserts involving it
        #     become eligible for insertion (so long as all of their other
        #     free unbacked symbols are also in scope).  We technically
        #     can handle any choice of key by kicking inexpressible asserts
        #     to the next unbacked symbol to wait on, but if we choose the
        #     latest key, an assert will only show up at the moment when
        #     we can actually codegen it.
        self.deferred_runtime_asserts: Dict[sympy.Symbol, List[RuntimeAssert]] = {}
        # This exists so we can efficiently invalidate the cache (it's used as
        # part of the cache key); otherwise we'd have to iterate through
        # deferred_runtime_asserts to compute its length
        self.num_deferred_runtime_asserts = 0
        self.log = log
        self.log.debug("create_env")
        self.frozen = False
        self.runtime_asserts_frozen = False
        self.dim_constraints: Optional[DimConstraints] = None
        self.counter = collections.Counter()
        # Mapping from sympy.Symbol to the number of guards which mention this
        # symbol
        self.symbol_guard_counter = collections.Counter()
        # A selection of important fields on co_field; solely used for
        # signpost_event
        self.co_fields = co_fields if co_fields else {}

        # Whenever we allocate a fresh unbacked Symbol, we add it to this
        # pending list.  Unbacked symbol allocation can occur at unpredictable
        # points during meta tensor propagation, but at some point, the we
        # have to know what the binding site for an unbacked symbol is, and
        # this is computed when we actually place the node in the graph.  The
        # important thing is that we always actually handle every unaccounted
        # for unbacked symbol, so this list helps us keep track of them and
        # then make sure they are all accounted for.
        #
        # We could potentially give rise to errors earlier by lexically
        # scoping when we do propagation, and only allowing unbacked symbols
        # to be allocated at this point in time.  However this is inconvenient
        # to do in Dynamo, because fake tensor propagation is far from when we
        # analyze binding sites (set_example_value), so we do it in a more
        # mutatey way.
        #
        # NB: fresh unbacked symbols NEVER get substitutions applied to them,
        # they are binding sites!
        self.pending_fresh_unbacked_symbols: List[sympy.Symbol] = []

        # Version counter used to invalidate cached values
        self._prev_cache_key = self._get_key()
        self._version_counter = 0

        # Cache for FX nodes.
        # Maps an already built node a tuple of:
        #   1. node's target
        #   2. list of arguments
        # This drastically reduces the size of the FX graph, avoiding
        # duplicated nodes.
        self.fx_node_cache: Dict[Tuple[Callable, Tuple[Any, ...]], torch.fx.Node] = {}
        self.source_to_symbol: Dict[str, sympy.Symbol] = {}

        # Suppose you want to replace an unbacked symbol with another
        # unbacked symbol.  This is error prone because you can cause
        # references to unbacked symbols to time travel backwards.  E.g.,
        #
        # u1 = x.item()
        # ... use of u1 ...
        # u2 = y.item()
        # u3 = z.item()
        # torch._check(u1 == u2 + u3)
        #
        # If you replace u1 with u2 + u3, then the use of u1 now
        # references u2 and u3 prior to them actually being bound at
        # runtime.
        #
        # To control for this, we track the order unbacked symbols
        # were allocated, and only allow substitutions if they respect
        # the dependency from this order; an unbacked symbol can only
        # be substituted with unbacked symbols that come before it in the
        # order.
        #
        # This also imposes an ordering on the unbacked symbol binding
        # sites themselves: you are not allowed to reorder unbacked symbol
        # bindings.  At the moment, this is not tracked, but we potentially
        # could track this at the IR level using a higher order operator
        # with something like effect token tracking.
        self.unbacked_alloc_order: Dict[sympy.Symbol, int] = {}

        from torch.fx.experimental.validator import translation_validation_enabled
        self._translation_validation_enabled = translation_validation_enabled()

        if self._translation_validation_enabled:
            from torch.fx.experimental.validator import TranslationValidator

            self.validator = TranslationValidator()
            self.graph = torch.fx.Graph()
            # Create an output graph and start inserting before that.
            # This is needed when 'deepcopy'-ing this object.
            self.graph.inserting_before(self.graph.output(None))

            # Mapping of each node name to the node itself.
            #
            # This is useful for matching an FX node from a recorded ShapeEnv.graph
            # to the FX node of the ShapeEnv we are running the event on.
            #
            # Whenever you add a node to self.graph, you must add a mapping to this
            # variable. Otherwise, the built FX graph on the replayed ShapeEnv will
            # not be valid.
            self.name_to_node: Dict[str, torch.fx.Node] = {}

    @property
    def allow_scalar_outputs(self):
        return self.settings.allow_scalar_outputs

    @property
    def allow_dynamic_output_shape_ops(self):
        return self.settings.allow_dynamic_output_shape_ops

    @property
    def assume_static_by_default(self):
        return self.settings.assume_static_by_default

    @property
    def specialize_zero_one(self):
        return self.settings.specialize_zero_one

    @property
    def duck_shape(self):
        return self.settings.duck_shape

    @property
    def prefer_deferred_runtime_asserts_over_guards(self):
        return self.settings.prefer_deferred_runtime_asserts_over_guards

    @property
    def _allow_complex_guards_as_runtime_asserts(self):
        return self.settings._allow_complex_guards_as_runtime_asserts

    def check_equal(self, other: "ShapeEnv") -> None:
        """Compare another ShapeEnv for equivalence
        """
        # ShapeEnv fields that are not relevant for the outcome of
        # ShapeEnv.produce_guards call:
        #   - Debugging variables
        #   - Translation validation related variables
        #   - Events recording related variables
        non_state_variable_names = (
            "counter",
            "log",
            "var_to_stack",
            "fx_node_cache",
            "graph",
            "validator",
            "check_recorded_events",
            "should_record_events",
            "is_recording",
            "tracked_fakes",
            "events",
            "source_name_to_debug_name",
            "_prev_cache_key",
            "_version_counter",
            "dim_constraints",
        )

        # Mapping of the value of each to-be-compared field into the values that
        # should actually be compared.
        #
        # You should modify this if, for example, the field that holds state and
        # debugging information. e.g. ShapeGuard holds the actual guard (sympy.Expr)
        # and the stack when it was added to the set of guards. In order to compare
        # it, we throw away the stack information.
        def map_value(key: str, value: Any) -> Any:
            if key in ("unbacked_symfloat_counter", "unbacked_symint_counter"):
                from copy import copy

                # For itertools.count(), we compare the next integer returned
                # by the count iterators. Not that we need to copy the iterator
                # first. Otherwise we are mutating the object.
                return next(copy(value))
            elif key == "guards":
                # Transform the list of ShapeGuard into a list of expressions.
                return [g.expr for g in value]
            elif key == "deferred_runtime_asserts":
                # Transform the list of RuntimeAsserts into a list of expressions.
                return {s: [ra.expr for ra in ras] for s, ras in value.items()}
            elif key == "name_to_node":
                # Compare just the set of keys is the same.
                return set(value.keys())
            elif key in ["symbol_guard_counter", "pending_fresh_unbacked_symbols"]:
                # Skip this for comparisons
                return None
            return value

        shape_env_check_state_equal(self, other, non_state_variable_names, map_value)

    def _snapshot_tracked_fakes(self) -> Optional[List[Any]]:
        if self.tracked_fakes is None:
            return None

        from torch._dynamo.variables.builder import TrackedFake

        def maybe_transform_fake(fake: TrackedFake):
            inner_fake = fake.fake \
                if isinstance(fake.fake, (torch.SymInt, torch.SymFloat)) \
                else FakeTensorMeta.from_fake(fake.fake)
            # Even though TrackedFake accepts either a Union[SymInt, FakeTensor], here we give it a
            # FakeTensorMeta for two reasons:
            #   1. this is all the information we need when recording ShapeEnvEvents.
            #   2. it works even if each TrackedFake changes its metadata.
            return TrackedFake(inner_fake, fake.source, fake.symbolic_context)  # type: ignore[arg-type]

        return [maybe_transform_fake(fake) for fake in self.tracked_fakes]

    def _last_event_index(self) -> int:
        return len(self.events) - 1

    @contextmanager
    def _recording(self):
        self.is_recording = True
        try:
            yield
        finally:
            self.is_recording = False

    @record_shapeenv_event()
    def _eliminate_unbacked(self, orig_s: sympy.Symbol, new_s: sympy.Expr):
        self._set_replacement(orig_s, new_s, "eliminate_unbacked")

    @record_shapeenv_event()
    def set_unbacked_var_to_val(self, k: sympy.Symbol, v: int) -> None:
        """Used only when propagate_real_tensors; registers a value for an
        unbacked symbol, which can be used last resort to resolve hints."""
        self.unbacked_var_to_val[k] = sympy.sympify(v)

    # Unlike set_replacement, this records a shapeenv event
    @record_shapeenv_event()
    def _rename_unbacked_to(self, orig_s: sympy.Symbol, new_s: sympy.Symbol):
        assert isinstance(orig_s, sympy.Symbol), orig_s
        assert isinstance(new_s, sympy.Symbol), new_s
        assert free_unbacked_symbols(new_s), new_s
        assert free_unbacked_symbols(orig_s), orig_s
        if self._ignore_fresh_unbacked_symbols_tls():
            return
        dest = self.replacements.get(orig_s)
        assert not free_unbacked_symbols(dest), f"{orig_s} -> {dest}"
        self._set_replacement(orig_s, new_s, "rename_unbacked_to")
        self.unbacked_renamings[orig_s] = new_s
        if dest is not None:
            self._set_replacement(new_s, dest, "rename_unbacked_to_dest")

    @record_shapeenv_event()
    def _constrain_range_for_size(self, a: sympy.Symbol, min: Optional[int] = None, max: Optional[int] = None):
        if min is None:
            min = 0
        if max is None:
            max = int_oo

        if max < min:
            raise ValueError(
                "Maximum value to constrain_as_size can't be less than the specified min value, "
                "received min={min} and max={max}"
            )

        self.constrain_symbol_range(
            a,
            compiler_min=min,
            compiler_max=max,
        )
        self.size_like.add(a)

    @record_shapeenv_event()
    def _constrain_range(self, a: sympy.Expr, min: int, max: int):
        if isinstance(a, sympy.Integer):
            if not (min <= int(a) <= max):
                raise ValueRangeError(f"Invalid value {int(a)} for range [{min}:{max}]")
            return
        assert isinstance(a, sympy.Symbol), "constraining non-Symbols NYI"

        # TODO: Shouldn't we install a guard if the symbol is backed?  Or is the
        # semantics that this is an "unchecked" assert (but it this actually
        # something useful?  Might be better to restrict only for unbacked
        # SymInt).
        self.constrain_symbol_range(
            a,
            compiler_min=min,
            compiler_max=max,
        )

    @record_shapeenv_event()
    def _constrain_unify(self, a, b):
        """
        Given two SymInts, constrain them so that they must be equal.  NB:
        this will not work with SymInts that represent nontrivial expressions
        (yet!)
        """
        # TODO: this does not install a deferred runtime assert yet

        # TODO: Maybe dedupe this with _maybe_guard_rel?
        # Update Feb 2024: this is extra important to do, this doesn't handle
        # unbacked replacements properly nor does it generate deferred runtime
        # asserts
        if not isinstance(a, SymInt):
            if not isinstance(b, SymInt):
                assert a == b
            else:
                assert isinstance(b.node.expr, sympy.Symbol), "constraining non-Symbols NYI"
                assert b.node.shape_env is self
                self.replacements[b.node.expr] = sympy.Integer(a)
        else:
            # TODO: Actually, we can support this as long as one of them is a symbol.
            # NB: We can't actually do "unification" as our operators are not
            # injective
            assert isinstance(a.node.expr, sympy.Symbol), "constraining non-Symbols NYI"
            assert a.node.shape_env is self
            if not isinstance(b, SymInt):
                self.replacements[a.node.expr] = sympy.Integer(b)
            else:
                assert a.node.shape_env is b.node.shape_env
                assert isinstance(b.node.expr, sympy.Symbol), "constraining non-Symbols NYI"
                new_var = self._find(a.node.expr)
                self.replacements[b.node.expr] = new_var

    def _ignore_fresh_unbacked_symbols_tls(self):
        return getattr(TLS, "ignore_fresh_unbacked_symbols", False)

    @record_shapeenv_event()
    def _ignore_fresh_unbacked_symbols_enter(self):
        TLS.ignore_fresh_unbacked_symbols = True

    @record_shapeenv_event()
    def _ignore_fresh_unbacked_symbols_exit(self):
        TLS.ignore_fresh_unbacked_symbols = False

    @contextmanager
    def ignore_fresh_unbacked_symbols(self):
        """
        Indicates that the newly allocated unbacked SymInts are being
        discarded
        """
        self._ignore_fresh_unbacked_symbols_enter()
        try:
            yield
        finally:
            self._ignore_fresh_unbacked_symbols_exit()

    @record_shapeenv_event()
    def freeze(self):
        """Freeze this ShapeEnv to stop accumulating guards

        A frozen ShapeEnv will ignore any further guards generated on it and
        only emit a warning which may lead to accuracy problems.
        """
        self.frozen = True

    @record_shapeenv_event()
    def freeze_runtime_asserts(self):
        """Freeze this ShapeEnv to stop adding deferred runtime asserts.

        We will error if you try to install a new runtime assert when it is
        frozen.  This would indicate a lowering violation, or perhaps something
        we know statically is already True but we are checking it again in a way
        that is not clearly dischargeable.
        """
        self.runtime_asserts_frozen = True

    def _create_symbol_for_source(self, source: Source) -> Optional[sympy.Symbol]:
        if not self._translation_validation_enabled:
            return None
        srcname = source.name()
        if source not in self.source_to_symbol:
            self.source_to_symbol[srcname] = sympy.Symbol(srcname, integer=True)
        return self.source_to_symbol[srcname]

    def _add_z3var(self, symbol: sympy.Symbol, type: Type) -> None:
        if self._translation_validation_enabled:
            self.validator.add_var(symbol, type)

    def _add_target_expr(self, expr) -> None:
        if self._translation_validation_enabled:
            self.validator.add_target_expr(expr)

    def _add_assertion(self, expr) -> None:
        if self._translation_validation_enabled:
            self.validator.add_assertion(expr)

    def _check_translation_validate(self) -> None:
        if self._translation_validation_enabled:
            self.validator.validate()

    @record_shapeenv_event()
    def _create_fx_call_function(
            self,
            op: Callable,
            args: Tuple,
    ) -> Tuple[Optional[torch.fx.Node], bool]:
        # Cache this tuple in order to avoid duplicated nodes.
        node_key = (op, args)
        # Flags whether the returned node was cached or not.
        fresh = False

        if self._translation_validation_enabled and node_key not in self.fx_node_cache:

            # Presence of None in the arguments implies that we should ignore this operation.
            if any(a is None for a in args):
                # We check if we are not mixing SymNode that should not be ignored
                # (fx_node is not None) with those that should (fx_node is None).
                assert all(not isinstance(a, torch.fx.Node) for a in args)
                return None, fresh

            fresh = True

            # If translation validation is enabled, all arguments must have its
            # own FX node.
            assert all(a is not None for a in args), f"missing arg in FX graph ({op.__name__}): {args}"
            node = self.fx_node_cache[node_key] = self.graph.call_function(op, args)
            self.name_to_node[node.name] = node

        return self.fx_node_cache.get(node_key, None), fresh

    def _create_fx_placeholder_and_z3var(
            self,
            symbol: sympy.Symbol,
            type: Type,
    ) -> Optional[torch.fx.Node]:
        if not self._translation_validation_enabled:
            return None

        node_key = (self.graph.placeholder, (symbol,))

        # Check if we haven't added this symbol already.
        # If so, skip the placeholder creation, as it
        # generates invalid Python code.
        if node_key not in self.fx_node_cache:
            # Add a Z3 variable according to 'type'.
            self._add_z3var(symbol, type)
            # Create the FX placeholder out of a mangled name.
            mangled_name = re.sub(r'[^a-zA-Z0-9]', '_', re.sub(r'[()]', '', symbol.name))
            node = self.fx_node_cache[node_key] = self.graph.placeholder(mangled_name)
            self.name_to_node[node.name] = node
            # Attach the 'symbol' to the placeholder so that we can retrieve
            # the Z3 variable later.
            node.meta["symbol"] = symbol

        return self.fx_node_cache[node_key]

    def _remove_fx_node(self, node: Optional[torch.fx.Node]) -> None:
        if self._translation_validation_enabled and node is not None:
            self.name_to_node.pop(node.name)
            self.graph.erase_node(node)

    def _add_fx_node_metadata(self, node: torch.fx.Node) -> None:
        from torch._dynamo.utils import get_current_node

        if self.should_record_events:
            node.meta[SHAPEENV_EVENT_KEY] = self._last_event_index()
            node.meta[CURRENT_NODE_KEY] = get_current_node()

    def _suppress_guards_tls(self):
        return getattr(TLS, "suppress_guards", False)

    @record_shapeenv_event()
    def _suppress_guards_enter(self):
        TLS.suppress_guards = True

    @record_shapeenv_event()
    def _suppress_guards_exit(self):
        TLS.suppress_guards = False

    @contextmanager
    def suppress_guards(self):
        """Context manager to ignore all guards generated inside"""
        self._suppress_guards_enter()
        try:
            yield
        finally:
            self._suppress_guards_exit()

    def _get_key(self):
        """
        Defines the current "state" of the guards we've accumulated in this ShapeEnv.
        Determines when we need to invalidate our cache
        """
        return (len(self.replacements), len(self.divisible), self.num_deferred_runtime_asserts, len(self.unbacked_var_to_val))

    def _update_version_counter(self):
        # The shape environment is queried orders of magnitude more often than
        # it is changed, so we summarise the cache key into a linearly
        # increasing version counter which is cheaper to check in _lru_cache

        # Only update version counter if the state actually changed
        cur_key = self._get_key()
        if self._prev_cache_key != cur_key:
            self._prev_cache_key = cur_key
            self._version_counter += 1

    def _produce_dyn_sizes(self,
                           ex_size: Sequence[int],
                           source: Source,
                           symbolic_context: SymbolicContext
                           ) -> List[sympy.Expr]:
        return self._produce_dyn_sizes_from_int_tuple(tuple(ex_size), source, symbolic_context)

    def _produce_dyn_sizes_from_int_tuple(self,
                                          tensor_size: Tuple[int],
                                          source: Source,
                                          symbolic_context: SymbolicContext,
                                          ) -> List[sympy.Expr]:
        assert all(not is_symbolic(val) for val in tensor_size), f"Expect size to be a plain tuple of ints but got {tensor_size}"
        from torch._dynamo.source import TensorPropertySource, TensorProperty
        _assert_symbol_context(symbolic_context)
        dynamic_dims = symbolic_context.dynamic_sizes
        constraint_dims = symbolic_context.constraint_sizes
        size = []
        for i, val in enumerate(tensor_size):
            size.append(self.create_symbol(
                val,
                TensorPropertySource(source, TensorProperty.SIZE, i),
                dynamic_dims[i],
                constraint_dims[i],
                symbolic_context=symbolic_context
            ))
        return size

    def create_symbolic_sizes_strides_storage_offset(
        self,
        ex: torch.Tensor,
        source: Source,
        *,
        symbolic_context: Optional[SymbolicContext] = None,
    ):
        """
        Returns a list of symbolic sizes and strides for the given tensor.
        We try our best to express stride in terms of the sizes, so as to not
        introduce new symbolic variables.
        """

        ex_size = tuple(self._maybe_specialize_sym_int_with_hint(sz) for sz in ex.size())
        ex_stride = tuple(self._maybe_specialize_sym_int_with_hint(sd) for sd in ex.stride())
        ex_storage_offset = self._maybe_specialize_sym_int_with_hint(ex.storage_offset())

        return self._create_symbolic_sizes_strides_storage_offset(
            ex_size,
            ex_stride,
            ex_storage_offset,
            [_is_dim_dynamic(ex, i) for i in range(ex.dim())],
            source,
            symbolic_context=symbolic_context,
        )

    # Dynamo may want to wrap FakeTensors with SymInt sizes up e.g. make_fx(opt_f(), tracing_mode="symbolic").
    # We create symbols in shape_env using the backed hints behind SymInt.

    # Case 1: when SymInt is backed, dynamo can proceed with FakeTensors that have concrete shape.
    # produce_guards will trigger specializations on the outer stuff

    # Case 2: when the SymInt is unbacked, we will throw an data dependent error in require_hint().
    #
    # It's probably good for now but it's important to note that this approach has implications for
    # the original shape_env when checking guards in different order.

    # Example:
    # ---------
    # Consider a function "opt_f" as shown below:

    # @torch.compile()
    # def opt_f(x: bool, y: Tensor):
    #   if x == True:
    #     return y + torch.randn([4])
    #   else:
    #     return y
    # Depending on the sequence of calls, we might install two different sets of guards:

    # 1. opt_f(False, y):
    #    - "x == False" (always works for any size y)

    # 2. opt_f(True, y):
    #    - Triggers recompilation and results in guards like:
    #      - "x == True and y.size(0) == 4"
    #      - (or "y.size(0) == 4 and x == True")

    # The order of checking the guards matters. In this specific example:
    # If True branch guard check precedes False branch and for True branch, y.size(0) check precedes x == True,
    # we may have an unnessary shape speciliazation for y.
    def _maybe_specialize_sym_int_with_hint(self, maybe_sym) -> int:
        assert isinstance(maybe_sym, (int, torch.SymInt))
        if is_symbolic(maybe_sym):
            assert maybe_sym.node.shape_env is not self, \
                "expect the symbol is created from an shape env other than current one."
            return maybe_sym.node.require_hint()
        return maybe_sym

    @record_shapeenv_event()
    def _create_symbolic_sizes_strides_storage_offset(
        self,
        ex_size: Sequence[int],
        ex_stride: Sequence[int],
        ex_storage_offset: int,
        is_dim_dynamic: Sequence[bool],
        source: Source,
        *,
        symbolic_context: Optional[SymbolicContext] = None,
    ):
        dim = len(ex_size)

        # Reimplement the legacy behavior
        if symbolic_context is None:
            constraint_dims = [None] * dim
            dynamic_dims = []
            for i in range(dim):
                # NB: This is encapsulation breaking!  Legacy behavior was
                # bad.
                if is_dim_dynamic[i]:
                    r = DimDynamic.DYNAMIC
                elif self.assume_static_by_default:
                    r = DimDynamic.STATIC
                else:
                    r = DimDynamic.DUCK
                dynamic_dims.append(r)
            dynamic_dims = [DimDynamic.DUCK] * dim
            # symbolic_context is None - set one
            symbolic_context = StatelessSymbolicContext(dynamic_sizes=dynamic_dims, constraint_sizes=constraint_dims)
        # We got a StatelessSymbolicContext
        _assert_symbol_context(symbolic_context)
        constraint_dims = symbolic_context.constraint_sizes
        dynamic_dims = symbolic_context.dynamic_sizes

        # TODO: make this configurable from outside symbolic_context; we made a symbolic_context
        # decision here where if all sizes are static, we are going to
        # specialize all of the inner strides/offset too. We don't have to
        # do this, and arguably we should ALWAYS allow for dynamic offset,
        # this is cheap.
        # TODO: This should be DYNAMIC, using DUCK for BC
        dynamic_strides_offset = DimDynamic.STATIC if all(r == DimDynamic.STATIC for r in dynamic_dims) else DimDynamic.DUCK

        assert len(dynamic_dims) == dim, f"{len(dynamic_dims)} != {dim}"
        assert len(constraint_dims) == dim

        from torch._dynamo.source import TensorPropertySource, TensorProperty
        size: List[sympy.Expr] = self._produce_dyn_sizes_from_int_tuple(ex_size, source, symbolic_context)
        stride: List[Optional[sympy.Expr]] = [None] * len(size)
        for i, val in enumerate(ex_stride):
            if val in (0, 1):
                stride[i] = sympy.Integer(val)
        while any(x is None for x in stride):
            candidates = {
                ex_size[i] * ex_stride[i]: size[i] * stride[i]
                for i in range(len(size))
                if stride[i] is not None and ex_stride[i] >= 0
            }

            # iterate over unbound strides in sorted order
            def _nested_int_aware_sort(tup):
                return (
                    # Order nested ints by their coefficients.
                    # 1 here to order nested ints after non-nested-ints.
                    (1, tup[0].node.nested_int_coeff(), tup[1]) if is_nested_int(tup[0])
                    else (0, *tup)
                )
            val_list = sorted(
                [(ex_stride[i], i) for i in range(len(stride)) if stride[i] is None],
                key=_nested_int_aware_sort,
            )
            for _, i in val_list:
                if stride[i] is None and ex_stride[i] in candidates:
                    stride[i] = candidates[ex_stride[i]]
                    candidates[ex_size[i] * ex_stride[i]] = size[i] * stride[i]

            if any(x is None for x in stride):
                # bind the smallest unbound stride to a new variable
                val, i = min(
                    [
                        (ex_stride[i], i)
                        for i in range(len(stride))
                        if stride[i] is None
                    ], key=_nested_int_aware_sort
                )
                stride[i] = self.create_symbol(
                    val,
                    TensorPropertySource(source, TensorProperty.STRIDE, i),
                    dynamic_dim=dynamic_strides_offset,
                    constraint_dim=None,
                    symbolic_context=symbolic_context,
                )
        assert all(x is not None for x in stride)

        sym_sizes = [
            self.create_symintnode(
                sym,
                hint=hint,
                source=TensorPropertySource(source, TensorProperty.SIZE, i),
            )
            for i, (sym, hint) in enumerate(zip(size, ex_size))
        ]
        sym_stride = []
        for i, stride_expr in enumerate(stride):
            # NB: Don't duck size the stride; instead use the expression
            # we computed
            assert stride_expr is not None
            sym_stride.append(self.create_symintnode(
                stride_expr, hint=ex_stride[i], source=TensorPropertySource(source, TensorProperty.STRIDE, i)))
        sym_storage_offset = self.create_symintnode(
            self.create_symbol(
                ex_storage_offset,
                TensorPropertySource(source, TensorProperty.STORAGE_OFFSET),
                dynamic_dim=dynamic_strides_offset,
                constraint_dim=None,
                symbolic_context=symbolic_context
            ),
            hint=ex_storage_offset,
            source=TensorPropertySource(source, TensorProperty.STORAGE_OFFSET))
        return tuple(sym_sizes), tuple(sym_stride), sym_storage_offset

    @record_shapeenv_event()
    def create_symintnode(
            self,
            sym: "sympy.Expr",
            *,
            hint: Optional[int],
            source: Optional[Source] = None,
    ):
        """Create a SymInt value from a symbolic expression

        If you know what the current hint value of the SymInt to be created
        is, pass it into hint.  Otherwise, pass None and we will make our best
        guess

        """
        source_name = source.name() if source else None

        if self._translation_validation_enabled and source is not None:
            # Create a new symbol for this source.
            symbol = self._create_symbol_for_source(source)
            assert symbol is not None

            # Create a new FX placeholder and Z3 variable for 'symbol'.
            fx_node = self._create_fx_placeholder_and_z3var(symbol, int)

            # Add an equality assertion for the newly created symbol and 'sym'.
            self._add_assertion(sympy.Eq(symbol, sym))
        else:
            fx_node = None

        if isinstance(sym, sympy.Integer):
            if hint is not None:
                assert int(sym) == hint
            out = int(sym)
        else:
            out = SymInt(SymNode(sym, self, int, hint, fx_node=fx_node))
        return out

    @record_shapeenv_event()
    def create_symfloatnode(
            self,
            sym: "sympy.Expr",
            *,
            hint: Optional[int],
            source: Optional[Source] = None,
    ):
        """Create a SymFloat value from a symbolic expression"""
        source_name = source.name() if source else None

        if self._translation_validation_enabled and source is not None:
            # Create a new symbol for this source.
            symbol = self._create_symbol_for_source(source)
            assert symbol is not None

            # Create a new FX placeholder and Z3 variable for 'symbol'.
            fx_node = self._create_fx_placeholder_and_z3var(symbol, float)

            # Add an equality assertion for the newly created symbol and 'sym'.
            self._add_assertion(sympy.Eq(symbol, sym))
        else:
            fx_node = None

        if isinstance(sym, sympy.Float):
            if hint is not None:
                assert float(sym) == hint
            out = float(sym)
        else:
            out = SymFloat(SymNode(sym, self, float, hint, fx_node=fx_node))
        return out

    @record_shapeenv_event()
    def create_unspecified_symint_and_symbol(self, value, source, dynamic_dim):
        """Create a SymInt wrapping a new unspecified symbol"""
        return self.create_symintnode(
            self.create_unspecified_symbol(
                value,
                source=source,
                dynamic_dim=dynamic_dim,
            ),
            hint=value,
            source=source,
        )

    def create_symboolnode(self, sym: "sympy.Expr"):
        """Create a SymBool object from a sympy boolean expression"""
        # This function is only being used in serialization, so we do not track it
        # for validation.
        return SymBool(SymNode(sym, self, bool, None))

    def _log_create_unbacked_symbol(self, prefix: str, symbol, vr: ValueRanges):
        is_debug = config.extended_debug_create_symbol is not None and str(symbol) in config.extended_debug_create_symbol.split(',')
        fsummary, maybe_user_loc, maybe_extra_debug = self._get_stack_summary(is_debug)
        log.info(
            "%s %s [%s, %s]%s (%s)%s",
            prefix, symbol, vr.lower, vr.upper, maybe_user_loc, format_frame(fsummary), maybe_extra_debug, stack_info=is_debug
        )

    @record_shapeenv_event()
    def create_unbacked_symfloat(self):
        """Create a symbolic float without a hint value
        """
        symbol: sympy.Symbol = make_symbol(SymT.UNBACKED_FLOAT, next(self.unbacked_symfloat_counter))
        self.counter["create_unbacked_symbol"] += 1
        if not self._ignore_fresh_unbacked_symbols_tls():
            self.pending_fresh_unbacked_symbols.append(symbol)
        self.var_to_stack[symbol] = CapturedTraceback.extract(skip=1)
        vr = self.var_to_range[symbol] = ValueRanges.unknown()
        assert vr.is_float

        # Create a new FX placeholder and Z3 variable for 'symbol'.
        fx_node = self._create_fx_placeholder_and_z3var(symbol, float)

        self._log_create_unbacked_symbol("create_unbacked_symfloat", symbol, vr)

        return SymFloat(SymNode(symbol, self, float, None, fx_node=fx_node))

    @record_shapeenv_event()
    def create_unbacked_symint(self):
        """Create a symbolic integer without a hint value
        """
        symbol: sympy.Symbol = make_symbol(SymT.UNBACKED_INT, next(self.unbacked_symint_counter), integer=True)
        if not self._ignore_fresh_unbacked_symbols_tls():
            self.pending_fresh_unbacked_symbols.append(symbol)
        self.counter["create_unbacked_symbol"] += 1
        self.var_to_stack[symbol] = CapturedTraceback.extract(skip=1)
        vr = self.var_to_range[symbol] = self._default_unspecified_value_range()
        assert vr.is_int

        # Create a new FX placeholder and Z3 variable for 'symbol'.
        fx_node = self._create_fx_placeholder_and_z3var(symbol, int)

        self._log_create_unbacked_symbol("create_unbacked_symint", symbol, vr)

        return SymInt(SymNode(symbol, self, int, None, fx_node=fx_node))

    def is_unbacked_symint(self, symbol: sympy.Symbol) -> bool:
        """Check if a sympy symbol matches the naming convention for unbacked symbols
        """
        return symbol_is_type(symbol, SymT.UNBACKED_INT)

    @record_shapeenv_event()
    def create_unbacked_symbool(self):
        """Create a symbolic boolean without a hint value
        """
        symbol: sympy.Symbol = make_symbol(SymT.UNBACKED_INT, next(self.unbacked_symint_counter), integer=True)
        if not self._ignore_fresh_unbacked_symbols_tls():
            self.pending_fresh_unbacked_symbols.append(symbol)
        self.counter["create_unbacked_symbol"] += 1
        self.var_to_stack[symbol] = CapturedTraceback.extract(skip=1)
        vr = self.var_to_range[symbol] = ValueRanges(0, 1)
        assert vr.is_int

        # Create a new FX placeholder and Z3 variable for 'symbol'.
        fx_node = self._create_fx_placeholder_and_z3var(symbol, bool)

        self._log_create_unbacked_symbol("create_unbacked_symbool", symbol, vr)

        return SymBool(SymNode(sympy.Eq(symbol, 1), self, bool, None, fx_node=fx_node))

    @record_shapeenv_event()
    def create_unspecified_symbol(
        self,
        val: Union[int, SymInt, float, SymFloat],
        source: Source,
        dynamic_dim: DimDynamic = DimDynamic.DUCK,
        constraint_dim: DimConstraint = None,  # NB: includes None
    ) -> "sympy.Expr":
        """Create a symbol with an unspecified value

        Compared to standard symbols we do not assume the value is positive,
        nor do we specialze on zero or one values.
        """
        # 'positive' is None for unspecified symbols, since we can't
        # assume that it will be neither positive nor negative.

        # We don't want to specialize zero one val for unspecified symbol
        # so that we can always get a new symbol despite val.
        return self.create_symbol(
            val,
            source,
            dynamic_dim,
            constraint_dim,
            positive=None,
            do_not_specialize_zero_one=True,
            symbolic_context=None)

    @record_shapeenv_event()
    def create_symbol(
        self,
        val: int,
        source: Source,
        dynamic_dim: DimDynamic = DimDynamic.DUCK,
        constraint_dim: DimConstraint = None,  # NB: includes None
        positive: Optional[bool] = True,
        do_not_specialize_zero_one: bool = False,
        symbolic_context=None,
    ) -> "sympy.Expr":
        """Create a new symbol which is tracked by this ShapeEnv
        """
        # check if constraint_dim is actually static integer
        if isinstance(constraint_dim, StrictMinMaxConstraint) and constraint_dim.vr.lower == constraint_dim.vr.upper:
            dynamic_dim = DimDynamic.STATIC
            if constraint_dim.vr.lower != val:
                raise ConstraintViolationError(
                    f"Static shape constraint of {constraint_dim.vr.lower} does not match input size of {val}, "
                    f"for {source.name()}"
                )
            if symbolic_context:
                symbolic_context.dynamic_sizes[source.idx] = dynamic_dim
                symbolic_context.constraint_sizes[source.idx] = None
            constraint_dim = None

        # see note [Tensor Fakification and Symbol Caching]
        source_name = source.name()
        if (isinstance(symbolic_context, StatefulSymbolicContext)
                and id(self) not in symbolic_context.shape_env_to_source_to_symbol_cache):
            symbolic_context.shape_env_to_source_to_symbol_cache[id(self)] = {}

        if (isinstance(symbolic_context, StatefulSymbolicContext)
                and source_name
                and (source_name in symbolic_context.shape_env_to_source_to_symbol_cache[id(self)])):
            return symbolic_context.shape_env_to_source_to_symbol_cache[id(self)][source_name]

        if do_not_specialize_zero_one:
            specialize_zero_one = False
        else:
            specialize_zero_one = self.specialize_zero_one

        assert isinstance(source, Source), f"{type(source)} {source}"
        assert not (positive and val < 0), f"positive set for negative value: {val}"
        # It's always sound to allocate a symbol as DYNAMIC.  If the user
        # constrained the symbol, force the symbolic_context to DYNAMIC, because our
        # constraint code will do weird stuff if, e.g., it's duck shaped
        if constraint_dim is not None:
            dynamic_dim = DimDynamic.DYNAMIC

        if dynamic_dim is DimDynamic.STATIC:
            out = sympy.Integer(val)
            if isinstance(symbolic_context, StatefulSymbolicContext) and source_name:
                symbolic_context.shape_env_to_source_to_symbol_cache[id(self)][source_name] = out
            return out

        elif dynamic_dim is DimDynamic.DUCK:
            # duck_shape can be used to globally turn off duck shaping, even
            # if it was requested
            duck = self.duck_shape
        elif dynamic_dim is DimDynamic.DYNAMIC:
            duck = False
        else:
            raise AssertionError(f"unhandled dynamic_dim {dynamic_dim}")

        if val in (0, 1) and specialize_zero_one:
            r = self.val_to_var[val]
        elif not duck or val not in self.val_to_var:
            # If we're not duck shaping, we always create a new symbol
            # Even if we're duck shaping, if we haven't seen this particular
            # value before, we also create a new symbol
            if type(val) is int:
                sympy_expr = make_symbol(SymT.SIZE, len(self.var_to_val), positive=positive, integer=True)
            else:
                sympy_expr = make_symbol(SymT.FLOAT, len(self.var_to_val), positive=positive, real=True)
            # We always associate vars to vals
            if isinstance(val, int):
                self.var_to_val[sympy_expr] = sympy.Integer(val)
            elif isinstance(val, float):
                self.var_to_val[sympy_expr] = sympy.Float(val)
            else:
                # Only used for jagged layout nested tensors
                self.var_to_val[sympy_expr] = SingletonInt(val.node.nested_int(), coeff=val.node.nested_int_coeff())

            # Do the appending later, because we always want to populate this
            self.var_to_sources[sympy_expr] = []
            # Create a Z3 variable for the new symbol.
            self._add_z3var(sympy_expr, int)

            if duck:
                # Make sure to reuse this symbol for subsequent duck shaping
                self.val_to_var[val] = sympy_expr

            if isinstance(val, int):
                if positive:
                    # Add assertions for the newly created symbols
                    self._add_assertion(sympy_expr > 1)

                    # Apply default range, which assumes not zero-one
                    self.var_to_range[sympy_expr] = self._default_value_range()
                else:
                    self.var_to_range[sympy_expr] = self._default_unspecified_value_range()

                # Small performance optimization: if we have a min-max constraint,
                # we can proactively narrow to that range
                if isinstance(constraint_dim, StrictMinMaxConstraint):
                    assert not duck
                    self.var_to_range[sympy_expr] &= constraint_dim.vr

                vr = self.var_to_range[sympy_expr]
                assert vr.is_int

                if val not in vr:
                    raise ConstraintViolationError(f"{val} not in range [{vr.lower}, {vr.upper}]")

                range_str = f"[{vr.lower}, {vr.upper}]"
            elif isinstance(val, float):
                self.var_to_range[sympy_expr] = vr = ValueRanges(-sympy.oo, sympy.oo)
                range_str = f"[{vr.lower}, {vr.upper}]"
                assert vr.is_float
            else:
                # Skip var_range logic for SingletonInt
                # Only used for jagged layout nested tensors
                range_str = ""

            r = sympy_expr

            is_debug = (
                config.extended_debug_create_symbol is not None and
                str(sympy_expr) in config.extended_debug_create_symbol.split(',')
            )
            maybe_more_info = ""
            if not is_debug:
                maybe_more_info = (
                    ", for more info run with "
                    f'TORCHDYNAMO_EXTENDED_DEBUG_CREATE_SYMBOL="{sympy_expr}"'
                )
            fsummary, maybe_user_loc, maybe_extra_debug = self._get_stack_summary(is_debug)
            self.log.info(
                "create_symbol %s = %s for %s %s%s (%s)%s%s",
                sympy_expr, val, source.name(), range_str,
                maybe_user_loc, format_frame(fsummary), maybe_more_info, maybe_extra_debug, stack_info=is_debug
            )

            self.counter["create_symbol"] += 1
        else:
            # This implements duck-shaping: input sizes that match are assigned
            # the same symint
            r = self.val_to_var[val]
            self.log.debug("create_symbol %s duck sized %s", r, source.name())

        if isinstance(r, sympy.Symbol):
            r_sources = self.var_to_sources[r]
            r_sources.append(source)
            if not source.is_ephemeral() and r_sources[0].is_ephemeral():
                # prefer non-ephemeral source first since it may be guarded on later
                r_sources[0], r_sources[-1] = r_sources[-1], r_sources[0]

            # This ensures we get zeros in symbol_guard_counts, which makes
            # some queries simpler (since we will accumulate mass on 0 this
            # way)
            self.symbol_guard_counter[r] = 0

        if isinstance(symbolic_context, StatefulSymbolicContext) and source_name:
            symbolic_context.shape_env_to_source_to_symbol_cache[id(self)][source_name] = r
        return r

    def add_var_to_val(self, expr: sympy.Symbol, val: int):
        """ Adds a new symbol to the symbolic environment. """
        log.debug("add_var_to_val %s %s", expr, val, stack_info=True)
        assert expr not in self.var_to_val, f"{expr} already exists"
        self.var_to_val[expr] = sympy.Integer(val)

    def _debug_name(self, source):
        src_name = source.name()
        return self.source_name_to_debug_name.get(src_name, src_name)

    def _render_range_for_constraint_violation(self, source, c):
        if isinstance(c, StrictMinMaxConstraint):
            lower, upper = c.vr.lower, c.vr.upper
            default = self._default_value_range()
            if lower <= default.lower:
                lower = None
            if upper >= default.upper:
                upper = None
            c_render = f"{self._debug_name(source)} = {source.name()} in the specified range"
            if lower is not None and upper is not None:
                c_render += f" {lower} <= {self._debug_name(source)} <= {upper}"
            elif lower is None and upper is not None:
                c_render += f" {self._debug_name(source)} <= {upper}"
            elif lower is not None and upper is None:
                c_render += f" {lower} <= {self._debug_name(source)}"
            return c_render
        return c.render(source)

    def produce_guards(
        self,
        placeholders,
        sources,
        source_ref=lambda n: n.name(),
        *,
        guards: List[ShapeGuard] = None,
        input_contexts: Optional[DimList[SymbolicContext]] = None,
        # Encodes user-specified input shape equations of the form s = s' and s = fn(s').
        # (See docs on EqualityConstraint for details of the encoding.)
        equalities_inputs: Optional[EqualityConstraint] = None,
        _simplified=False,
        _disable_forced_specializations=False,
        # Indicates if we should produce guards for known static values.
        ignore_static=True,
    ) -> List[str]:
        """
        Generates a list of guards strings which, when evaluated in a context that
        defines tensors for all the sources, returns True or False depending
        on if the guards in the list evaluated to True or not.  Primarily used by Dynamo,
        but this is also helpful for manual testing of guards (see
        evaluate_guards_for_args)

        For convenience in testing, a source is allowed to be a str,
        in which case we will assume it is a LocalSource

        simplified lets you omit duck sizing, equality and 0/1 guards.
        This is useful for testing when you don't care about the boilerplate
        guards, and it may be helpful for user output too (be careful though;
        some equality guards are nontrivial!  It would be nice to get simplified
        output to print them too).  It's private because it's not
        intended for normal use
        """
        self.log.info("produce_guards")

        # Check if we get to the same ShapeEnv state by replaying the recorded events.
        # This will create a new ShapeEnv instance, and call all recorded function
        # calls on this new instance. Finally, it will check whether this new instance
        # has equal state.
        #
        # It's important that we do it in the begining of this function, since it modifies
        # self.dim_constraints through its execution. Changes that happen in this method
        # aren't interesting, since this is the function call we wish to reproduce at the
        # end. If we wish to simply reproduce ShapeEnv instances even after this call,
        # this method should also be recorded.
        if self.check_recorded_events:
            shape_env = replay_shape_env_events(self.events)
            self.check_equal(shape_env)

        assert len(placeholders) == len(sources), f"len({placeholders}) != len({sources})"
        Tensorlike = (torch.Tensor, FakeTensorMeta)

        def _create_no_constraints_context(t):
            return StatelessSymbolicContext(
                # Ignored; only the constraints part is relevant below.
                dynamic_sizes=[DimDynamic.DYNAMIC] * t.dim(),
                constraint_sizes=[None] * t.dim()
            )

        # Expand optional inputs, or verify invariants are upheld
        if input_contexts is None:
            input_contexts = [
                _create_no_constraints_context(t) if isinstance(t, Tensorlike)
                else None for t in placeholders
            ]
        else:
            assert len(input_contexts) == len(placeholders)
            for i, (t, context) in enumerate(zip(placeholders, input_contexts)):
                if isinstance(t, Tensorlike):
                    if context is None:
                        input_contexts[i] = _create_no_constraints_context(t)
                else:
                    assert isinstance(t, (SymInt, int, SymFloat, float))
                    assert not isinstance(context, list)

        # It took a lot of sweat to figure out the algorithm here.  Let's
        # explain how it works.
        #
        # The ShapeEnv lifecycle looks something like this:
        #
        # - For each input, you either generate a fresh Sympy symbol (s0) to
        #   represent its value (a binding site), or you reuse some
        #   preexisting symbol or expression, skipping the symbol allocation
        #   (e.g., duck sizing to a preexisting symbol, or expressing a
        #   stride as a multiplication of a separate stride and size.)
        #   Naively, you might expect to bind a fresh Sympy symbol for
        #   every input, but this is fairly wasteful as most of these
        #   symbols immediately simplify away, and if you don't eagerly
        #   specialize, e.g., 0/1 symbols, you end up with very complicated
        #   expressions that are not optimizable in practice.
        #
        # - You perform some compute on these symbols, occasionally
        #   introducing guards on boolean expressions on these symbols.
        #   In particular, whenever we guard on equality (_maybe_guard_rel),
        #   we can simplify shapes; e.g., when s0 == s1 * 2, we can now
        #   replace all occurrences of s0 with s1 * 2.  Sometimes, a
        #   boolean expression evaluation doesn't introduce a guard, as
        #   the guard is already entailed by the simplifications we have
        #   applied.
        #
        # - In the end, you have a bunch of replacements (saying how to
        #   simplify shapes) and a bunch of guards (all the equality guards
        #   are trivial, because they're covered by the replacements).
        #
        # From the ShapeEnv, we must generate a Python expression that, when
        # evaluated on a set of inputs, tells us whether or not these boolean
        # expressions would have evaluated in the same way.  However,
        # we cannot easily compute this, as we elide recording boolean
        # expressions when we think they are vacuously true.  Thus, we seek
        # an approximation: we must generate an expression, if true, would have
        # produced an "equivalent" ShapeEnv, which would answer guard
        # expressions in the same way.
        #
        # Our notion of equivalence is a bit subtle.  For example, consider
        # the ShapeEnv created from an input of size (5, 4) versus (4, 4)
        # (no other guards.)  Duck sizing would generate (s0, s1) in the first
        # case but (s0, s0) in the second.  We do NOT assume that size
        # variables are disjoint; so in fact a graph that assumes the input
        # could be (s0, s1) subsumes (s0, s0) (setting s0 == s1), but not
        # vice versa.  However, consider an analogous case (1,) versus (2,).
        # Duck sizing generates (1,) and (s0,); the (s0,) graph does NOT
        # subsume the (1,) graph because we assume that any size variables
        # is NOT 0/1 (and make simplifications according to this; e.g., if
        # we queried s0 == 0, we would immediately return False without
        # returning a guard.)
        #
        # So, it is perhaps easier to flip things on their head: the guard
        # expressions we generate here say what simplifications are valid,
        # and what are not.  Below, we explain each of the guard expressions
        # we generate

        # TODO: Make this more efficient by binding all the size/stride/offsets
        # to locals before performing tests on them.

        from torch._dynamo.source import TensorPropertySource, TensorProperty

        # Actual codegen must be delayed as we don't necessarily know what
        # the symbol mapping is
        input_guards = []

        symbol_to_source = collections.defaultdict(list)
        symbol_to_constraints = collections.defaultdict(set)
        constraint_violations : List[Tuple[bool, Callable[[], str]]] = []

        def record_constraint_violation(warn_only, debug_name, msg, hint=None):
            constraint_violations.append(
                (warn_only, debug_name, lambda: f"{msg}{hint()}" if hint else msg)
            )

        def is_dim(src):
            return isinstance(src, TensorPropertySource) and src.prop is TensorProperty.SIZE

        if equalities_inputs:
            source_index = {}
            for i, src in enumerate(sources):
                source_index[src.name()] = i

            def get_expression(tensor_dim_src):
                fake = placeholders[source_index[tensor_dim_src.base.name()]]
                symint = fake.shape[tensor_dim_src.idx]
                if isinstance(symint, torch.SymInt):
                    return symint.node.expr
                else:
                    assert type(symint) is int, f"Expected int, got {type(symint)}"
                    return symint

            for src1, src2 in equalities_inputs.source_pairs:
                expr1, expr2 = get_expression(src1), get_expression(src2)
                # Check whether given input shape values satisfy a specified equation s = s'.
                # - Raise when the equation was violated by the given input shape values.
                # - Otherwise issue a guard to constrain them.
                concrete_val = self.evaluate_expr(sympy.Eq(expr1, expr2))
                if not concrete_val:
                    raise ConstraintViolationError(
                        f"{src1.name()} = {expr1.xreplace(self.var_to_val)}"
                        " is not equal to "
                        f"{src2.name()} = {expr2.xreplace(self.var_to_val)}"
                    )

            for src, root, fn in equalities_inputs.derived_equalities:
                expr1 = get_expression(src)
                # recall that root is either a phantom symbol or an input source
                expr2, debug_name = (
                    (root, self.var_to_sources[root][0].name()) if isinstance(root, sympy.Symbol)
                    else (get_expression(root), self._debug_name(root))
                )
                expr2_ = fn(expr2)
                # Check whether given input shape values satisfy a specified equation s = fn(s').
                # - Raise when the equation was violated by the given input shape values.
                # - Otherwise issue a guard to constrain them.
                concrete_val = self.evaluate_expr(sympy.Eq(expr1, expr2_))
                if not concrete_val:
                    raise ConstraintViolationError(
                        f"Expected input {src.name()} to be equal to "
                        f"{fn(sympy.Symbol(debug_name))}, "
                        f"where {debug_name} = {expr2.xreplace(self.var_to_val)}, "
                        f"but got {expr1.xreplace(self.var_to_val)}"
                    )

            for phantom_symbol in equalities_inputs.phantom_symbols:
                # we created additional phantom symbols that are not input shape dimensions
                symbol_to_source[phantom_symbol].extend(self.var_to_sources[phantom_symbol])

        # How do we know what the value of s0 is?  Fresh variables can only be
        # bound by inputs, so there MUST be some other input which binds the
        # variable.  If there is no such input, this is an error in our
        # system.  We record where all symbols come from, to help you diagnose
        # why those symbols didn't occur.
        #
        # In fact, generally speaking it is only possible for the "outermost"
        # user of a ShapeEnv to evaluate the guards, because some inputs may
        # not be available to inner levels.  For example, Dynamo can guard on
        # tensors that never actually become graph arguments (they are
        # pruned).  In this case, only Dynamo knows about these arguments.
        def track_symint(source, val, constraint=None):
            log.debug("track_symint %s %s %s", LazyString(source.name), val, constraint)
            assert not isinstance(val, SymInt) or is_symbolic(val)

            if isinstance(val, SymInt) and val.node.maybe_as_int() is not None:
                val = val.node.maybe_as_int()

            if isinstance(val, SymInt):
                s = val.node.expr
                if isinstance(s, sympy.Symbol):
                    symbol_to_source[s].append(source)
                    if constraint is not None:
                        symbol_to_constraints[s].add(constraint)
                else:
                    constraint_violated = False
                    if isinstance(constraint, StrictMinMaxConstraint):
                        # try inferring the ranges of the expr s
                        sym_vrs = {x: self.var_to_range.get(x, None) for x in s.free_symbols}
                        if any(vr is None for vr in sym_vrs.values()):
                            # some of the free symbols in s don't have ranges
                            constraint_violated = True
                    elif isinstance(constraint, RelaxedUnspecConstraint):
                        if s.is_number:
                            i = int(s)
                            # Don't complain about 0/1 specialization, we
                            # expect to have to compile in this case anyway
                            if i not in (0, 1):
                                constraint_violated = True
                    if constraint_violated:
                        def hint(s):
                            sexpr = ShapeGuardPrinter(symbol_to_source, source_ref, self.var_to_sources).doprint(s)
                            return f"{sexpr}."

                        var_with_range = self._render_range_for_constraint_violation(source, constraint)
                        msg = (
                            f"Not all values of {var_with_range} are valid because "
                            f"{self._debug_name(source)} was inferred to be equal to "
                        )
                        record_constraint_violation(
                            constraint.warn_only,
                            self._debug_name(source),
                            msg,
                            hint=functools.partial(hint, s),
                        )

                input_guards.append((source, s))
            else:
                s = sympy.Integer(val)
                input_guards.append((source, s))
                constraint_violated = False
                if isinstance(constraint, StrictMinMaxConstraint):
                    if not (s == constraint.vr.lower == constraint.vr.upper):  # allow static constraints
                        constraint_violated = True
                elif isinstance(constraint, RelaxedUnspecConstraint):
                    # Don't complain about 0/1 specialization, we
                    # expect to have to compile in this case anyway
                    if val not in (0, 1):
                        constraint_violated = True
                if constraint_violated:
                    var_with_range = self._render_range_for_constraint_violation(source, constraint)
                    msg = (
                        f"Not all values of {var_with_range} are valid because "
                        f"{self._debug_name(source)} was inferred to be a constant ({val})."
                    )
                    record_constraint_violation(constraint.warn_only, self._debug_name(source), msg)

        def track_symfloat(source, val):
            log.debug("track_symfloat %s %s", LazyString(source.name), val)
            assert not isinstance(val, SymFloat) or is_symbolic(val)

            if isinstance(val, SymFloat) and val.node.maybe_as_float() is not None:
                val = val.node.maybe_as_float()

            if isinstance(val, SymFloat):
                s = val.node.expr
                if isinstance(s, sympy.Symbol):
                    symbol_to_source[s].append(source)
                input_guards.append((source, s))
            else:
                s = sympy.Float(val)
                input_guards.append((source, s))

        for t, source, context in zip(placeholders, sources, input_contexts):
            if isinstance(source, str):
                from torch._dynamo.source import LocalSource
                source = LocalSource(source)
            assert isinstance(source, Source)
            if t is None:
                continue
            if isinstance(t, (SymInt, int)):
                track_symint(source, t)
                continue
            elif isinstance(t, (SymFloat, float)):
                track_symfloat(source, t)
                continue
            assert isinstance(t, Tensorlike)
            if is_traceable_wrapper_subclass(t):
                from torch._dynamo.source import AttrSource

                assert isinstance(context, SubclassSymbolicContext)

                # For subclasses, we need to track symints on BOTH the outer
                # and inner tensors.
                sources_tensors_constraints = [
                    (source, t, context.constraint_sizes)
                ]
                attrs, _ = t.__tensor_flatten__()
                for attr in attrs:
                    inner_t = getattr(t, attr)
                    inner_context = context.inner_contexts[attr]
                    sources_tensors_constraints.append((
                        AttrSource(source, attr),
                        inner_t,
                        inner_context.constraint_sizes
                    ))
            else:
                sources_tensors_constraints = [(source, t, context.constraint_sizes)]

            for src, curr_t, constraint in sources_tensors_constraints:
                if is_sparse_any(curr_t):
                    for i, ss in enumerate(curr_t.size()):
                        property_source = TensorPropertySource(src, TensorProperty.SIZE, i)
                        track_symint(property_source, ss, constraint[i])
                else:
                    for i, ss in enumerate(curr_t.size()):
                        property_source = TensorPropertySource(src, TensorProperty.SIZE, i)
                        track_symint(property_source, ss, constraint[i])
                    for i, ss in enumerate(curr_t.stride()):
                        track_symint(TensorPropertySource(src, TensorProperty.STRIDE, i), ss)
                    track_symint(TensorPropertySource(src, TensorProperty.STORAGE_OFFSET), curr_t.storage_offset())

        # 1. Every input must equal the final simplified symbolic expression
        #    stored on the placeholder.  Given a placeholder (s0*2, s1),
        #    if we have an input (2, 3), we must show s0*2 == 2 and s1 == 3.
        #    This does a lot of work: it covers duck sizing and equality guards.
        exprs = []
        self.dim_constraints = DimConstraints(
            symbol_to_source,
            self.var_to_val,
            set(symbol_to_constraints.keys()),
            self.source_name_to_debug_name,
            self._allow_complex_guards_as_runtime_asserts,
        )

        if not _simplified:
            for source, expr in input_guards:
                if self._translation_validation_enabled:
                    # Ignore sources that were not turned into SymInts.
                    srcname = source.name()
                    if srcname in self.source_to_symbol:
                        self._add_target_expr(sympy.Eq(self.source_to_symbol[srcname], expr))

                # Small optimization
                if (
                    isinstance(expr, sympy.Symbol) and
                    symbol_to_source.get(expr) and
                    source == symbol_to_source[expr][0]
                ):
                    continue

                # This logic excludes static values found on tensors from guarding, because
                # dynamo's check_tensor_fn does that (see guards.cpp).
                # However, for non tensor sources, we still need to guard here.
                if ignore_static and isinstance(source, TensorPropertySource):
                    if expr.is_number:
                        self.log.debug("Skipping guard %s", f"{source_ref(source)} == {expr}")
                        continue

                if is_dim(source):
                    self.dim_constraints.add_equality(source, expr)

                sexpr = ShapeGuardPrinter(symbol_to_source, source_ref, self.var_to_sources).doprint(expr)
                exprs.append(f"{source_ref(source)} == {sexpr}")
                if (
                    isinstance(source, TensorPropertySource)
                    and source.prop is TensorProperty.SIZE
                    and equalities_inputs
                    and len(expr.free_symbols) == 1
                ):
                    symbol = next(iter(expr.free_symbols))
                    if (
                        isinstance(expr, sympy.Symbol) and
                        expr in symbol_to_constraints and
                        not equalities_inputs.is_equal(source, symbol_to_source[expr][0])
                    ):
                        msg = (
                            f"The values of {self._debug_name(source)} = {source.name()} and "
                            f"{self._debug_name(symbol_to_source[expr][0])} = {symbol_to_source[expr][0].name()} "
                            "must always be equal."
                        )
                        record_constraint_violation(equalities_inputs.warn_only, self._debug_name(source), msg)

                    if (
                        not isinstance(expr, sympy.Symbol) and
                        symbol in symbol_to_constraints and
                        not equalities_inputs.is_derived(source, symbol_to_source[symbol][0], lambda x: expr.xreplace({symbol: x}))
                    ):
                        src = symbol_to_source[symbol][0]
                        msg = (
                            f"The values of {self._debug_name(source)} = {source.name()} must always be related to "
                            f"the values of {self._debug_name(src)} = {src.name()} by "
                            f"{self._debug_name(source)} = {expr.xreplace({symbol: sympy.sympify(self._debug_name(src))})}."
                        )
                        record_constraint_violation(equalities_inputs.warn_only, self._debug_name(source), msg)

                # NB: Not necessary to report constraint violations here:
                # constraints are guaranteed to be on symbols (we've already
                # caught constants and non-atomic expressions), so we only
                # have relational constraints, but we don't support those
                # at the moment

        # 2. Every guard must evaluate to True (but remember many guards
        #    like s0 == s1*2 because trivial due to simplification)
        issued = set()

        def issue_guard(guard: ShapeGuard) -> None:
            expr = self.simplify(guard.expr)

            # Avoid re-issueing the same guard.
            if expr in issued:
                return

            issued.add(expr)

            try:
                is_trivial = False
                if any(is_dim(source) for s in expr.free_symbols for source in symbol_to_source[s]):
                    is_trivial = self.dim_constraints.add(expr)
                guard_expr = ShapeGuardPrinter(symbol_to_source, source_ref, self.var_to_sources).doprint(expr)
                exprs.append(guard_expr)
                self._add_target_expr(expr)
                # A non-relational constraint on a single sizevar can violate
                # a constraint
                if not is_trivial and len(expr.free_symbols) == 1:
                    symbol = next(iter(expr.free_symbols))
                    source = symbol_to_source[symbol][0]
                    constraints = symbol_to_constraints[symbol]
                    for c in constraints:
                        if isinstance(c, StrictMinMaxConstraint):
                            if not _disable_forced_specializations:
                                var_with_range = self._render_range_for_constraint_violation(source, c)
                                msg = (
                                    f"Not all values of {var_with_range} "
                                    f"satisfy the generated guard {guard_expr}."
                                )
                                record_constraint_violation(c.warn_only, self._debug_name(source), msg)
                        elif isinstance(c, RelaxedUnspecConstraint):
                            # This is fine, we allow guards here as long as it
                            # didn't constrain it to one value  (we don't
                            # actually know this; this depends on our
                            # ValueRanges reasoning capability)
                            pass
                        else:
                            raise AssertionError(f"unrecognized constraint {c}")
            except Exception:
                self.log.warning("Failing guard allocated at: \n%s", ''.join(guard.stack.format()))
                raise

        # First, issue all guards.
        # This removes all the checks that follow from bounds
        # We could simply emit those and also the bounds 2 <= size when necessary
        for guard in (guards if guards is not None else self.guards):
            if self._maybe_evaluate_static(guard.expr, axioms=()) is not None:
                continue
            issue_guard(guard)

        # 3. Every symbol must be within its value range (this handles 0/1
        # specialization too).
        for symbol, sources in symbol_to_source.items():
            r = self.var_to_range.get(symbol)
            if r is None:
                if symbol not in self.var_to_range:
                    continue
                r = self.var_to_range[symbol]

            assert sources
            bounds = []
            if r.lower not in (-sympy.oo, -int_oo):
                if any(is_dim(source) for source in sources):
                    self.dim_constraints.add(sympy.Ge(symbol, r.lower))
                # Only print lower bound in simplified mode if it is not the
                # default
                if not _simplified or r.lower != self._default_value_range().lower:
                    bounds.append(str(r.lower))
            bounds.append(source_ref(sources[0]))
            if r.upper not in (sympy.oo, int_oo):
                if any(is_dim(source) for source in sources):
                    self.dim_constraints.add(sympy.Le(symbol, r.upper))
                # nontrivial upper bound is always interesting
                bounds.append(str(r.upper))
            if len(bounds) > 1:
                exprs.append(" <= ".join(bounds))

                # Check constraints
                constraints = symbol_to_constraints[symbol]
                for c in constraints:
                    if isinstance(c, StrictMinMaxConstraint):
                        # TODO: With int_oo, I think this condition is a noop
                        # now
                        if not (c.vr & self._default_value_range()).issubset(r):
                            source = sources[0]

                            expr = sympy.And(sympy.Le(r.lower, symbol), sympy.Le(symbol, r.upper))
                            guard_expr = ShapeGuardPrinter(symbol_to_source, source_ref, self.var_to_sources).doprint(expr)
                            var_with_range = self._render_range_for_constraint_violation(source, c)
                            msg = (
                                f"Not all values of {var_with_range} satisfy the generated guard {guard_expr}"
                            )
                            record_constraint_violation(
                                c.warn_only,
                                self._debug_name(source),
                                msg,
                            )
            # We NaN specialize, which means similar to 0/1 specialization we
            # should assume that the float is NOT nan.  This is load bearing
            # if you have something like an equality guard, nan will play
            # merry hell with the reasoning.
            if symbol_is_type(symbol, SymT.FLOAT):
                exprs.append(f"not __math_isnan({source_ref(sources[0])})")

        if constraint_violations:
            warn_msgs = []
            error_msgs = []
            debug_names = set()
            for warn_only, debug_name, msg in constraint_violations:
                if warn_only:
                    msg = f"  {len(warn_msgs) + 1}. {msg()}"
                    warn_msgs.append(msg)
                else:
                    msg = f"  - {msg()}"
                    error_msgs.append(msg)
                    debug_names.add(debug_name)
            if len(error_msgs) > 0:
                debug_names = ', '.join(sorted(debug_names))
                err = '\n'.join(error_msgs)
                raise ConstraintViolationError(
                    f"Constraints violated ({debug_names})! "
                    'For more information, run with TORCH_LOGS="+dynamic".\n'
                    f"{err}"
                )
            elif len(warn_msgs) > 0:
                log.debug("%s Warning only constraints violated", len(warn_msgs))

        signpost_event(
            "dynamic",
            "produce_guards",
            {
                **self.co_fields,
                **self.counter,
                "num_guards": len(exprs),
                "free_symbols": sum(1 for v in symbol_to_source.values() if v),
                # The keys are meaningless from an aggregate perspective, so
                # don't include them.  Biggest first.
                "symbol_guard_counts": sorted(self.symbol_guard_counter.values(), reverse=True),
            },
        )

        if self._translation_validation_enabled:
            from torch.fx.experimental.validator import PopulateValidator

            # Add all deferred runtime assertions; these are not technically
            # handled by produce_guards but we need to put them in the target
            # set
            for ras in self.deferred_runtime_asserts.values():
                for ra in ras:
                    self._add_target_expr(ra.expr)

            # Add value range bound guards for all symbols with no trivial bounds.
            # Reason: '_maybe_evaluate_static' may eliminate guards based on the
            # refined value ranges.
            for sym, vr in self.var_to_range.items():
                if vr.lower not in (-sympy.oo, -int_oo):
                    self._add_target_expr(sympy.Le(vr.lower, sym))
                if vr.upper not in (sympy.oo, int_oo):
                    self._add_target_expr(sympy.Le(sym, vr.upper))

            # Before validating, populate the input of the validator with the
            # built FX graph.
            with fx_traceback.preserve_node_meta():
                PopulateValidator(self.graph, self.validator).run()

        # Only run translation validation when we are not passing custom guards
        if guards is None:
            self._check_translation_validate()
        return exprs

    def produce_guards_expression(
        self,
        placeholders,
        *,
        guards: Optional[List[ShapeGuard]] = None,
        ignore_static=True
    ):
        """
        Expected to be used with evaluate_guards_expression(). Produces the guards
        for the given placeholders and returns a string expression to be evaluated
        by evaluate_guards_expression given concrete values for the placeholders.
        """
        from torch._dynamo.source import LocalSource
        arg_names = [f"t{i}" for i in range(len(placeholders))]
        produced_guards = self.produce_guards(
            placeholders,
            [LocalSource(a) for a in arg_names],
            guards=guards,
            ignore_static=ignore_static,
        )
        if produced_guards:
            return " and ".join(produced_guards)
        return None

    def evaluate_guards_expression(self, code, args):
        """
        Expected to be used with produce_guards_expression(). Evaluates an expression
        generated by produce_guards_expression for the given concrete args.
        """
        arg_names = [f"t{i}" for i in range(len(args))]
        return eval(code, SYMPY_INTERP, {"L": dict(zip(arg_names, args))})

    def evaluate_guards_for_args(self, placeholders, args, *, ignore_static=True):
        """Generate guards for a graph's placeholder values and evaluate the guards with args
        """
        code = self.produce_guards_expression(placeholders, ignore_static=ignore_static)
        if code:
            return self.evaluate_guards_expression(code, args)
        return True

    def get_pruned_guards(self, symints):
        """
        Get a list of guards, but pruned so it only provides guards that
        reference symints from the passed in input
        """
        symints = {s.node.expr for s in symints if isinstance(s.node.expr, sympy.Symbol)}
        guards = []
        for g in self.guards:
            if all(s in symints for s in g.expr.free_symbols):
                guards.append(g)
        return guards

    def bind_symbols(self, placeholders, args):
        """
        Given a paired list of placeholders (fake tensors with
        symbolic sizes) and concrete arguments (regular tensors
        with real sizes), returns a dictionary mapping each
        symbol to its real value.  So for example, if you
        have a placeholder with size (s0, s1), binding
        (2, 4) to it will give you {s0: 2, s1: 4}.  This is
        not guaranteed to bind ALL symbols in the ShapeEnv;
        we can't bind a symbol if it doesn't occur in any placeholder,
        and symbols that already have replacements won't get bindings.

        This is a little duplicative with evaluate_guards but
        it's different enough that it seemed cleanest to make
        another copy.  This assumes the guards are already checked,
        though if it's cheap we'll check for shenanigans
        """
        bindings: Dict[sympy.Symbol, int] = {}

        def bind_symint(arg, val):
            if isinstance(val, SymInt):
                s = val.node.expr

                if isinstance(s, sympy.Symbol):
                    if s in bindings:
                        assert bindings[s] == arg, f"{bindings[s]} != {arg}"
                    else:
                        bindings[s] = arg
                elif isinstance(-s, sympy.Symbol):
                    if -s in bindings:
                        assert bindings[-s] == -arg, f"{bindings[-s]} != {-arg}"
                    else:
                        bindings[-s] = -arg

        for t, arg in zip(placeholders, args):
            if t is None:
                continue
            if isinstance(t, SymInt):
                bind_symint(arg, t)
                continue
            assert isinstance(t, torch.Tensor)
            for i, s in enumerate(t.size()):
                bind_symint(arg.size(i), s)
            for i, s in enumerate(t.stride()):
                bind_symint(arg.stride(i), s)
            bind_symint(arg.storage_offset(), t.storage_offset())

        return bindings

    def get_nontrivial_guards(self):
        """Returns a list of guard expressions that aren't statically known (i.e. not trivial)"""
        return [self.simplify(guard.expr) for guard in self.guards if self._maybe_evaluate_static(guard.expr, axioms=()) is None]

    def format_guards(self, verbose=False):
        """Format this shape env's guard expressions with optional traceback info if verbose"""
        def format_tb(tb):
            if not verbose:
                return ""
            return f"\n   Guarded at:\n{''.join('   ' + l for l in tb.format())}"

        return '\n'.join(f" - {guard.expr}{format_tb(guard.stack)}" for guard in self.guards)

    def bound_sympy(self, expr: sympy.Expr, size_oblivious: bool = False) -> ValueRanges:
        """Given a sympy expression, computes a ValueRanges bound for what values it can be"""
        var_to_range = {x: self.var_to_range.get(x, None) for x in expr.free_symbols}
        if size_oblivious:
            # Clamp values of size-like variables
            # NB: discarding the old upper bound in intentional, per
            # https://github.com/pytorch/pytorch/pull/123675
            for x in self.size_like & var_to_range.keys():
                if var_to_range[x] is not None:
                    # NB: do NOT set upper to 2 ** 48, we're using this solely
                    # to determine if we can do size-like replacement, the
                    # upper bound is irrelevant here
                    var_to_range[x] = ValueRanges(2, int_oo)
                    assert var_to_range[x].is_int
        return bound_sympy(expr, var_to_range)

    @_lru_cache
    def get_axioms(self, symbols: Optional[Tuple["sympy.Symbol"]] = None) -> Tuple["sympy.Expr"]:
        """
        Given the symbols in an expression, it returns all the runtime asserts that have those symbols
        concatenated with all the guards.
        If symbols is None, it returns all the runtime asserts (and all the guards)
        """
        if symbols is None:
            runtime_asserts = (r.expr
                               for rs in self.deferred_runtime_asserts.values()
                               for r in rs)
        else:
            runtime_asserts = (r.expr
                               for s in symbols if s not in self.var_to_val
                               for r in self.deferred_runtime_asserts.get(s, ()))
        guards = (g.expr for g in self.guards)
        return tuple(itertools.chain(guards, runtime_asserts))

    @_lru_cache
    def get_implications(self,
                         e: "sympy.Expr",
                         compute_hint: bool) -> Tuple[Tuple["sympy.Expr", 'sympy.logic.boolalg.BooleanAtom']]:
        """ Given a expression, it returns a list of predicates that follow from it """
        equiv = {}

        def add_expr(expr):
            # Expr and negation
            equiv[canonicalize_bool_expr(expr)] = sympy.true
            equiv[canonicalize_bool_expr(sympy.Not(expr))] = sympy.false
            if isinstance(expr, sympy.Rel):
                if isinstance(expr, (sympy.Eq, sympy.Ne)):
                    # multiplying by -1 ensures that equality is commutative
                    dual = type(expr)(-expr.lhs, -expr.rhs)
                else:
                    # multiplying by -1 changes the direction of the inequality
                    dual = type(expr)(-expr.rhs, -expr.lhs)
                equiv[canonicalize_bool_expr(dual)] = sympy.true
                equiv[canonicalize_bool_expr(sympy.Not(dual))] = sympy.false

        if compute_hint:
            e = canonicalize_bool_expr(e.xreplace(self.var_to_val))
        add_expr(e)
        # Other relational expressions this expression implies
        if isinstance(e, sympy.Eq):
            add_expr(sympy.Le(e.lhs, e.rhs))
            add_expr(sympy.Ge(e.lhs, e.rhs))
        elif isinstance(e, sympy.Lt):
            add_expr(sympy.Le(e.lhs, e.rhs))
            add_expr(sympy.Ne(e.lhs, e.rhs))
            if e.lhs.is_integer and e.rhs.is_integer:
                add_expr(sympy.Le(e.lhs, e.rhs - 1))
        elif isinstance(e, sympy.Le):
            add_expr(sympy.Lt(e.lhs, e.rhs + 1))
        return tuple(equiv.items())

    @_lru_cache
    def _maybe_evaluate_static(
        self, expr: "sympy.Expr", *, unbacked_only: bool = False, compute_hint: bool = False,
        expect_rational=True, size_oblivious: bool = False, axioms: Optional[Tuple[sympy.Expr]] = None,
        var_to_range: Optional[Tuple[Tuple[sympy.Symbol, ValueRanges]]] = None
    ) -> "Optional[sympy.Expr]":
        """
        Tries to evaluate expr without introducing guards

        If unbacked_only == True, then we only do substitutions on
        unbacked SymInts (leaving regular hinted integers alone).  This could
        result in an expression that still contains backed SymInts, which you
        could then potentially guard on.

        Use compute_hint == True if you are trying to compute a non-binding
        hint for the particular hint values of backed SymInts, e.g., if
        s0 happens to be 3 this run, compute_hint will subsitute s0 with 3.
        """

        # axioms with compute hint NYE
        assert not compute_hint or not axioms

        if var_to_range is None:
            var_ranges = self.var_to_range
        else:
            var_ranges = dict(var_to_range)

        expr = self.simplify(expr)

        if compute_hint:
            expr = expr.xreplace(self.var_to_val)

        expr = canonicalize_bool_expr(expr)

        # Pattern matching
        symbols = tuple(expr.free_symbols)
        if axioms is None:
            axioms = self.get_axioms(symbols)
        subst = {}
        for e in axioms:
            subst.update(dict(self.get_implications(e, compute_hint=compute_hint)))

        expr = expr.xreplace(subst)

        # Simplify making use of value range lower bound
        new_shape_env = {}
        new_range_env = {}
        for idx, k in enumerate(symbols):
            if isinstance(self.var_to_val.get(k, None), SingletonInt):
                # Skip var_ranges logic for SingletonInt which is only used
                # for jagged layout NestedTensors today
                continue
            try:
                vr = var_ranges[k]
            except KeyError:
                log.warning("%s is not in var_ranges, defaulting to unknown range.", k)
                vr = self._default_unspecified_value_range()
            if size_oblivious and k in self.size_like:
                lower = max(2, vr.lower)
                # Clamping size-oblivious to some quantity below sys.maxsize
                # helps us determine that f(u0) != sys.maxsize, which is a
                # test that is looking for sys.maxsize as a sentinel, but you
                # don't really want to worry about it for unbacked SymInts.
                # This is similar to the flavor where size oblivious omits
                # 0/1, it changes semantics but in a benign way.
                upper = min(2 ** 48, vr.upper)
                # This is a bit dodgy: what this means is that there was a
                # size-like unbacked symbol whose upper bound < 2.  This
                # causes... problems.
                if lower <= upper:
                    vr = ValueRanges(lower, upper)
            else:
                lower = vr.lower
            # Don't do anything if we don't have a nontrivial lower bound
            # Also don't do anything if we asked only to simplify unbacked
            # SymInt
            if (
                lower is -int_oo or
                (unbacked_only and k in self.var_to_val) or
                not vr.is_int
            ):
                new_range_env[k] = vr
                continue
            # The goal is to take our symbols which have various lower bounds
            # and reallocate them into new symbols which are exactly positive;
            # e.g., if we have s0 in [2, inf], we want to turn it into ess0 in
            # [1, inf], where s0 = ess0 + 1.  This gives the most information
            # to sympy for subsequent simplifications.
            #
            # Positive means >= 1
            # Positive - 1 means >= 0
            # Positive + lower - 1 means >= lower
            # The new symbol 's' is "too low", so when we substitute it in
            # we have to increase it by offset (and conversely, the new
            # variables have to have their value range bounds adjusted as
            # well)
            s = sympy.Symbol(f"evaluate_static_shape_{idx}", positive=True, integer=True)

            # Note:
            #   Offset might be a fraction(e.g. aten.split.Tensor), but shapes are always integers.
            #   Sympy might give unexepected results when comparing an integer with a non-integer
            #   Therefore, we cast offset to int here.
            #   For example:
            #       shape_0 = sympy.Symbol("shape_0", positive=True, integer=True)
            #       expr = sympy.Eq(shape_0 - 1/3, 4)
            #       expr.xreplace({}) # False
            offset = int(lower - 1)
            new_shape_env[k] = s + offset
            new_range_env[s] = SymPyValueRangeAnalysis.add(vr, -offset)

        def replace(expr, repl):
            return expr.xreplace(repl)

        try:
            new_expr = replace(expr, new_shape_env)
        except RecursionError:
            log.warning("RecursionError in sympy.xreplace(%s, %s)", expr, new_shape_env)
            self.counter["sympy_recursion_error"] += 1
            return None

        new_expr = safe_expand(new_expr)
        if new_expr.is_number:
            return new_expr

        # This is bad to do, the replacement with division leaves us with
        # rationals when atom.args[0] is addition, e.g., sympy will happily
        # turn (s0 + s1) // 2 into s0 / 2 + s1 / 2.  Needless complication!
        """
        floor_div_replace = {}
        for atom in new_expr.atoms(FloorDiv):
            floor_div_replace[atom] = sympy.floor(atom.args[0] / atom.args[1])
        new_expr = safe_expand(new_expr.xreplace(floor_div_replace))
        # TODO: when unbacked_only, can sometimes early return even when there
        # are still free symbols
        if new_expr.is_number:
            return new_expr
        """

        # Check if the range can solve it statically
        out = bound_sympy(new_expr, new_range_env)
        if out.is_singleton():
            return out.lower

        return new_expr if unbacked_only else None

    @_lru_cache
    def replace(self, expr: "sympy.Expr") -> "sympy.Expr":
        """Apply symbol replacements to any symbols in the given expression
        """
        replacements = {s: self._find(cast(sympy.Symbol, s)) for s in expr.free_symbols}
        return safe_expand(expr.xreplace(replacements))

    @_lru_cache
    def _update_divisible(self):
        new_divisible = set()
        for k in self.divisible:
            res = self.replace(k)
            if not res.is_number:
                new_divisible.add(k)

        self.divisible = new_divisible
        self._update_version_counter()

    @_lru_cache
    def simplify(self, expr: "sympy.Expr") -> "sympy.Expr":
        """Use known constraints and replacements to simplify the given expr
        """
        expr = self.replace(expr)
        # TODO it would seem that this pass is not necessary given the
        # below replacement of // with /, but for nested FloorDivs
        # the non-recursive replacement doesn't work, and
        # recursive makes it hard to look up divisibility,
        # because existing divisibility info has FloorDiv in it, not /
        # for now just do a separate pass to catch common nested case
        if expr.has(FloorDiv):
            self._update_divisible()
            div_replacements = {}
            for atom in expr.atoms(FloorDiv):
                base, divisor = atom.args
                if isinstance(divisor, FloorDiv):
                    base1, divisor1 = divisor.args
                    if self.replace(Mod(base, divisor)) in self.divisible and \
                            base == base1 and self.replace(Mod(base1, divisor1)) in self.divisible:
                        div_replacements[atom] = divisor1
            expr = expr.xreplace(div_replacements)
            expr = safe_expand(expr)
        if expr.has(FloorDiv):
            div_replacements = {}
            pows = expr.atoms(sympy.Pow)
            rationals = expr.atoms(sympy.Rational).difference(expr.atoms(sympy.Integer))
            for fd in expr.atoms(FloorDiv):
                base, divisor = fd.args
                if self.replace(Mod(base, divisor)) in self.divisible:
                    div_replacements[fd] = CleanDiv(base, divisor)
            new_expr = expr.xreplace(div_replacements)
            new_expr = safe_expand(new_expr)
            new_pows = new_expr.atoms(sympy.Pow)
            new_rationals = new_expr.atoms(sympy.Rational).difference(new_expr.atoms(sympy.Integer))
            # divisions simplified away
            if new_pows.issubset(pows) and new_rationals.issubset(rationals):
                expr = new_expr
        return expr

    @lru_cache(256)
    def size_hint(self, expr: "sympy.Expr", *, allow_none=False):
        """
        Gets a size hint for a given expression from the underlying shapes we had.
        Does not introduce a guard, so only use this when you can guarantee that
        your code is still valid for arbitrary shapes (such as optimization decisions)
        """
        result_expr = safe_expand(expr).xreplace(self.var_to_val)
        if not result_expr.is_number:

            from torch.utils._sympy.singleton_int import SingletonInt

            if isinstance(result_expr, SingletonInt):
                return None
            r = self._maybe_evaluate_static(result_expr, compute_hint=True)
            if r is not None:
                return r
            if allow_none:
                return None

            if self.unbacked_var_to_val:
                unsound_expr = result_expr.xreplace(self.unbacked_var_to_val)
                if not unsound_expr.free_symbols:
                    log.warning("propagate_real_tensors size_hint(%s) -> %s", expr, unsound_expr)
                    trace_structured(
                        "propagate_real_tensors",
                        metadata_fn=lambda: {
                            "expr": repr(expr),
                            "result": repr(unsound_expr),
                            "stack": structured.from_traceback(CapturedTraceback.extract(skip=1).summary()),
                        },
                    )
                    self.defer_runtime_assert(
                        sympy.Eq(result_expr, unsound_expr),
                        f"propagate_real_tensors: {result_expr} == {unsound_expr}"
                    )
                    return unsound_expr

            raise self._make_data_dependent_error(result_expr, expr)
        return result_expr

    # NB: keep in sync with size_hint
    @lru_cache(256)
    def has_hint(self, expr: "sympy.Expr"):
        result_expr = safe_expand(expr).xreplace(self.var_to_val)
        return result_expr.is_number or self._maybe_evaluate_static(result_expr) is not None

    def _make_data_dependent_error(self, expr, unhinted_expr, *, size_oblivious_result: Optional[bool] = None):
        # TODO: in a Dynamo context, having user code, and having the
        # name of the local, will be much better
        size_like_symbols = []
        for s in expr.free_symbols:
            stacktrace = ''.join(self.var_to_stack[s].format())
            self.log.debug("Data dependent variable '%s' allocated at:\n%s", s, stacktrace)
            if s in self.size_like:
                size_like_symbols.append(s)
        size_oblivious_result_msg = ""
        if size_oblivious_result is not None:
            size_oblivious_result_msg = (
                f"ATTENTION: guard_size_oblivious would fix the error, evaluating expression to {size_oblivious_result}.\n"
                "Maybe you need to add guard_size_oblivious to framework code, see doc below for more guidance.\n\n"
            )
        fsummary, maybe_user_loc, maybe_extra_debug = self._get_stack_summary(True)
        if expr.is_integer:
            msg = "Could not extract specialized integer from data-dependent expression"
        else:
            msg = "Could not guard on data-dependent expression"
        return GuardOnDataDependentSymNode(
            f"{msg} {expr} (unhinted: {unhinted_expr}).  "
            f"(Size-like symbols: {', '.join(map(str, size_like_symbols)) or 'none'})\n\n"
            f"{size_oblivious_result_msg}"
            "Potential framework code culprit (scroll up for full backtrace):\n"
            f"{''.join(traceback.StackSummary.from_list([fsummary]).format())}\n"
            'For more information, run with TORCH_LOGS="dynamic"\n'
            "For extended logs when we create symbols, also add "
            f"TORCHDYNAMO_EXTENDED_DEBUG_CREATE_SYMBOL=\"{','.join(map(str, expr.free_symbols))}\"\n"
            "If you suspect the guard was triggered from C++, add TORCHDYNAMO_EXTENDED_DEBUG_CPP=1\n"
            "For more debugging help, see "
            "https://docs.google.com/document/d/1HSuTTVvYH1pTew89Rtpeu84Ht3nQEFTYhAX3Ypa_xJs/edit?usp=sharing\n" +
            maybe_extra_debug
            # TODO: Help text about how to use our runtime tests to fix this
            # problem
        )

    def _update_var_to_range(self, symbol, vr):
        lower, upper = vr.lower, vr.upper

        # If we have a size-like unbacked SymInt, refuse to refine the range to be
        # less than two.  This is because when we intersect this range
        # with [2, inf] for size oblivious tests, the range would be
        # unsatisfiable.  In other words, once you have a size-like
        # unbacked SymInt, we can never learn that it is exactly zero or one,
        # because we would now give inconsistent results for all size
        # oblivous tests!
        if upper < 2 and symbol in self.size_like:
            upper = 2

        # Updates the range and the guards corresponding to each bound of the symbol.
        if symbol not in self.var_to_range:
            r = ValueRanges(lower, upper)
            self.log.debug("_update_var_to_range %s = %s (new)", symbol, r)
            self.var_to_range[symbol] = r
        else:
            old = self.var_to_range[symbol]
            new = old & ValueRanges(lower, upper)
            if new != old:
                self.var_to_range[symbol] = new
                self.log.debug("_update_var_to_range %s = %s (update)", symbol, new)

    def _set_replacement(self, a: "sympy.Symbol", tgt: "sympy.Expr", msg: str) -> None:
        """
        Adds or updates a replacement for a symbol.
        Use this instead of `self.replacements[a] = tgt`.
        """

        if tgt == self.replacements.get(a, None):
            return

        # Precondition: a == tgt
        assert isinstance(a, sympy.Symbol)

        if self._allow_complex_guards_as_runtime_asserts and not _is_supported_equivalence(tgt):
            return  # continuing leads to placeholder shapes having complex expressions that we can't resolve

        # Handles nested tensor symbolic variables which don't have
        # var_to_range bounds
        tgt_bound = None
        if a in self.var_to_range:
            src_bound = self.var_to_range[a]

            # First, refine the value range of a based on the computed value range
            # of tgt.  This is always OK to do, even if we decide not to do the
            # substitution in the end.  This might be a no-op, if a already has
            # a tighter bound
            tgt_bound = self.bound_sympy(tgt)
            self._update_var_to_range(a, tgt_bound)

            # Next, check if we can update the range of free symbols in tgt
            # based on the range in a. But only do it if:
            #  - the source bound non-trivially improves over what we get out of
            #    the existing bounds.
            #  - the replacement is univariate and we can invert the tgt expression
            if not tgt_bound.issubset(src_bound) and len(tgt.free_symbols) == 1:
                b = next(iter(tgt.free_symbols))
                # Try to invert the equality
                r = try_solve(sympy.Eq(a, tgt), b, floordiv_inequality=False)
                if r is not None:
                    self.log.debug("set_replacement: solve for %s in %s == %s gives %s", b, a, tgt, r)
                    # The solution here can be non-integral, for example, if
                    # we have s0 = 2*s1, then s1 = s0/2.  What we would like
                    # to do is calculated the bounds in arbitrary precision,
                    # and then requantize the bound to integers when we are
                    # done.
                    rat_b_bound = self.bound_sympy(r[1])
                    b_bound = ValueRanges(CeilToInt(rat_b_bound.lower), FloorToInt(rat_b_bound.upper))
                    self._update_var_to_range(b, b_bound)
                    tgt_bound = self.bound_sympy(tgt)
                    assert tgt_bound.issubset(src_bound)

            # TODO: Should we propagate size-like-ness?
            #
            # Pros: if u0 is size-like, intuitively u0 == u1 should cause u1
            # to become size-like.
            #
            # Cons: if u0 is size-like, what about u0 - 1 == u1?  You CAN'T
            # propagate in this case, because what if u0 == 0, then u1 is negative
            # and clearly isn't a size.  So, at minimum, any f(x) whose value
            # range isn't [0, inf] given x in [0, inf] cannot propagate
            # size-like-ness.  But there are many situations where you could
            # imagine u1 is going to be size-like and actually you just didn't
            # have a refined enough value range on u0.  Since even innocuous
            # looking arithmetic operations can destroy size-like-ness, it's
            # best to not propagate it at all and force the user to annotate it
            # as necessary.
            #
            # Compromise: we preserve size-like-ness only for exact equality
            # and nothing else.
            if a in self.size_like and isinstance(tgt, sympy.Symbol):
                self.size_like.add(tgt)
            elif isinstance(tgt, sympy.Symbol) and tgt in self.size_like:
                self.size_like.add(a)

            # Now, decide if we will do the substitution.
            #
            #  - If the source has a non-trivial range, only substitute if
            #    we preserve this range.  Note that we may have propagated
            #    the src_range to free variables in tgt when tgt is univariate
            #    and we could find an inverse, which helps us achieve this.
            #    This ensures we never "forget" about user defined ranges,
            #    even if they end up being defined on composite formulas
            #    like s0 + s1.
            #
            #  - If the variable is unbacked, only substitute if the substitution
            #    would preserve the bounds also under size-like-ness conditions.

            if not tgt_bound.issubset(src_bound):
                self.log.debug("skipped set_replacement %s = %s (%s) [%s not subset of %s]", a, tgt, msg, tgt_bound, src_bound)
                return
            elif a in self.size_like:
                tgt_bound_so = self.bound_sympy(tgt, size_oblivious=True)
                src_bound_so = self.bound_sympy(a, size_oblivious=True)
                if not tgt_bound_so.issubset(src_bound_so):
                    self.log.debug("skipped set_replacement %s = %s (%s) "
                                   "[%s not subset of %s (size-oblivious conditions)]", a, tgt, msg, tgt_bound_so, src_bound_so)
                    return

        if isinstance(tgt, (sympy.Integer, sympy.Float)):
            # specializing to a constant, which is likely unexpected (unless
            # you specified dynamic=True)

            user_tb = TracingContext.extract_stack()
            trace_structured(
                "symbolic_shape_specialization",
                metadata_fn=lambda: {
                    "symbol": repr(a),
                    "sources": [s.name() for s in self.var_to_sources.get(a, [])],
                    "value": repr(tgt),
                    "reason": msg,
                    "stack": structured.from_traceback(CapturedTraceback.extract(skip=1).summary()),
                    "user_stack": structured.from_traceback(user_tb) if user_tb else None,
                }
            )

            if config.print_specializations:
                self.log.warning("Specializing %s to %s", self.var_to_sources[a][0].name(), tgt)
                self.log.debug("SPECIALIZATION", stack_info=True)
        log.info("set_replacement %s = %s (%s) %s", a, tgt, msg, tgt_bound)
        self.replacements[a] = tgt
        self._update_version_counter()

        # When specializing 'a == tgt', the equality should be also conveyed to
        # Z3, in case an expression uses 'a'.
        self._add_target_expr(sympy.Eq(a, tgt))

    def _add_divisible(self, expr: "sympy.Expr"):
        self.divisible.add(expr)
        self._update_version_counter()

    @_lru_cache
    @record_shapeenv_event()
    def _find(self, a: "sympy.Symbol") -> "sympy.Expr":
        """
        Implements a DSU-like algorithm to find the variable that represents a
        Also handles transitive non-identity replacements.

        a: b + c
        c: d
        """
        if a not in self.replacements:
            return a
        res = self.replacements[a]
        cur_replace = {s: self._find(s) for s in res.free_symbols}
        replaced, changed = self.replacements[a]._xreplace(cur_replace)
        if changed:
            self._set_replacement(a, replaced, "find")
        return self.replacements[a]

    @lru_cache(256)
    def _maybe_guard_rel(self, expr: "sympy.Rel") -> None:
        """
        The relational guard is guarded to be true.  Use this information to
        simplify shapes (i.e. a == b or a % 5 == 0)
        """
        assert isinstance(expr, sympy.Rel)

        # A good example of what goes wrong if you don't do this is
        # python test/functorch/test_aotdispatch.py -k
        # test_aot_autograd_symbolic_module_exhaustive_nn_LazyConv3d_cpu_float32
        if isinstance(expr, sympy.Ne):
            return

        free = list(expr.free_symbols)

        assert len(free) > 0, f"The expression should not be static by this point: {expr}"
        # In case of really gnarly expression, we don't blow up
        if len(free) > 5:
            return

        # Prioritize unbacked symints for solving by ordering them last.
        # Prefer to simplify out lexicographically higher symbols (i.e. simplify out s4 over s3).
        #   (NB: this unfortunately isn't strictly equivalent to simplifying out newer symbols)
        # Prefer to simplify out symbols with ephemeral sources.
        def _smart_symbol_sort(x):
            has_only_ephemeral_sources = (
                x in self.var_to_sources and all(s.is_ephemeral() for s in self.var_to_sources[x])
            )
            # NB: size_hint is int, not sympy.Expr, do not use int_oo here
            size = self.size_hint(x, allow_none=True) or sys.maxsize
            name = x.name
            # 1 puts ephemeral sourced symbols first when sorting in reverse
            return (1 if has_only_ephemeral_sources else 0, size, name)

        free = sorted(free, key=_smart_symbol_sort, reverse=True)  # type: ignore[attr-defined]
        lhs = expr.lhs
        rhs = expr.rhs

        self._refine_ranges(expr)

        # The rest of this stuff is for equality only
        if not isinstance(expr, sympy.Eq):
            return

        if not expr.has(Mod):
            try:
                floor_div_atoms = lhs.atoms(FloorDiv).union(rhs.atoms(FloorDiv))
                if len(floor_div_atoms) > 0 and any(a.divisor != 1 for a in floor_div_atoms):
                    raise NotImplementedError

                # Never replace unbacked symbols with other unbacked symbols.
                # This is error prone because you can cause references to
                # unbacked symbols to time travel backwards.  E.g.,
                #
                # u1 = x.item()
                # ... use of u1 ...
                # u2 = y.item()
                # u3 = z.item()
                # torch._check(u1 == u2 + u3)
                #
                # If you replace u1 with u2 + u3, then the use of u1 now
                # references u2 and u3 prior to them actually being bound at
                # runtime.  It's pretty inconvenient to setup control
                # dependencies for substitutions, so ban it entirely.
                def trivial_solve(lhs, rhs):
                    if isinstance(lhs, sympy.Symbol):
                        if free_unbacked_symbols(lhs) and not free_unbacked_symbols(rhs):
                            return True
                        if symbol_is_type(lhs, SymT.FLOAT):
                            return True
                        # TODO: Maybe trivial solutions for int should also be
                        # done?
                    return False

                # short-circuit when no solving is needed
                if trivial_solve(lhs, rhs):
                    self._set_replacement(lhs, self._find(rhs), "trivial_lhs")
                elif trivial_solve(rhs, lhs):
                    self._set_replacement(rhs, self._find(lhs), "trivial_rhs")
                else:
                    r = try_solve(expr, free[0], floordiv_inequality=False)
                    if r is not None and all(t.is_integer for t in sympy.preorder_traversal(r[1])):
                        new_var = self._find(r[1])
                        ok = len(free_unbacked_symbols(new_var)) == 0
                        if ok:
                            self._set_replacement(cast(sympy.Symbol, free[0]), new_var, "solve")
            except NotImplementedError:
                pass
        if expr.has(Mod):
            mod_expr = next(iter(expr.atoms(Mod)))
            try:
                r = try_solve(expr, mod_expr, floordiv_inequality=False)
                if r is not None and r[1] == 0:
                    self._add_divisible(mod_expr)
                    # This is a little bit of extra logic to make things like
                    # torch.empty(i0, q).view(c, -1, q) work out
                    p, q = mod_expr.args
                    if isinstance(q, sympy.Number) and isinstance(p, sympy.Mul) and len(p.args) == 2:
                        c, i0 = p.args
                        # Given Mod(c * i0, q) == 0
                        if (
                            isinstance(c, sympy.Number) and
                            isinstance(i0, sympy.Symbol) and
                            self.is_unbacked_symint(i0)
                        ):
                            # We have Mod(i0, q / c) == 0, which means we can
                            # rewrite i0 as (q / gcd(q, c)) * i1
                            d = q / sympy.gcd(q, c)  # TODO: CleanDiv?
                            i1 = self.create_unbacked_symint().node.expr
                            # Propagate the value ranges.  It doesn't really
                            # matter if we use truediv or floordiv, because we
                            # have established divisibility.
                            self._update_var_to_range(i1, SymPyValueRangeAnalysis.floordiv(
                                self.var_to_range[i0], ValueRanges.wrap(d)
                            ))
                            # Propagate size-like-ness
                            if i0 in self.size_like:
                                self.size_like.add(i1)
                            self._set_replacement(i0, d * i1, "divisibility")

            except NotImplementedError:
                pass
        return

    # See: Note - On 0/1 specialization
    def _default_value_range(self) -> ValueRanges:
        lower = 2 if self.specialize_zero_one else 0
        return ValueRanges(lower, int_oo)

    def _default_unspecified_value_range(self) -> ValueRanges:
        return ValueRanges(-int_oo, int_oo)

    @_lru_cache
    def _simplify_floor_div(self, expr):
        floor_divs = tuple(expr.atoms(FloorDiv))
        # we expect floor_divs to be exact,
        # and thus add the guards for the exact floordivs,
        # even if tracing doesn't require them otherwise
        for fd in reversed(floor_divs):
            base, divisor = fd.args
            mod_expr = Mod(base, divisor)
            eq_expr = sympy.Eq(mod_expr, 0)
            # add necessary mod guards
            self.evaluate_expr(eq_expr)
        return self.simplify(expr)

    # We're about to add a guard/runtime assert, check if the ShapeEnv is frozen
    # and if so issue a warning
    def _check_frozen(self, expr, concrete_val):
        if self.frozen:
            self.counter["ignored_backward_guard"] += 1
            signpost_event(
                "dynamic",
                "evaluate_expr_frozen",
                {
                    **self.co_fields,
                    "ignored_guard": f"{expr} == {concrete_val}",
                    # no version = original state (this signpost is expected)
                    # version 2 = dynamic backwards is eagerly compiled
                    "version": 2,
                },
            )
            log.warning("Ignored guard %s == %s, this could result in accuracy problems", expr, concrete_val, stack_info=True)


    def _get_stack_summary(self, is_debug: bool = False):
        fsummary = None
        frame = inspect.currentframe()
        try:
            while frame is not None:
                if frame.f_code.co_filename not in uninteresting_files():
                    fsummary = traceback.FrameSummary(
                        frame.f_code.co_filename,
                        frame.f_lineno,
                        frame.f_code.co_name,
                    )
                    break
                frame = frame.f_back
        finally:
            del frame

        # NB: this stack is truncated, but it's fine because the main
        # stack_info will give you the rest of the info you need
        maybe_user_loc = ""
        user_tb = TracingContext.extract_stack()
        if user_tb:
            maybe_user_loc = " at " + format_frame(user_tb[-1])

        maybe_extra_debug = ""
        if is_debug and user_tb:
            maybe_extra_debug = (
                '\nUser Stack (most recent call last):\n' +
                '  (snipped, see stack below for prefix)\n' +
                ''.join(traceback.format_list(user_tb))
            )
        if is_debug and config.extended_debug_cpp:
            cpp_stack = CapturedTraceback.extract(cpp=True)
            maybe_extra_debug += "\nC++ stack trace:\n" + ''.join(cpp_stack.format())
        elif is_debug:
            maybe_extra_debug += (
                "\nFor C++ stack trace, run with "
                "TORCHDYNAMO_EXTENDED_DEBUG_CPP=1"
            )

        return fsummary, maybe_user_loc, maybe_extra_debug

    def _log_guard(self, prefix: str, g, forcing_spec: bool):
        if self.log.isEnabledFor(logging.INFO):
            str_g = str(g)
            is_debug = config.extended_debug_guard_added is not None and str_g == config.extended_debug_guard_added
            fsummary, maybe_user_loc, maybe_extra_debug = self._get_stack_summary(is_debug)
            maybe_more_info = ""
            if not is_debug:
                maybe_more_info = (
                    ", for more info run with "
                    f'TORCHDYNAMO_EXTENDED_DEBUG_GUARD_ADDED="{str_g}"'
                )
            self.log.info(
                "%s %s [guard added]%s (%s)%s%s",
                prefix if not forcing_spec else f"{prefix} (forcing_spec)",
                str_g,
                maybe_user_loc,
                format_frame(fsummary),
                maybe_more_info,
                maybe_extra_debug,
                stack_info=is_debug,
            )

    @lru_cache(256)
    @record_shapeenv_event(save_tracked_fakes=True)
    def evaluate_expr(self, orig_expr: "sympy.Expr", hint=None, fx_node=None,
                      expect_rational=True, size_oblivious: bool = False, *, forcing_spec: bool = False):
        """
        Given an expression, evaluates it, adding guards if necessary
        """

        # TODO: split conjunctions and evaluate them separately

        # Don't track this one
        @functools.lru_cache(None)
        def compute_concrete_val():
            if hint is None:
                return self.size_hint(orig_expr)
            else:
                return sympy.sympify(hint)

        # Check if:
        #   1. 'translation_validation' is set
        #   2. the corresponding 'fx_node' is not 'None'
        #   3. the guard should not be suppressed
        #
        # If all of the above check, we create an FX node representing the
        # actual expression to be guarded.
        node = None
        fresh = False
        if (
                self._translation_validation_enabled
                and fx_node is not None
                and not self._suppress_guards_tls()
                and not size_oblivious
        ):
            concrete_val = compute_concrete_val()
            if concrete_val is sympy.true:
                node, fresh = self._create_fx_call_function(torch._assert, (fx_node,))
            elif concrete_val is sympy.false:
                neg, _ = self._create_fx_call_function(operator.not_, (fx_node,))
                node, fresh = self._create_fx_call_function(torch._assert, (neg,))
            else:
                eql, _ = self._create_fx_call_function(operator.eq, (fx_node, concrete_val))
                node, fresh = self._create_fx_call_function(torch._assert, (eql,))

            assert node is not None
            # If this is a fresh node, we have to remember the event index that
            # corresponds to this assertion node.
            # Reason: so that, given an assertion node, we can replay the ShapeEnv
            # events until the point where this assertion node was freshly created.
            if fresh:
                self._add_fx_node_metadata(node)

        # After creating the FX node corresponding to orig_expr, we must make sure that
        # no error will be raised until the end of this function.
        #
        # Reason: the translation validation may become invalid otherwise.
        #
        # If an error is raised before the end of this function, we remove the FX node
        # inserted, and re-raise the error.
        guard = None
        tb = None

        try:
            if orig_expr.is_number:
                self.log.debug("eval %s [trivial]", orig_expr)
                if hint is not None:
                    assert orig_expr == hint, f"{orig_expr} != {hint}"
                return orig_expr

            expr = orig_expr

            static_expr = self._maybe_evaluate_static(expr,
                                                      expect_rational=expect_rational,
                                                      size_oblivious=size_oblivious)
            if static_expr is not None:
                self.log.debug("eval %s == %s [statically known]", orig_expr, static_expr)
                if hint is not None:
                    assert static_expr == hint, f"{static_expr} != {hint}"
                return static_expr

            transmute_into_runtime_assert = False

            concrete_val = None
            if not (expr.free_symbols <= self.var_to_val.keys()):
                # TODO: dedupe this with _maybe_evaluate_static
                # Attempt to eliminate the unbacked SymInt
                new_expr = self._maybe_evaluate_static(expr, unbacked_only=True)
                if not (new_expr.free_symbols <= self.var_to_val.keys()):
                    size_oblivious_result = None
                    if not size_oblivious:
                        size_oblivious_result = self._maybe_evaluate_static(
                            expr,
                            expect_rational=expect_rational,
                            size_oblivious=True
                        )

                    # Last ditch
                    if (
                        self.unbacked_var_to_val and
                        not (unsound_result := orig_expr.xreplace(self.unbacked_var_to_val)).free_symbols
                    ):
                        log.warning("propagate_real_tensors evaluate_expr(%s) -> %s", orig_expr, unsound_result)
                        trace_structured(
                            "propagate_real_tensors",
                            metadata_fn=lambda: {
                                "expr": repr(orig_expr),
                                "result": repr(unsound_result),
                                "stack": structured.from_traceback(CapturedTraceback.extract(skip=1).summary()),
                            },
                        )
                        transmute_into_runtime_assert = True
                        concrete_val = unsound_result
                    else:
                        raise self._make_data_dependent_error(
                            expr.xreplace(self.var_to_val),
                            expr,
                            size_oblivious_result=size_oblivious_result
                        )
                else:
                    expr = new_expr

            if concrete_val is None:
                concrete_val = compute_concrete_val()
            self._check_frozen(expr, concrete_val)

            if (
                    config.inject_EVALUATE_EXPR_flip_equality_TESTING_ONLY
                    and isinstance(hint, bool)
                    and isinstance(expr, (sympy.Eq, sympy.Ne))
            ):
                expr = sympy.Not(expr)

            # Turn this into a boolean expression, no longer need to consult
            # concrete_val
            if concrete_val is sympy.true:
                g = expr
            elif concrete_val is sympy.false:
                g = sympy.Not(expr)
            else:
                g = sympy.Eq(expr, concrete_val)  # type: ignore[arg-type]

            if transmute_into_runtime_assert:
                self.defer_runtime_assert(
                    g,
                    f"propagate_real_tensors: {orig_expr} == {unsound_result}"
                )
                return concrete_val

            if not self._suppress_guards_tls():
                if isinstance(g, sympy.Rel):
                    # TODO: If we successfully eliminate a symbol via equality, it
                    # is not actually necessary to save a guard for the equality,
                    # as we will implicitly generate a guard when we match that
                    # input against the symbol.  Probably the easiest way to
                    # implement this is to have maybe_guard_rel return a bool
                    # saying if it "subsumed" the guard (and therefore the guard
                    # is no longer necessary)
                    self._maybe_guard_rel(g)

                if not self._allow_complex_guards_as_runtime_asserts:
                    # at this point, we've evaluated the concrete expr value, and have
                    # flipped/negated the guard if necessary. Now we know what to guard
                    # or defer to runtime assert on.
                    stack = CapturedTraceback.extract(skip=1)
                    guard = ShapeGuard(g, stack)
                    self.guards.append(guard)
                else:
                    # it's fine to defer simple guards here without checking,
                    # the _maybe_guard_rel() call above will set replacements if possible,
                    # and so the result here will be statically known
                    self.defer_runtime_assert(g, f"evaluate_expr: {orig_expr}")

        except Exception:
            if fresh:
                self._remove_fx_node(node)
            raise
        else:
            if not self._suppress_guards_tls():
                if guard is not None:  # we might have deferred this to runtime assert
                    self._log_guard("eval", g, forcing_spec=forcing_spec)

                    for s in g.free_symbols:
                        self.symbol_guard_counter[s] += 1
                        # Forcing_spec to avoid infinite recursion
                        if (
                            not forcing_spec and
                            config.symbol_guard_limit_before_specialize is not None and
                            self.symbol_guard_counter[s] > config.symbol_guard_limit_before_specialize
                        ):
                            # Force specialization
                            self.log.info(
                                "symbol_guard_limit_before_specialize=%s exceeded on %s",
                                config.symbol_guard_limit_before_specialize,
                                s
                            )
                            self.evaluate_expr(s, forcing_spec=True)
            else:
                self._log_guard("eval [guard suppressed]", g, forcing_spec=forcing_spec)

        return concrete_val

    def cleanup(self):
        """
        Break reference cycles.

        This destroys the stacks. If you really want to keep them, we
        just need some way to break references on code objects.
        """
        for g in self.guards:
            g.stack.cleanup()
        for s in self.var_to_stack.values():
            s.cleanup()
        for ras in self.deferred_runtime_asserts.values():
            for ra in ras:
                ra.stack.cleanup()

    @record_shapeenv_event(save_tracked_fakes=True)
    def defer_runtime_assert(self, orig_expr: "sympy.Expr", msg, fx_node=None):
        """Create an assert that is checked at runtime

        Args:
            orig_expr (sympy.Expr): Boolean expression to assert is true
            msg (str): Message to display on assertion failure
            fx_node (Optional, torch.fx.Node): node in ``self.graph`` corresponding
                to the expression, if applicable

        """
        expr = orig_expr

        # TODO: split conjunctions and evaluate them separately

        static_expr = self._maybe_evaluate_static(expr)
        if static_expr is not None:
            self.log.debug("runtime_assert %s == %s [statically known]", orig_expr, static_expr)
            return static_expr

        # Attempt to eliminate the unbacked SymInt
        new_expr = self._maybe_evaluate_static(expr, unbacked_only=True)
        if not self.prefer_deferred_runtime_asserts_over_guards and new_expr.free_symbols <= self.var_to_val.keys():
            # Do a normal guard
            return self.evaluate_expr(new_expr, fx_node=fx_node)
        # NB: Don't use new_expr as expr; it could contain gunk like shape0
        # which we don't want to guard on

        # If you're here because of this assert, read Note [Backwards runtime asserts]
        # in torch/_inductor/graph.py
        assert not self.runtime_asserts_frozen, expr

        # OK, we're definitely doing a runtime assert now
        if (
            self._translation_validation_enabled
            and fx_node is not None
            and not self._suppress_guards_tls()
        ):
            node, fresh = self._create_fx_call_function(torch._assert, (fx_node,))
            assert node is not None
            if fresh:
                self._add_fx_node_metadata(node)

        self._check_frozen(expr, sympy.true)

        if not self._suppress_guards_tls():
            # eliminate symbols on equality tests / refine ranges
            if isinstance(expr, sympy.Rel):
                self._maybe_guard_rel(expr)

            # canonicalise to remove equations that are trivially equal
            orig_expr = expr
            expr = canonicalize_bool_expr(expr)
            stack = CapturedTraceback.extract(skip=1)
            ra = RuntimeAssert(expr, msg, stack)
            # TODO: Do this in a way that is less janky than int(s.name[1:])
            cands = sorted((s for s in expr.free_symbols if symbol_is_type(s, SymT.UNBACKED_INT)), key=lambda s: int(s.name[1:]))
            # Is None when prefer_deferred_runtime_asserts_over_guards=True
            # and the guard in question has no unbacked SymInts in front
            ix = cands[-1] if cands else None
            self.deferred_runtime_asserts.setdefault(ix, []).append(ra)
            self.num_deferred_runtime_asserts += 1
            self._update_version_counter()
            self._log_guard("runtime_assert", orig_expr, forcing_spec=False)
        else:
            self._log_guard("runtime_assert [guard suppressed]", orig_expr, forcing_spec=False)

        return True

    # Refines the ranges of the variables present in 'guard'.
    #
    # This function tries to refine the range of the variables inside
    # 'guard' by reasoning about it. Specifically, when 'guard' is a
    # 'sympy.Relational' operation.
    #
    # It does mainly 3 things:
    #   1. Tries to isolate a variable in the left-hand side
    #   2. Compute the value range of the right-hand side
    #   3. Update the value range of the variable, if better
    def _refine_ranges(self, expr: sympy.Expr) -> None:
        expr = self.simplify(expr)

        for symbol in expr.free_symbols:
            assert isinstance(symbol, sympy.Symbol)

            if isinstance(self.var_to_val.get(symbol, None), SingletonInt):
                # Skip var_to_range logic for SingletonInt which is only used
                # for jagged layout NestedTensors today
                continue

            r = try_solve(expr, symbol)

            if r is None or not (symbol.is_integer and r[1].is_integer):
                # Range refinement only supports integer symbols for now.
                # There are lots of SymPy bugs when it comes to comparing
                # reals and integers, so we skip that for now.
                continue

            r_expr, rhs = r
            vr = self.var_to_range[symbol]
            lower, upper = vr.lower, vr.upper

            rhs_vr = bound_sympy(rhs, self.var_to_range)

            # Let's suppose that we have a preexisting range for x [0, 100].
            # Now, we issue a guard x > y, where the range for y is [50, 150].
            # Then, lower = 0, rhs_vr.lower = 50 and therefore refinement can happen,
            # refining x to [51, 100], since x must be greater than y, but the lowest
            # y could be is 50.
            #
            # sympy.Eq may update both lower and upper bounds.
            # sympy.G{t,e} may update the lower bound, only.
            # sympy.L{t,e} may update the upper bound, only.
            if lower < rhs_vr.lower and isinstance(r_expr, (sympy.Eq, sympy.Ge, sympy.Gt)):
                # Strictly greater relations allow us to refine a bit more, since
                # x < y implies that the lower bound for x is: y + 1.
                lower = rhs_vr.lower + int(isinstance(r_expr, sympy.Gt))
            if upper > rhs_vr.upper and isinstance(r_expr, (sympy.Eq, sympy.Le, sympy.Lt)):
                upper = rhs_vr.upper - int(isinstance(r_expr, sympy.Lt))

            # Do nothing if the new value range is no better than what we already have.
            if vr == ValueRanges(lower, upper):
                continue

            # Updates the range and the guards corresponding to each bound of the symbol.
            self._update_var_to_range(symbol, ValueRanges(lower, upper))
            # Clears the cache, since this update can change the result.
            self._maybe_evaluate_static.cache_clear()

    @lru_cache(maxsize=None)
    @record_shapeenv_event()
    def constrain_symbol_range(self, s: sympy.Symbol, compiler_min: int, compiler_max: int):
        upd_vr = ValueRanges(compiler_min, compiler_max)
        old_vr = self.var_to_range.get(s, ValueRanges.unknown())
        self._update_var_to_range(s, upd_vr)
        if (new_vr := self.var_to_range[s]) != old_vr:
            log.info("constrain_symbol_range %s [%s, %s]", s, new_vr.lower, new_vr.upper)


def _is_int(expr):
    return isinstance(expr, SymInt) and expr.node.expr.is_number

# WARNING: This is legacy, DO NOT USE
def _is_dim_dynamic(t, d):
    return hasattr(t, "_dynamo_dynamic_indices") and d in t._dynamo_dynamic_indices

class PropagateUnbackedSymInts(torch.fx.Interpreter):
    def run_node(self, n: torch.fx.Node):
        """
        Run an FX node, propagating unbacked Symbol bindings to the new fake tensor
        """
        from torch._guards import detect_fake_mode

        result = super().run_node(n)
        rebind_unbacked(detect_fake_mode().shape_env, n, result)
        return result<|MERGE_RESOLUTION|>--- conflicted
+++ resolved
@@ -1992,16 +1992,11 @@
             return (
                 self._is_dim(dim)
                 and ("min" in c or "max" in c)
-<<<<<<< HEAD
-                and (dim.min < 2 or dim.min == c.get("min", 2))  # let pass if min < 2
-                and dim.max == c.get("max", int_oo)
-=======
                 and (
                     (dim.min < 2 and c.get("min", 2) == 2)
                     or dim.min == c.get("min", 2)
                 )  # let pass if analysis min = 2 and specified min = 0/1
-                and dim.max == c.get("max", sys.maxsize - 1)
->>>>>>> 8286e3d0
+                and dim.max == c.get("max", int_oo)
             )
 
         # 1) newly introduced roots
