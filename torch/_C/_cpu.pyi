--- conflicted
+++ resolved
@@ -2,10 +2,6 @@
 
 # Defined in torch/csrc/cpu/Module.cpp
 
-<<<<<<< HEAD
-def _is_cpu_support_vnni() -> _bool: ...
-=======
 def _is_cpu_support_avx2() -> _bool: ...
 def _is_cpu_support_avx512() -> _bool: ...
-def _is_cpu_support_avx512_vnni() -> _bool: ...
->>>>>>> d3b82306
+def _is_cpu_support_avx512_vnni() -> _bool: ...