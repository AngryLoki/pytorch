--- conflicted
+++ resolved
@@ -617,36 +617,6 @@
 def _unregister_all_process_groups() -> None: ...
 def _unregister_process_group(group_name: str) -> None: ...
 
-<<<<<<< HEAD
-class ProcessGroupCudaP2P(Backend):
-    class Options:
-        nccl_options: ProcessGroupNCCL.Options | None
-        buffer_size: int | None
-
-        def __init__(self) -> None: ...
-
-    def __init__(
-        self,
-        store: Store,
-        rank: int,
-        size: int,
-        options: ProcessGroupCudaP2P.Options,
-    ) -> None: ...
-    def is_p2p_available(self) -> bool: ...
-    def get_buffer_size(self) -> int: ...
-    def stream(self) -> torch.cuda.Stream: ...
-    def intra_node_barrier(self) -> Work: ...
-    def get_p2p_buffer(
-        self,
-        rank: int,
-        sizes: torch.Size,
-        dtype: torch.dtype,
-        storage_offset: int | None = 0,
-    ) -> torch.Tensor: ...
-    def _shutdown(self) -> None: ...
-
-=======
->>>>>>> cdbd6542
 class _SymmetricMemory:
     @staticmethod
     def set_group_info(
