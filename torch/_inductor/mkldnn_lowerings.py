# mypy: allow-untyped-defs
from typing import List, Optional

import torch
import torch.utils._pytree as pytree
from torch._inductor.kernel.mm_common import mm_args
from . import ir, mkldnn_ir
from .codegen.cpp_gemm_template import CppPackedGemmTemplate
from .ir import TensorBox
from .lowering import (
    add,
    add_needs_realized_inputs,
    aten,
    permute,
    register_lowering,
    to_dtype,
)
from .select_algorithm import autotune_select_algorithm, ExternKernelChoice
from .utils import use_aten_gemm_kernels, use_cpp_packed_gemm_template, use_max_autotune
from .virtualized import ops, V


def create_epilogue_with_attr(input_buffer, attr, **kwargs):
    input_loader = input_buffer.make_loader()
    dtype = input_buffer.get_dtype()
    if attr == "relu":

        def inner_fn(index):
            input = input_loader(index)
            zero = ops.constant(0, dtype)
            return ops.maximum(input, zero)

    elif attr == "gelu":
        assert "algorithm" in kwargs
        if kwargs["algorithm"] == "none":

            def inner_fn(index):
                input = input_loader(index)
                if dtype != torch.float:
                    input = ops.to_dtype(input, torch.float)
                half = ops.constant(0.5, torch.float)
                one = ops.constant(1.0, torch.float)
                const = ops.constant(0.7071067811865476, torch.float)
                result = input * half * (ops.erf(input * const) + one)
                if dtype != torch.float:
                    result = ops.to_dtype(result, dtype)
                return result

        else:
            assert kwargs["algorithm"] == "tanh"

            def inner_fn(index):
                input = input_loader(index)
                if dtype != torch.float:
                    input = ops.to_dtype(input, torch.float)
                half = ops.constant(0.5, torch.float)
                one = ops.constant(1.0, torch.float)
                const1 = ops.constant(0.7978845608028654, torch.float)
                const2 = ops.constant(0.044715, torch.float)
                result = (
                    half
                    * input
                    * (
                        one
                        + ops.tanh(const1 * (input + const2 * input * input * input))
                    )
                )
                if dtype != torch.float:
                    result = ops.to_dtype(result, dtype)
                return result

    elif attr == "swish":

        def inner_fn(index):
            input = input_loader(index)
            result = input * ops.sigmoid(input)
            return result

    elif attr == "sigmoid":

        def inner_fn(index):
            return ops.sigmoid(input_loader(index))

    elif attr == "tanh":

        def inner_fn(index):
            return ops.tanh(input_loader(index))

    elif attr == "hardswish" or attr == "hardsigmoid":

        def hardsigmoid_float(input):
            zero = ops.constant(0, torch.float)
            six = ops.constant(6, torch.float)
            three = ops.constant(3, torch.float)
            one_over_six = ops.constant(0.16666666666666666, torch.float)
            max = ops.maximum(input + three, zero)
            min = ops.minimum(max, six)
            return min * one_over_six

        def inner_fn(index):
            input = input_loader(index)
            if dtype != torch.float:
                input = ops.to_dtype(input, torch.float)
            result = hardsigmoid_float(input)
            if attr == "hardswish":
                result = input * result
            if dtype != torch.float:
                result = ops.to_dtype(result, dtype)
            return result

    elif attr == "leaky_relu":
        assert "scalars" in kwargs
        assert len(kwargs["scalars"]) == 1
        negative_slope = kwargs["scalars"][0]

        def inner_fn(index):
            input = input_loader(index)
            if dtype != torch.float:
                input = ops.to_dtype(input, torch.float)
            zero = ops.constant(0, torch.float)
            result = ops.where(
                input > zero, input, input * ops.constant(negative_slope, torch.float)
            )
            if dtype != torch.float:
                result = ops.to_dtype(result, dtype)
            return result

    elif attr == "hardtanh":
        assert "scalars" in kwargs
        assert len(kwargs["scalars"]) == 2
        min_value = kwargs["scalars"][0]
        max_value = kwargs["scalars"][1]

        def inner_fn(index):
            input = input_loader(index)
            if dtype != torch.float:
                input = ops.to_dtype(input, torch.float)
            result = ops.minimum(
                ops.maximum(input, ops.constant(min_value, torch.float)),
                ops.constant(max_value, torch.float),
            )
            if dtype != torch.float:
                result = ops.to_dtype(result, dtype)
            return result

    elif attr == "add" or attr == "sub":
        assert "other" in kwargs
        other = kwargs["other"]
        other_loader = other.make_loader()

        def inner_fn(index):
            op = getattr(ops, attr)
            return op(input_loader(index), other_loader(index))

    else:
        raise ValueError(f"Unsupported epilogue attribute: {attr}")
    return ir.Pointwise(
        device=input_buffer.get_device(),
        dtype=dtype,
        inner_fn=inner_fn,
        ranges=input_buffer.get_size(),
    )


def register_onednn_fusion_ops():
    if torch._C._has_mkldnn:
<<<<<<< HEAD
=======
        aten_mkldnn_linear_unary = ExternKernelChoice(
            torch.ops.mkldnn._linear_pointwise,
            "mkldnn::_linear_pointwise",
            has_out_variant=False,
            kernel_creator=mkldnn_ir.LinearUnary.create,
        )
        aten_mkldnn_linear_binary = ExternKernelChoice(
            torch.ops.mkldnn._linear_pointwise.binary,
            "mkldnn::_linear_pointwise",
            has_out_variant=False,
            kernel_creator=mkldnn_ir.LinearBinary.create,
        )
>>>>>>> 44722c6b
        cpu_needs_realized_inputs = [
            torch.ops.mkldnn._convolution_pointwise,
            torch.ops.mkldnn._convolution_pointwise_,
            torch.ops.mkldnn._convolution_transpose_pointwise,
            torch.ops.mkldnn._linear_pointwise,
            aten.mkldnn_rnn_layer.default,
            torch.ops.onednn.qconv2d_pointwise,
        ]

        @register_lowering(torch.ops.mkldnn._convolution_pointwise)
        def convolution_unary(
            x: TensorBox,
            weight: TensorBox,
            bias: TensorBox,
            padding,
            stride,
            dilation,
            groups,
            attr,
            scalars,
            algorithm,
        ):
            return TensorBox.create(
                mkldnn_ir.ConvolutionUnary.create(
                    x,
                    weight,
                    bias,
                    padding,
                    stride,
                    dilation,
                    groups,
                    attr,
                    scalars,
                    algorithm,
                )
            )

        @register_lowering(torch.ops.mkldnn._convolution_pointwise.binary)
        def convolution_binary(
            x: TensorBox,
            other: TensorBox,
            weight: TensorBox,
            bias: TensorBox,
            padding,
            stride,
            dilation,
            groups,
            binary_attr,
            binary_alpha,
            unary_attr,
            unary_scalars,
            unary_algorithm,
        ):
            return TensorBox.create(
                mkldnn_ir.ConvolutionBinary.create(
                    x,
                    other,
                    weight,
                    bias,
                    padding,
                    stride,
                    dilation,
                    groups,
                    binary_attr,
                    binary_alpha,
                    unary_attr,
                    unary_scalars,
                    unary_algorithm,
                )
            )

        @register_lowering(torch.ops.mkldnn._convolution_pointwise_.binary)
        def convolution_binary_inplace(
            x: TensorBox,
            other: TensorBox,
            weight: TensorBox,
            bias: TensorBox,
            padding,
            stride,
            dilation,
            groups,
            binary_attr,
            binary_alpha,
            unary_attr,
            unary_scalars,
            unary_algorithm,
        ):
            return TensorBox.create(
                mkldnn_ir.ConvolutionBinaryInplace.create(
                    x,
                    other,
                    weight,
                    bias,
                    padding,
                    stride,
                    dilation,
                    groups,
                    binary_attr,
                    binary_alpha,
                    unary_attr,
                    unary_scalars,
                    unary_algorithm,
                )
            )

        @register_lowering(torch.ops.mkldnn._linear_pointwise)
        def linear_unary(
            x: TensorBox, w: TensorBox, b: TensorBox, attr, scalars, algorithm
        ):
<<<<<<< HEAD
            return TensorBox.create(
                ir.LinearUnary.create(x, w, b, attr, scalars, algorithm)
=======
            x_size = x.get_size()
            if len(x_size) > 2:
                # GEMM template needs 2D input, normalize input shape here
                x = view(x, [-1, x_size[-1]])
            if b is not None:
                b = ir.ExternKernel.realize_input(b)
            choices: List[ChoiceCaller] = []
            if use_max_autotune():
                transposed_w = permute(w, [1, 0])
                *_, layout, x, transposed_w = mm_args(x, transposed_w, layout=layout)
                if use_cpp_packed_gemm_template(layout, x, transposed_w):

                    def epilogue_creator(buf):
                        return create_epilogue_with_attr(
                            buf, attr, scalars=scalars, algorithm=algorithm
                        )

                    kwargs = dict(
                        has_bias=b is not None,
                        trans_w=True,
                        epilogue_creator=None if attr == "none" else epilogue_creator,
                    )
                    if b is not None:
                        kwargs["input_indices"] = [2, 0, 1]  # type: ignore[assignment]
                    CppPackedGemmTemplate.add_choices(
                        choices,
                        layout,
                        [x, w] if b is None else [x, w, b],
                        **kwargs,  # type: ignore[arg-type]
                    )
            if len(choices) == 0 or use_aten_gemm_kernels():
                kwargs = dict(attr=attr, scalars=scalars, algorithm=algorithm)
                if b is None:
                    kwargs["B"] = None
                choices.append(
                    aten_mkldnn_linear_unary.bind(
                        [x, w] if b is None else [x, w, b],
                        layout,
                        **kwargs,
                    )
                )
            assert w.get_name() in V.graph.constants
            input_gen_fns = {
                1: lambda x: V.graph.constants[x.get_name()],
            }
            result = autotune_select_algorithm(
                "linear_unary",
                choices,
                [x, w] if b is None else [x, w, b],
                layout,
                input_gen_fns=input_gen_fns,
>>>>>>> 44722c6b
            )

        @register_lowering(torch.ops.mkldnn._linear_pointwise.binary)
        def linear_binary(
            x: TensorBox, y: TensorBox, w: TensorBox, b: TensorBox, attr, layout=None
        ):
            x_size = x.get_size()
            if len(x_size) > 2:
                # GEMM template needs 2D input, normalize input shape here
                x = view(x, [-1, x_size[-1]])
            y_size = y.get_size()
            if len(y_size) > 2:
                y = view(y, [-1, y_size[-1]])
            if b is not None:
                b = ir.ExternKernel.realize_input(b)
            choices: List[ChoiceCaller] = []
            if use_max_autotune():
                transposed_w = permute(w, [1, 0])
                *_, layout, x, transposed_w, y = mm_args(
                    x, transposed_w, y, layout=layout
                )
                if use_cpp_packed_gemm_template(layout, x, transposed_w):

                    def epilogue_creator(buf):
                        return create_epilogue_with_attr(buf, attr, other=y)

                    kwargs = dict(
                        has_bias=b is not None,
                        trans_w=True,
                        epilogue_creator=epilogue_creator,
                    )
                    kwargs["input_indices"] = [0, 2, 1] if b is None else [3, 0, 2, 1]
                    CppPackedGemmTemplate.add_choices(
                        choices,
                        layout,
                        [x, y, w] if b is None else [x, y, w, b],
                        **kwargs,  # type: ignore[arg-type]
                    )
            if len(choices) == 0 or use_aten_gemm_kernels():
                kwargs = dict(attr=attr)
                if b is None:
                    kwargs["B"] = None
                choices.append(
                    aten_mkldnn_linear_binary.bind(
                        [x, y, w] if b is None else [x, y, w, b],
                        layout,
                        **kwargs,
                    )
                )
            assert w.get_name() in V.graph.constants
            input_gen_fns = {
                2: lambda x: V.graph.constants[x.get_name()],
            }
            result = autotune_select_algorithm(
                "linear_binary",
                choices,
                [x, y, w] if b is None else [x, y, w, b],
                layout,
                input_gen_fns=input_gen_fns,
            )
            if len(x_size) > 2:
                result = view(result, (*x_size[:-1], result.get_size()[-1]))
            return result

        @register_lowering(torch.ops.mkldnn._convolution_transpose_pointwise)
        def convolution_transpose_unary(
            x: TensorBox,
            weight: TensorBox,
            bias: TensorBox,
            padding,
            output_padding,
            stride,
            dilation,
            groups,
            attr,
            scalars,
            algorithm,
        ):
            return TensorBox.create(
                mkldnn_ir.ConvolutionTransposeUnary.create(
                    x,
                    weight,
                    bias,
                    padding,
                    output_padding,
                    stride,
                    dilation,
                    groups,
                    attr,
                    scalars,
                    algorithm,
                )
            )

        @register_lowering(aten.mkldnn_rnn_layer.default)
        def mkldnn_rnn_layer(
            x: TensorBox,
            w0: TensorBox,
            w1: TensorBox,
            w2: TensorBox,
            w3: TensorBox,
            hx: TensorBox,
            cx: TensorBox,
            reverse: bool,
            batch_sizes: List[int],
            mode: int,
            hidden_size: int,
            num_layers: int,
            has_biases: bool,
            bidirectional: bool,
            batch_first: bool,
            train: bool,
        ):
            return pytree.tree_map(
                TensorBox.create,
                mkldnn_ir.MkldnnRnnLayer.create(
                    x,
                    w0,
                    w1,
                    w2,
                    w3,
                    hx,
                    cx,
                    reverse,
                    batch_sizes,
                    mode,
                    hidden_size,
                    num_layers,
                    has_biases,
                    bidirectional,
                    batch_first,
                    train,
                ),
            )

        @register_lowering(torch.ops.onednn.qconv2d_pointwise, type_promotion_kind=None)
        def qconvolution_unary(
            x: TensorBox,
            x_scale,
            x_zp,
            packed_weight: TensorBox,
            w_scale: TensorBox,
            w_zp: TensorBox,
            bias: TensorBox,
            stride,
            padding,
            dilation,
            groups,
            o_inv_scale,
            o_zero_point,
            output_dtype,
            attr,
            scalars,
            algorithm,
        ):
            return TensorBox.create(
                mkldnn_ir.QConvPointWisePT2E.create(
                    x,
                    x_scale,
                    x_zp,
                    packed_weight,
                    w_scale,
                    w_zp,
                    bias,
                    stride,
                    padding,
                    dilation,
                    groups,
                    o_inv_scale,
                    o_zero_point,
                    output_dtype,
                    attr,
                    scalars,
                    algorithm,
                )
            )

        @register_lowering(
            torch.ops.onednn.qconv2d_pointwise.binary, type_promotion_kind=None
        )
        def qconvolution_binary(
            x: TensorBox,
            x_scale,
            x_zp,
            accum: TensorBox,
            accum_scale,
            accum_zp,
            packed_weight: TensorBox,
            w_scale: TensorBox,
            w_zp: TensorBox,
            bias: TensorBox,
            stride,
            padding,
            dilation,
            groups,
            o_inv_scale,
            o_zero_point,
            output_dtype,
            binary_attr,
            alpha,
            unary_attr,
            unary_scalars,
            unary_algorithmm,
        ):
            if (
                binary_attr == "sum"
                and output_dtype in [torch.float32, torch.bfloat16]
                and accum.get_dtype() in [torch.float32, torch.bfloat16]
                and accum.get_dtype() != output_dtype
            ):
                # For int8-mixed-bf16 quantization and inplace add,
                # there is case when accum dtype is float32 but output dtype is bfloat16.
                # Since the accum will be inplaced changed with post op sum,
                # we will do accum dtype convertion here.
                accum = to_dtype(accum, output_dtype)
            return TensorBox.create(
                mkldnn_ir.QConvPointWiseBinaryPT2E.create(
                    x,
                    x_scale,
                    x_zp,
                    accum,
                    accum_scale,
                    accum_zp,
                    packed_weight,
                    w_scale,
                    w_zp,
                    bias,
                    stride,
                    padding,
                    dilation,
                    groups,
                    o_inv_scale,
                    o_zero_point,
                    output_dtype,
                    binary_attr,
                    alpha,
                    unary_attr,
                    unary_scalars,
                    unary_algorithmm,
                )
            )

        @register_lowering(torch.ops.onednn.qlinear_pointwise, type_promotion_kind=None)
        def qlinear_unary(
            x: TensorBox,
            x_scale,
            x_zp,
            packed_weight: TensorBox,
            w_scale: TensorBox,
            w_zp: TensorBox,
            bias: TensorBox,
            o_inv_scale,
            o_zero_point,
            output_dtype,
            attr,
            scalars,
            algorithm,
        ):
            return TensorBox.create(
                mkldnn_ir.QLinearPointwisePT2E.create(
                    x,
                    x_scale,
                    x_zp,
                    packed_weight,
                    w_scale,
                    w_zp,
                    bias,
                    o_inv_scale,
                    o_zero_point,
                    output_dtype,
                    attr,
                    scalars,
                    algorithm,
                )
            )

        @register_lowering(
            torch.ops.onednn.qlinear_pointwise.binary, type_promotion_kind=None
        )
        @register_lowering(
            torch.ops.onednn.qlinear_pointwise.binary_tensor, type_promotion_kind=None
        )
        def qlinear_binary(
            x: TensorBox,
            x_scale,
            x_zp,
            packed_weight: TensorBox,
            w_scale: TensorBox,
            w_zp: TensorBox,
            bias: TensorBox,
            o_inv_scale,
            o_zero_point,
            output_dtype,
            x2: TensorBox,
            x2_scale,
            x2_zp,
            binary_attr,
            alpha,
            unary_attr,
            unary_scalars,
            unary_algorithmm,
        ):
            if binary_attr == "sum":
                if output_dtype in [
                    torch.float32,
                    torch.bfloat16,
                ] and x2.get_dtype() in [torch.float32, torch.bfloat16]:
                    if x2.get_dtype() != output_dtype:
                        # For int8-mixed-bf16 quantization and inplace add,
                        # there is case when accum dtype is float32 but output dtype is bfloat16.
                        # Since the accum will be inplaced changed with post op sum,
                        # we will do accum dtype convertion here.
                        x2 = to_dtype(x2, output_dtype)
                else:
                    assert (
                        x2.get_dtype() == output_dtype
                    ), "dtype of accum for qlinear post op sum should be the same as output"
            return TensorBox.create(
                mkldnn_ir.QLinearPointwiseBinaryPT2E.create(
                    x,
                    x_scale,
                    x_zp,
                    packed_weight,
                    w_scale,
                    w_zp,
                    bias,
                    o_inv_scale,
                    o_zero_point,
                    output_dtype,
                    x2,
                    x2_scale,
                    x2_zp,
                    binary_attr,
                    alpha,
                    unary_attr,
                    unary_scalars,
                    unary_algorithmm,
                )
            )

        if torch._C.has_mkl:
            aten_mkl_linear = ExternKernelChoice(
                torch.ops.mkl._mkl_linear,
                "mkl::_mkl_linear",
                has_out_variant=False,
                kernel_creator=mkldnn_ir.MKLPackedLinear.create,
            )
            cpu_needs_realized_inputs.append(torch.ops.mkl._mkl_linear)

            @register_lowering(torch.ops.mkl._mkl_linear)
            def mkl_packed_linear(
                x: TensorBox,
                packed_w: TensorBox,
                orig_w: TensorBox,
                b: Optional[TensorBox],
                batch_size,
                *,
                layout=None,
            ):
                choices = (
                    [
                        aten_mkl_linear.bind(
                            (x, packed_w, orig_w), layout, B=None, batch_size=batch_size
                        )
                    ]
                    if use_aten_gemm_kernels()
                    else []
                )
                if use_max_autotune():
                    transposed_w = permute(orig_w, [1, 0])
                    *_, layout, x, transposed_w = mm_args(
                        x, transposed_w, layout=layout
                    )
                    if use_cpp_packed_gemm_template(layout, x, transposed_w):
                        CppPackedGemmTemplate.add_choices(
                            choices,
                            layout,
                            [x, packed_w, orig_w],
                            trans_w=True,
                            input_indices=[0, 2],
                        )

                assert packed_w.get_name() in V.graph.constants
                assert orig_w.get_name() in V.graph.constants
                # packed_w is a mkldnn tensor which we can't generate directly
                # so we use the weights from the original tensor in autotune.
                input_gen_fns = {
                    1: lambda x: V.graph.constants[x.get_name()],
                    2: lambda x: V.graph.constants[x.get_name()],
                }
                result: TensorBox = autotune_select_algorithm(
                    "packed_linear",
                    choices,
                    [x, packed_w, orig_w],
                    layout,
                    input_gen_fns=input_gen_fns,
                )
                if b is not None:
                    result = add(result, b)
                return result

        add_needs_realized_inputs(cpu_needs_realized_inputs)
    else:
        pass<|MERGE_RESOLUTION|>--- conflicted
+++ resolved
@@ -14,8 +14,13 @@
     permute,
     register_lowering,
     to_dtype,
+    view,
 )
-from .select_algorithm import autotune_select_algorithm, ExternKernelChoice
+from .select_algorithm import (
+    autotune_select_algorithm,
+    ChoiceCaller,
+    ExternKernelChoice,
+)
 from .utils import use_aten_gemm_kernels, use_cpp_packed_gemm_template, use_max_autotune
 from .virtualized import ops, V
 
@@ -164,8 +169,6 @@
 
 def register_onednn_fusion_ops():
     if torch._C._has_mkldnn:
-<<<<<<< HEAD
-=======
         aten_mkldnn_linear_unary = ExternKernelChoice(
             torch.ops.mkldnn._linear_pointwise,
             "mkldnn::_linear_pointwise",
@@ -178,7 +181,6 @@
             has_out_variant=False,
             kernel_creator=mkldnn_ir.LinearBinary.create,
         )
->>>>>>> 44722c6b
         cpu_needs_realized_inputs = [
             torch.ops.mkldnn._convolution_pointwise,
             torch.ops.mkldnn._convolution_pointwise_,
@@ -286,12 +288,14 @@
 
         @register_lowering(torch.ops.mkldnn._linear_pointwise)
         def linear_unary(
-            x: TensorBox, w: TensorBox, b: TensorBox, attr, scalars, algorithm
-        ):
-<<<<<<< HEAD
-            return TensorBox.create(
-                ir.LinearUnary.create(x, w, b, attr, scalars, algorithm)
-=======
+            x: TensorBox,
+            w: TensorBox,
+            b: TensorBox,
+            attr,
+            scalars,
+            algorithm,
+            layout=None,
+        ):
             x_size = x.get_size()
             if len(x_size) > 2:
                 # GEMM template needs 2D input, normalize input shape here
@@ -343,8 +347,10 @@
                 [x, w] if b is None else [x, w, b],
                 layout,
                 input_gen_fns=input_gen_fns,
->>>>>>> 44722c6b
-            )
+            )
+            if len(x_size) > 2:
+                result = view(result, (*x_size[:-1], result.get_size()[-1]))
+            return result
 
         @register_lowering(torch.ops.mkldnn._linear_pointwise.binary)
         def linear_binary(
@@ -703,15 +709,7 @@
                 *,
                 layout=None,
             ):
-                choices = (
-                    [
-                        aten_mkl_linear.bind(
-                            (x, packed_w, orig_w), layout, B=None, batch_size=batch_size
-                        )
-                    ]
-                    if use_aten_gemm_kernels()
-                    else []
-                )
+                choices: List[ChoiceCaller] = []
                 if use_max_autotune():
                     transposed_w = permute(orig_w, [1, 0])
                     *_, layout, x, transposed_w = mm_args(
@@ -725,6 +723,13 @@
                             trans_w=True,
                             input_indices=[0, 2],
                         )
+
+                if len(choices) == 0 or use_aten_gemm_kernels():
+                    choices.append(
+                        aten_mkl_linear.bind(
+                            (x, packed_w, orig_w), layout, B=None, batch_size=batch_size
+                        )
+                    )
 
                 assert packed_w.get_name() in V.graph.constants
                 assert orig_w.get_name() in V.graph.constants
