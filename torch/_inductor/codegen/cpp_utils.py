# mypy: allow-untyped-defs
import contextlib
import copy
import math

from collections import namedtuple
from typing import Dict, List
from unittest.mock import patch

import sympy

import torch
from torch.utils._sympy.symbol import symbol_is_type, SymT
from .. import ir
from ..utils import sympy_index_symbol_with_prefix
from ..virtualized import V

from .common import ExprPrinter, Kernel

DTYPE_TO_CPP = {
    torch.float32: "float",
    torch.float64: "double",
    torch.float16: "half",
    torch.int64: "int64_t",
    torch.int32: "int32_t",
    torch.int16: "int16_t",
    torch.int8: "int8_t",
    torch.uint64: "uint64_t",
    torch.uint32: "uint32_t",
    torch.uint16: "uint16_t",
    torch.uint8: "uint8_t",
    torch.bool: "bool",
    torch.bfloat16: "bfloat16",
    torch.complex64: "complex64",
    torch.float8_e4m3fn: "float8_e4m3fn",
    torch.float8_e5m2: "float8_e5m2",
}

DTYPE_TO_ATEN = {
    torch.float32: "at::kFloat",
    torch.float64: "at::kDouble",
    torch.float16: "at::kHalf",
    torch.int64: "at::kLong",
    torch.int32: "at::kInt",
    torch.int16: "at::kShort",
    torch.int8: "at::kChar",
    torch.uint64: "at::kUInt64",
    torch.uint32: "at::kUInt32",
    torch.uint16: "at::kUInt16",
    torch.uint8: "at::kByte",
    torch.uint32: "at::kUInt32",
    torch.uint64: "at::kUInt64",
    torch.bool: "at::kBool",
    torch.bfloat16: "at::kBFloat16",
    torch.complex32: "at::kComplexHalf",
    torch.complex64: "at::kComplexFloat",
    torch.complex128: "at::kComplexDouble",
    torch.float8_e4m3fn: "at::kFloat8_e4m3fn",
    torch.float8_e5m2: "at::kFloat8_e5m2",
    torch.float8_e4m3fnuz: "at::kFloat8_e4m3fnuz",
    torch.float8_e5m2fnuz: "at::kFloat8_e5m2fnuz",
}

DEVICE_TO_ATEN = {
    "cpu": "at::kCPU",
    "cuda": "at::kCUDA",
}

LAYOUT_TO_ATEN = {
    torch.strided: "at::kStrided",
    torch._mkldnn: "at::kMkldnn",  # type: ignore[attr-defined]
}

INDEX_TYPE = "long"

GemmBlocking = namedtuple("GemmBlocking", ["block_m", "block_n", "block_k"])


class CppPrinter(ExprPrinter):
    def _print_Integer(self, expr):
        return f"{int(expr)}L"

    def _print_Where(self, expr):
        c = self.paren(self.doprint(expr.args[0]))
        p = self.paren(self.doprint(expr.args[1]))
        q = self.paren(self.doprint(expr.args[2]))
        return f"{c} ? {p} : {q}"

    def _print_ModularIndexing(self, expr):
        x, div, mod = expr.args
        x = self.paren(self.doprint(x))
        if div != 1:
            div = self.paren(self.doprint(div))
            if expr.is_integer:
                x = f"c10::div_floor_integer({x}, {div})"
            else:
                x = f"c10::div_floor_floating(static_cast<double>({x}), static_cast<double>({div}))"
        mod = self.paren(self.doprint(mod))
        return f"static_cast<{INDEX_TYPE}>({x}) % static_cast<{INDEX_TYPE}>({mod})"

    def _print_FloorDiv(self, expr):
        x, div = expr.args
        x = self.paren(self.doprint(x))
        div = self.paren(self.doprint(div))
        if expr.is_integer:
            return f"c10::div_floor_integer({x}, {div})"
        return f"c10::div_floor_floating(static_cast<double>({x}), static_cast<double>({div}))"

    def _print_floor(self, expr):
        assert len(expr.args) == 1
        r = f"std::floor({self._print(expr.args[0])})"
        return f"static_cast<{INDEX_TYPE}>({r})" if expr.is_integer else r

    def _print_FloorToInt(self, expr):
        assert len(expr.args) == 1
        r = f"std::floor({self._print(expr.args[0])})"
        return f"static_cast<{INDEX_TYPE}>({r})" if expr.is_integer else r

    def _print_TruncToInt(self, expr):
        assert len(expr.args) == 1
        r = f"std::trunc({self._print(expr.args[0])})"
        return f"static_cast<{INDEX_TYPE}>({r})"

    def _print_TruncToFloat(self, expr):
        assert len(expr.args) == 1
        return f"std::trunc({self._print(expr.args[0])})"

    def _print_ToFloat(self, expr):
        assert len(expr.args) == 1
        return f"static_cast<double>({self._print(expr.args[0])})"

    # TODO: This is wrong if one of the inputs is negative.  This is hard to
    # tickle though, as the inputs are typically positive (and if we can prove
    # they are positive, we will have used Mod instead, for which this codegen
    # is right).
    def _print_PythonMod(self, expr):
        return " % ".join(map(self.paren, map(self._print, expr.args)))

    def _print_CMod(self, expr):
        return " % ".join(map(self.paren, map(self._print, expr.args)))

    def _print_IntTrueDiv(self, expr):
        lhs, rhs = expr.args
        # TODO: This is only accurate up to 2**53
        return f"static_cast<double>({self._print(lhs)}) / static_cast<double>({self._print(rhs)})"

    # TODO: PowByNatural: we need to implement our own int-int pow.  Do NOT
    # use std::pow, that operates on floats
    def _print_PowByNatural(self, expr):
        raise NotImplementedError(
            f"_print_PowByNatural not implemented for {type(self)}"
        )

    def _print_FloatTrueDiv(self, expr):
        lhs, rhs = expr.args
        return f"{self.paren(self._print(lhs))} / {self.paren(self._print(rhs))}"

    def _print_FloatPow(self, expr):
        base, exp = expr.args
        return f"std::pow({self._print(base)}, {self._print(exp)})"

    def _print_Pow(self, expr):
        # Uses float constants to perform FP div
        base, exp = expr.args
        base = self._print(base)

        if exp == 0.5 or exp == -0.5:
            return f"std::sqrt({base})" if exp == 0.5 else f"1.0/std::sqrt({base})"
        if exp.is_integer:
            exp = int(exp)
            if exp > 0:
                r = "*".join([self.paren(base)] * exp)
            elif exp < 0:
                r = "1.0/" + self.paren("*".join([self.paren(base)] * abs(exp)))
            else:  # exp == 0
                r = "1.0"

            return f"static_cast<{INDEX_TYPE}>({r})" if expr.is_integer else r
        else:
            # TODO: float vs double
            return f"std::pow({base}, {float(exp)})"

    def _print_Rational(self, expr):
        # Uses float constants to perform FP div
        if expr.q == 1:
            r = f"{expr.p}"
        else:
            r = f"{expr.p}.0/{expr.q}.0"
        return f"static_cast<{INDEX_TYPE}>({r})" if expr.is_integer else r

    def _print_ceiling(self, expr):
        assert len(expr.args) == 1
        r = f"std::ceil({self._print(expr.args[0])})"
        return f"static_cast<{INDEX_TYPE}>({r})" if expr.is_integer else r

    def _print_CeilToInt(self, expr):
        assert len(expr.args) == 1
        r = f"std::ceil({self._print(expr.args[0])})"
        return f"static_cast<{INDEX_TYPE}>({r})" if expr.is_integer else r

    def _print_Min(self, expr):
        args = [self._print(a) for a in expr.args]
        if len(args) == 2:
            return f"std::min({args[0]}, {args[1]})"
        else:
            # Initializer list overload
            il = "{" + ", ".join(args) + "}"
            return f"std::min({il})"

    def _print_Max(self, expr):
        args = [self._print(a) for a in expr.args]
        if len(args) == 2:
            return f"std::max({args[0]}, {args[1]})"
        else:
            # Initializer list overload
            il = "{" + ", ".join(args) + "}"
            return f"std::max({il})"

    def _print_Abs(self, expr):
        assert len(expr.args) == 1
        return f"std::abs({self._print(expr.args[0])})"

    def _print_OpaqueUnaryFn_cos(self, expr):
        assert len(expr.args) == 1
        return f"std::cos({self._print(expr.args[0])})"

    def _print_OpaqueUnaryFn_cosh(self, expr):
        assert len(expr.args) == 1
        return f"std::cosh({self._print(expr.args[0])})"

    def _print_OpaqueUnaryFn_acos(self, expr):
        assert len(expr.args) == 1
        return f"std::acos({self._print(expr.args[0])})"

    def _print_OpaqueUnaryFn_sin(self, expr):
        assert len(expr.args) == 1
        return f"std::sin({self._print(expr.args[0])})"

    def _print_OpaqueUnaryFn_sinh(self, expr):
        assert len(expr.args) == 1
        return f"std::sinh({self._print(expr.args[0])})"

    def _print_OpaqueUnaryFn_asin(self, expr):
        assert len(expr.args) == 1
        return f"std::asin({self._print(expr.args[0])})"

    def _print_OpaqueUnaryFn_tan(self, expr):
        assert len(expr.args) == 1
        return f"std::tan({self._print(expr.args[0])})"

    def _print_OpaqueUnaryFn_tanh(self, expr):
        assert len(expr.args) == 1
        return f"std::tanh({self._print(expr.args[0])})"

    def _print_OpaqueUnaryFn_atan(self, expr):
        assert len(expr.args) == 1
        return f"std::atan({self._print(expr.args[0])})"

    def _print_OpaqueUnaryFn_sqrt(self, expr):
        return f"std::sqrt({self._print(expr.args[0])})"

    def _print_RoundToInt(self, expr):
        assert len(expr.args) == 1
        # TODO: dispatch to llrint depending on index type
        return f"std::lrint({self._print(expr.args[0])})"

    def _print_RoundDecimal(self, expr):
        assert len(expr.args) == 2
        number, ndigits = expr.args
        if number.is_integer:
            # ndigits < 0 should have been filtered by the sympy function
            assert ndigits < 0
            raise ValueError(
                f"For integer inputs, only non-negative ndigits are currently supported, but got {ndigits}."
            )
        return f"static_cast<double>(std::nearbyint(1e{ndigits} * {self.paren(self._print(number))}) * 1e{-ndigits})"

    def _print_BooleanTrue(self, expr):
        return "true"

    def _print_BooleanFalse(self, expr):
        return "false"


# A function to print, useful for printing sympy symbols.
cexpr = CppPrinter().doprint


def cexpr_index(index):
    return f"static_cast<{INDEX_TYPE}>({cexpr(index)})"


def value_to_cpp(value, cpp_type):
    if value == float("-inf"):
        return f"-std::numeric_limits<{cpp_type}>::infinity()"
    elif value == float("inf"):
        return f"std::numeric_limits<{cpp_type}>::infinity()"
    elif isinstance(value, bool):
        return f"static_cast<{cpp_type}>({str(value).lower()})"
    elif math.isnan(value):
        return f"std::numeric_limits<{cpp_type}>::quiet_NaN()"
    else:
        return f"static_cast<{cpp_type}>({repr(value)})"


class LocalBufferScope:
    """
    This class creates a context that helps to generate code involving Inductor IR with
    function local buffers. These buffers are constructed during the codegen process and
    are used to store intermediate results such as local accumulators. We do not want to
    add them to `V.graph` since they are not global and we do not want to add them as
    function arguments either. So we patch the codegen processes under this scope to support
    these buffers without exposure to the outside world.
    """

    def __init__(self, kernel: Kernel):
        self.kernel = kernel
        self.exit_stack = contextlib.ExitStack()
        self.local_buffers: Dict[str, ir.Buffer] = {}

    def __enter__(self):
        self.exit_stack.__enter__()
        original_get_dtype = V.graph.get_dtype

        def get_dtype(name):
            if name in self.local_buffers:
                return self.local_buffers[name].get_dtype()
            return original_get_dtype(name)

        self.exit_stack.enter_context(patch.object(V.graph, "get_dtype", get_dtype))

        original_input = self.kernel.args.input

        def input(name):
            if name in self.local_buffers:
                return name
            return original_input(name)

        self.exit_stack.enter_context(patch.object(self.kernel.args, "input", input))

        original_output = self.kernel.args.output

        def output(name):
            if name in self.local_buffers:
                return name
            return original_output(name)

        self.exit_stack.enter_context(patch.object(self.kernel.args, "output", output))

        return self

    def __exit__(self, exc_type, exc_val, exc_tb):
        self.local_buffers.clear()
        self.exit_stack.__exit__(exc_type, exc_val, exc_tb)

    def add_local_buffer(self, buffer: ir.Buffer):
        assert buffer.get_name() not in self.local_buffers
        self.local_buffers[buffer.get_name()] = buffer

    def localize_buffer(
        self, global_buf: ir.Buffer, local_buf: ir.Buffer, nodes: List[ir.IRNode]
    ) -> List[ir.IRNode]:
        """
        Localizes the buffer `global_buf` to `local_buf` in the given `nodes` and returns
        a new list of IR nodes that work on `local_buf` instead of `global_buf`, i.e., all
        the loads and stores are redirected to `local_buf`. This helps the fused loops to
        work on smaller-sized local buffers for better data locality.

        The `local_buf` should already be registered in the local scope and the data access
        is assumed to be contiguous with the same order as the `global_buf`.
        """
        assert local_buf.get_name() in self.local_buffers
        assert len(global_buf.get_size()) == len(local_buf.get_size())
        assert len(nodes) > 0

        class LocalizeBufferHandler(V.WrapperHandler):  # type: ignore[name-defined]
            def __init__(self, inner):
                super().__init__(inner)

            def localize(self, name: str, index: sympy.Expr):
                if name == global_buf.get_name():
                    name = local_buf.get_name()
                    used_vars = {
                        s for s in index.free_symbols if symbol_is_type(s, SymT.INDEX)
                    }
                    index_vars = []
                    for i in range(len(local_buf.get_size())):
                        var = sympy_index_symbol_with_prefix(SymT.INDEX, i)
                        index_vars.append(var if var in used_vars else 0)
                    index = local_buf.layout.make_indexer()(index_vars)
                return name, index

<<<<<<< HEAD
            def may_convert_dtype(self, name: str, var):
                if (
                    name == global_buf.get_name()
                    and global_buf.get_dtype() != local_buf.get_dtype()
                ):
                    from ..virtualized import ops

                    return ops.to_dtype(var, global_buf.get_dtype()).value
                return var

            def load(self, name: str, index: sympy.Expr):
                var = self._inner.load(*self.localize(name, index))
                return self.may_convert_dtype(name, var)

            def store(self, name, index, value, mode=None):
                value = self.may_convert_dtype(name, value)
                return self._inner.store(*self.localize(name, index), value, mode)

            def store_reduction(self, name, index, value):
                value = self.may_convert_dtype(name, value)
=======
            def load(self, name: str, index: sympy.Expr):
                return self._inner.load(*self.localize(name, index))

            def store(self, name, index, value, mode=None):
                return self._inner.store(*self.localize(name, index), value, mode)

            def store_reduction(self, name, index, value):
>>>>>>> d0c08926
                return self._inner.store_reduction(*self.localize(name, index), value)

        def wrap_inner_fn_for_node(node: ir.IRNode, inner_fn_wrapper):
            loops = node.data if isinstance(node, ir.ComputedBuffer) else node
            assert isinstance(loops, ir.Loops)
            new_loops = copy.copy(loops)
            if isinstance(node, ir.ComputedBuffer):
                new_node = ir.ComputedBuffer(
                    node.get_name(), node.get_layout(), new_loops
                )
            else:
                new_node = new_loops  # type: ignore[assignment]

            new_loops.inner_fn = inner_fn_wrapper(new_loops.inner_fn)
            return new_node

        def inner_fn_wrapper(inner_fn):
            def inner(index):
                with V.set_ops_handler(LocalizeBufferHandler(V.get_ops_handler())):
                    return inner_fn(index)

            return inner

        return [wrap_inner_fn_for_node(node, inner_fn_wrapper) for node in nodes]<|MERGE_RESOLUTION|>--- conflicted
+++ resolved
@@ -390,28 +390,6 @@
                     index = local_buf.layout.make_indexer()(index_vars)
                 return name, index
 
-<<<<<<< HEAD
-            def may_convert_dtype(self, name: str, var):
-                if (
-                    name == global_buf.get_name()
-                    and global_buf.get_dtype() != local_buf.get_dtype()
-                ):
-                    from ..virtualized import ops
-
-                    return ops.to_dtype(var, global_buf.get_dtype()).value
-                return var
-
-            def load(self, name: str, index: sympy.Expr):
-                var = self._inner.load(*self.localize(name, index))
-                return self.may_convert_dtype(name, var)
-
-            def store(self, name, index, value, mode=None):
-                value = self.may_convert_dtype(name, value)
-                return self._inner.store(*self.localize(name, index), value, mode)
-
-            def store_reduction(self, name, index, value):
-                value = self.may_convert_dtype(name, value)
-=======
             def load(self, name: str, index: sympy.Expr):
                 return self._inner.load(*self.localize(name, index))
 
@@ -419,7 +397,6 @@
                 return self._inner.store(*self.localize(name, index), value, mode)
 
             def store_reduction(self, name, index, value):
->>>>>>> d0c08926
                 return self._inner.store_reduction(*self.localize(name, index), value)
 
         def wrap_inner_fn_for_node(node: ir.IRNode, inner_fn_wrapper):
