--- conflicted
+++ resolved
@@ -14,7 +14,6 @@
 import torch
 import torch.fx
 from torch._inductor import dependencies
-from torch._inductor.ir import StorageBox, TensorBox
 from torch._prims_common import is_float_dtype
 from torch.utils._sympy.functions import FloorDiv, ModularIndexing
 from torch.utils._sympy.value_ranges import bound_sympy, ValueRanges
@@ -2016,23 +2015,12 @@
             with code.indent(), contextlib.ExitStack() as stack:
                 index_c = cexpr_index(index)
                 for indirect_var in replacements:
-<<<<<<< HEAD
-                    index_c = re.sub(r'\b' + f"{indirect_var}" + r'\b', replacements[indirect_var], index_c)
-                rhs = (
-                    f"{var}[{index_c}]"
-                    if var is not None
-                    else f"{index_c}"
-                )
-=======
                     index_c = re.sub(
                         r"\b" + f"{indirect_var}" + r"\b",
                         replacements[indirect_var],
                         index_c,
                     )
                 rhs = f"{var}[{index_c}]" if var is not None else f"{index_c}"
-                if is_mask:
-                    rhs = f"{self._get_mask_type()}::from({rhs})"
->>>>>>> 18e9a404
                 if load_mask:
                     code.writeline(f"if ({load_mask})")
                     stack.enter_context(code.indent())
@@ -2269,10 +2257,9 @@
         vec_var.is_vec = True
         return vec_var
 
-    def arange(
-        self, index: CppCSEVariable, stride: sympy.Symbol
-    ) -> CppCSEVariable:
+    def arange(self, index: CppCSEVariable, stride: sympy.Symbol) -> CppCSEVariable:
         assert not index.is_vec
+        assert index.dtype is not None
         csevar = self.cse.generate(
             self.compute,
             f"{self._get_vec_type(index.dtype)}::arange({index}, {stride})",
@@ -2557,7 +2544,7 @@
         if schedule_log.isEnabledFor(logging.DEBUG):
             schedule_log.debug("Disabled vectorization: %s", msg)
         self.simd_vec = False
-    
+
     def load(self, name: str, index: sympy.Expr):
         with RecordOptimizationContext(__name__) as node_ctx:
             load_dtype = V.graph.get_dtype(name)
@@ -2745,7 +2732,11 @@
                     if any(v == 0 for v in sizes.values()):
                         return True
 
-                    vars_ranges = {k: ValueRanges(0, v - 1) for k, v in sizes.items() if not isinstance(v, sympy.Expr) or v.is_number}
+                    vars_ranges = {
+                        k: ValueRanges(0, v - 1)
+                        for k, v in sizes.items()
+                        if not isinstance(v, sympy.Expr) or v.is_number
+                    }
                     if not vars_ranges or len(vars_ranges) != len(free_symbols):
                         i32_iinfo = torch.iinfo(torch.int32)
                         return (
