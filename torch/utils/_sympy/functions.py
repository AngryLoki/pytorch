--- conflicted
+++ resolved
@@ -1,8 +1,5 @@
-<<<<<<< HEAD
-=======
 # mypy: allow-untyped-defs
 import functools
->>>>>>> d3b82306
 import math
 import operator
 import sys
