# mypy: allow-untyped-defs
r"""Definition of the DataLoader and associated iterators that subclass _BaseDataLoaderIter.

To support these two classes, in `./_utils` we define many utility methods and
functions to be run in multiprocessing. E.g., the data loading worker loop is
in `./_utils/worker.py`.
"""

import functools
import itertools
import logging
import multiprocessing as python_multiprocessing
import os
import queue
import threading
import warnings
from typing import Any, Callable, Generic, Iterable, List, Optional, TypeVar, Union

import torch
import torch.distributed as dist
import torch.multiprocessing as multiprocessing
import torch.utils.data.graph_settings
from torch._utils import ExceptionWrapper
from torch.utils.data import _utils
from torch.utils.data.datapipes.datapipe import (
    _IterDataPipeSerializationWrapper,
    _MapDataPipeSerializationWrapper,
    IterDataPipe,
    MapDataPipe,
)
from torch.utils.data.dataset import Dataset, IterableDataset
from torch.utils.data.sampler import (
    BatchSampler,
    RandomSampler,
    Sampler,
    SequentialSampler,
)


__all__ = [
    "DataLoader",
    "get_worker_info",
    "default_collate",
    "default_convert",
]

T_co = TypeVar("T_co", covariant=True)
T = TypeVar("T")
_worker_init_fn_t = Callable[[int], None]

# Ideally we would parameterize `DataLoader` by the return type of `collate_fn`, but there is currently no way to have that
# type parameter set to a default value if the user doesn't pass in a custom 'collate_fn'.
# See https://github.com/python/mypy/issues/3737.
_collate_fn_t = Callable[[List[T]], Any]


# These functions used to be defined in this file. However, it was moved to
# _utils/collate.py. Although it is rather hard to access this from user land
# (one has to explicitly directly `import torch.utils.data.dataloader`), there
# probably is user code out there using it. This aliasing maintains BC in this
# aspect.
default_collate: _collate_fn_t = _utils.collate.default_collate
default_convert = _utils.collate.default_convert

get_worker_info = _utils.worker.get_worker_info

logger = logging.getLogger(__name__)


class _DatasetKind:
    Map = 0
    Iterable = 1

    @staticmethod
    def create_fetcher(kind, dataset, auto_collation, collate_fn, drop_last):
        if kind == _DatasetKind.Map:
            return _utils.fetch._MapDatasetFetcher(
                dataset, auto_collation, collate_fn, drop_last
            )
        else:
            return _utils.fetch._IterableDatasetFetcher(
                dataset, auto_collation, collate_fn, drop_last
            )


class _InfiniteConstantSampler(Sampler):
    r"""Analogous to ``itertools.repeat(None, None)``.

    Used as sampler for :class:`~torch.utils.data.IterableDataset`.
    """

    def __iter__(self):
        while True:
            yield None


def _get_distributed_settings():
    if dist.is_available() and dist.is_initialized():
        return dist.get_world_size(), dist.get_rank()
    else:
        return 1, 0


def _sharding_worker_init_fn(worker_init_fn, world_size, rank_id, worker_id):
    global_worker_id = worker_id
    info = torch.utils.data.get_worker_info()
    assert info is not None
    total_workers = info.num_workers
    datapipe = info.dataset
    assert isinstance(datapipe, (IterDataPipe, MapDataPipe))
    # To distribute elements across distributed process evenly, we should shard data on distributed
    # processes first then shard on worker processes
    total_workers *= world_size
    global_worker_id = global_worker_id * world_size + rank_id
    # For BC, use default SHARDING_PRIORITIES
    torch.utils.data.graph_settings.apply_sharding(
        datapipe, total_workers, global_worker_id
    )
    if worker_init_fn is not None:
        worker_init_fn(worker_id)


def _share_dist_seed(generator, pg):
    _shared_seed = torch.empty((), dtype=torch.int64).random_(generator=generator)
    if isinstance(pg, dist.ProcessGroup):
        dist.broadcast(_shared_seed, src=0, group=pg)
    return _shared_seed.item()


class DataLoader(Generic[T_co]):
    r"""
    Data loader combines a dataset and a sampler, and provides an iterable over the given dataset.

    The :class:`~torch.utils.data.DataLoader` supports both map-style and
    iterable-style datasets with single- or multi-process loading, customizing
    loading order and optional automatic batching (collation) and memory pinning.

    See :py:mod:`torch.utils.data` documentation page for more details.

    Args:
        dataset (Dataset): dataset from which to load the data.
        batch_size (int, optional): how many samples per batch to load
            (default: ``1``).
        shuffle (bool, optional): set to ``True`` to have the data reshuffled
            at every epoch (default: ``False``).
        sampler (Sampler or Iterable, optional): defines the strategy to draw
            samples from the dataset. Can be any ``Iterable`` with ``__len__``
            implemented. If specified, :attr:`shuffle` must not be specified.
        batch_sampler (Sampler or Iterable, optional): like :attr:`sampler`, but
            returns a batch of indices at a time. Mutually exclusive with
            :attr:`batch_size`, :attr:`shuffle`, :attr:`sampler`,
            and :attr:`drop_last`.
        num_workers (int, optional): how many subprocesses to use for data
            loading. ``0`` means that the data will be loaded in the main process.
            (default: ``0``)
        collate_fn (Callable, optional): merges a list of samples to form a
            mini-batch of Tensor(s).  Used when using batched loading from a
            map-style dataset.
        pin_memory (bool, optional): If ``True``, the data loader will copy Tensors
            into device/CUDA pinned memory before returning them.  If your data elements
            are a custom type, or your :attr:`collate_fn` returns a batch that is a custom type,
            see the example below.
        drop_last (bool, optional): set to ``True`` to drop the last incomplete batch,
            if the dataset size is not divisible by the batch size. If ``False`` and
            the size of dataset is not divisible by the batch size, then the last batch
            will be smaller. (default: ``False``)
        timeout (numeric, optional): if positive, the timeout value for collecting a batch
            from workers. Should always be non-negative. (default: ``0``)
        worker_init_fn (Callable, optional): If not ``None``, this will be called on each
            worker subprocess with the worker id (an int in ``[0, num_workers - 1]``) as
            input, after seeding and before data loading. (default: ``None``)
        multiprocessing_context (str or multiprocessing.context.BaseContext, optional): If
            ``None``, the default `multiprocessing context`_ of your operating system will
            be used. (default: ``None``)
        generator (torch.Generator, optional): If not ``None``, this RNG will be used
            by RandomSampler to generate random indexes and multiprocessing to generate
            ``base_seed`` for workers. (default: ``None``)
        prefetch_factor (int, optional, keyword-only arg): Number of batches loaded
            in advance by each worker. ``2`` means there will be a total of
            2 * num_workers batches prefetched across all workers. (default value depends
            on the set value for num_workers. If value of num_workers=0 default is ``None``.
            Otherwise, if value of ``num_workers > 0`` default is ``2``).
        persistent_workers (bool, optional): If ``True``, the data loader will not shut down
            the worker processes after a dataset has been consumed once. This allows to
            maintain the workers `Dataset` instances alive. (default: ``False``)
        pin_memory_device (str, optional): the device to :attr:`pin_memory` to if ``pin_memory`` is
            ``True``.


    .. warning:: If the ``spawn`` start method is used, :attr:`worker_init_fn`
                 cannot be an unpicklable object, e.g., a lambda function. See
                 :ref:`multiprocessing-best-practices` on more details related
                 to multiprocessing in PyTorch.

    .. warning:: ``len(dataloader)`` heuristic is based on the length of the sampler used.
                 When :attr:`dataset` is an :class:`~torch.utils.data.IterableDataset`,
                 it instead returns an estimate based on ``len(dataset) / batch_size``, with proper
                 rounding depending on :attr:`drop_last`, regardless of multi-process loading
                 configurations. This represents the best guess PyTorch can make because PyTorch
                 trusts user :attr:`dataset` code in correctly handling multi-process
                 loading to avoid duplicate data.

                 However, if sharding results in multiple workers having incomplete last batches,
                 this estimate can still be inaccurate, because (1) an otherwise complete batch can
                 be broken into multiple ones and (2) more than one batch worth of samples can be
                 dropped when :attr:`drop_last` is set. Unfortunately, PyTorch can not detect such
                 cases in general.

                 See `Dataset Types`_ for more details on these two types of datasets and how
                 :class:`~torch.utils.data.IterableDataset` interacts with
                 `Multi-process data loading`_.

    .. warning:: See :ref:`reproducibility`, and :ref:`dataloader-workers-random-seed`, and
                 :ref:`data-loading-randomness` notes for random seed related questions.

    .. _multiprocessing context:
        https://docs.python.org/3/library/multiprocessing.html#contexts-and-start-methods
    """

    dataset: Dataset[T_co]
    batch_size: Optional[int]
    num_workers: int
    pin_memory: bool
    drop_last: bool
    timeout: float
    sampler: Union[Sampler, Iterable]
    pin_memory_device: str
    prefetch_factor: Optional[int]
    _iterator: Optional["_BaseDataLoaderIter"]
    __initialized = False

    def __init__(
        self,
        dataset: Dataset[T_co],
        batch_size: Optional[int] = 1,
        shuffle: Optional[bool] = None,
        sampler: Union[Sampler, Iterable, None] = None,
        batch_sampler: Union[Sampler[List], Iterable[List], None] = None,
        num_workers: int = 0,
        collate_fn: Optional[_collate_fn_t] = None,
        pin_memory: bool = False,
        drop_last: bool = False,
        timeout: float = 0,
        worker_init_fn: Optional[_worker_init_fn_t] = None,
        multiprocessing_context=None,
        generator=None,
        *,
        prefetch_factor: Optional[int] = None,
        persistent_workers: bool = False,
        pin_memory_device: str = "",
    ):
        torch._C._log_api_usage_once("python.data_loader")

        if num_workers < 0:
            raise ValueError(
                "num_workers option should be non-negative; "
                "use num_workers=0 to disable multiprocessing."
            )

        if timeout < 0:
            raise ValueError("timeout option should be non-negative")

        if num_workers == 0 and prefetch_factor is not None:
            raise ValueError(
                "prefetch_factor option could only be specified in multiprocessing."
                "let num_workers > 0 to enable multiprocessing, otherwise set prefetch_factor to None."
            )
        elif num_workers > 0 and prefetch_factor is None:
            prefetch_factor = 2
        elif prefetch_factor is not None and prefetch_factor < 0:
            raise ValueError("prefetch_factor option should be non-negative")

        if persistent_workers and num_workers == 0:
            raise ValueError("persistent_workers option needs num_workers > 0")

        self.dataset = dataset
        self.num_workers = num_workers
        self.prefetch_factor = prefetch_factor
        self.pin_memory = pin_memory
        self.pin_memory_device = pin_memory_device
        self.timeout = timeout
        self.worker_init_fn = worker_init_fn
        self.multiprocessing_context = multiprocessing_context

        # Adds forward compatibilities so classic DataLoader can work with DataPipes:
        #   _DataPipeSerializationWrapper container makes it easier to serialize without redefining pickler
        if isinstance(self.dataset, IterDataPipe):
            self.dataset = _IterDataPipeSerializationWrapper(self.dataset)
        elif isinstance(self.dataset, MapDataPipe):
            self.dataset = _MapDataPipeSerializationWrapper(self.dataset)

        # Arg-check dataset related before checking samplers because we want to
        # tell users that iterable-style datasets are incompatible with custom
        # samplers first, so that they don't learn that this combo doesn't work
        # after spending time fixing the custom sampler errors.
        if isinstance(dataset, IterableDataset):
            self._dataset_kind = _DatasetKind.Iterable
            # NOTE [ Custom Samplers and IterableDataset ]
            #
            # `IterableDataset` does not support custom `batch_sampler` or
            # `sampler` since the key is irrelevant (unless we support
            # generator-style dataset one day...).
            #
            # For `sampler`, we always create a dummy sampler. This is an
            # infinite sampler even when the dataset may have an implemented
            # finite `__len__` because in multi-process data loading, naive
            # settings will return duplicated data (which may be desired), and
            # thus using a sampler with length matching that of dataset will
            # cause data lost (you may have duplicates of the first couple
            # batches, but never see anything afterwards). Therefore,
            # `Iterabledataset` always uses an infinite sampler, an instance of
            # `_InfiniteConstantSampler` defined above.
            #
            # A custom `batch_sampler` essentially only controls the batch size.
            # However, it is unclear how useful it would be since an iterable-style
            # dataset can handle that within itself. Moreover, it is pointless
            # in multi-process data loading as the assignment order of batches
            # to workers is an implementation detail so users can not control
            # how to batchify each worker's iterable. Thus, we disable this
            # option. If this turns out to be useful in future, we can re-enable
            # this, and support custom samplers that specify the assignments to
            # specific workers.
            if isinstance(dataset, IterDataPipe):
                if shuffle is not None:
                    dataset = torch.utils.data.graph_settings.apply_shuffle_settings(
                        dataset, shuffle=shuffle
                    )
            # We cannot check `shuffle is not None` here, since previously `shuffle=False` was the default.
            elif shuffle not in {False, None}:
                raise ValueError(
                    f"DataLoader with IterableDataset: expected unspecified shuffle option, but got shuffle={shuffle}"
                )

            if sampler is not None:
                # See NOTE [ Custom Samplers and IterableDataset ]
                raise ValueError(
                    f"DataLoader with IterableDataset: expected unspecified sampler option, but got sampler={sampler}"
                )
            elif batch_sampler is not None:
                # See NOTE [ Custom Samplers and IterableDataset ]
                raise ValueError(
                    "DataLoader with IterableDataset: expected unspecified "
                    f"batch_sampler option, but got batch_sampler={batch_sampler}"
                )
        else:
            shuffle = bool(shuffle)
            self._dataset_kind = _DatasetKind.Map

        if sampler is not None and shuffle:
            raise ValueError("sampler option is mutually exclusive with " "shuffle")

        if batch_sampler is not None:
            # auto_collation with custom batch_sampler
            if batch_size != 1 or shuffle or sampler is not None or drop_last:
                raise ValueError(
                    "batch_sampler option is mutually exclusive "
                    "with batch_size, shuffle, sampler, and "
                    "drop_last"
                )
            batch_size = None
            drop_last = False
        elif batch_size is None:
            # no auto_collation
            if drop_last:
                raise ValueError(
                    "batch_size=None option disables auto-batching "
                    "and is mutually exclusive with drop_last"
                )

        if sampler is None:  # give default samplers
            if self._dataset_kind == _DatasetKind.Iterable:
                # See NOTE [ Custom Samplers and IterableDataset ]
                sampler = _InfiniteConstantSampler()
            else:  # map-style
                if shuffle:
                    sampler = RandomSampler(dataset, generator=generator)  # type: ignore[arg-type]
                else:
                    sampler = SequentialSampler(dataset)  # type: ignore[arg-type]

        if batch_size is not None and batch_sampler is None:
            # auto_collation without custom batch_sampler
            batch_sampler = BatchSampler(sampler, batch_size, drop_last)

        self.batch_size = batch_size
        self.drop_last = drop_last
        self.sampler = sampler
        self.batch_sampler = batch_sampler
        self.generator = generator

        if collate_fn is None:
            if self._auto_collation:
                collate_fn = _utils.collate.default_collate
            else:
                collate_fn = _utils.collate.default_convert

        self.collate_fn = collate_fn
        self.persistent_workers = persistent_workers

        self.__initialized = True
        self._IterableDataset_len_called = (
            None  # See NOTE [ IterableDataset and __len__ ]
        )

        self._iterator = None

        self.check_worker_number_rationality()

        torch.set_vital("Dataloader", "enabled", "True")  # type: ignore[attr-defined]

    def _get_iterator(self) -> "_BaseDataLoaderIter":
        if self.num_workers == 0:
            return _SingleProcessDataLoaderIter(self)
        else:
            self.check_worker_number_rationality()
            return _MultiProcessingDataLoaderIter(self)

    @property
    def multiprocessing_context(self):
        return self.__multiprocessing_context

    @multiprocessing_context.setter
    def multiprocessing_context(self, multiprocessing_context):
        if multiprocessing_context is not None:
            if self.num_workers > 0:
                if isinstance(multiprocessing_context, str):
                    valid_start_methods = multiprocessing.get_all_start_methods()
                    if multiprocessing_context not in valid_start_methods:
                        raise ValueError(
<<<<<<< HEAD
                            'multiprocessing_context option '
                            f'should specify a valid start method in {valid_start_methods!r}, but got '
                            f'multiprocessing_context={multiprocessing_context!r}')
                    multiprocessing_context = multiprocessing.get_context(multiprocessing_context)

                if not isinstance(multiprocessing_context, python_multiprocessing.context.BaseContext):
                    raise TypeError('multiprocessing_context option should be a valid context '
                                    'object or a string specifying the start method, but got '
                                    f'multiprocessing_context={multiprocessing_context}')
=======
                            "multiprocessing_context option "
                            f"should specify a valid start method in {valid_start_methods!r}, but got "
                            f"multiprocessing_context={multiprocessing_context!r}"
                        )
                    multiprocessing_context = torch.multiprocessing.get_context(
                        multiprocessing_context
                    )

                if not isinstance(
                    multiprocessing_context, python_multiprocessing.context.BaseContext
                ):
                    raise TypeError(
                        "multiprocessing_context option should be a valid context "
                        "object or a string specifying the start method, but got "
                        f"multiprocessing_context={multiprocessing_context}"
                    )
>>>>>>> 9ae78a57
            else:
                raise ValueError(
                    "multiprocessing_context can only be used with "
                    "multi-process loading (num_workers > 0), but got "
                    f"num_workers={self.num_workers}"
                )

        self.__multiprocessing_context = multiprocessing_context

    def __setattr__(self, attr, val):
        if self.__initialized and attr in (
            "batch_size",
            "batch_sampler",
            "sampler",
            "drop_last",
            "dataset",
            "persistent_workers",
        ):
            raise ValueError(
                f"{attr} attribute should not be set after {self.__class__.__name__} is initialized"
            )

        super().__setattr__(attr, val)

    # We quote '_BaseDataLoaderIter' since it isn't defined yet and the definition can't be moved up
    # since '_BaseDataLoaderIter' references 'DataLoader'.
    def __iter__(self) -> "_BaseDataLoaderIter":
        # When using a single worker the returned iterator should be
        # created everytime to avoid resetting its state
        # However, in the case of a multiple workers iterator
        # the iterator is only created once in the lifetime of the
        # DataLoader object so that workers can be reused
        if self.persistent_workers and self.num_workers > 0:
            if self._iterator is None:
                self._iterator = self._get_iterator()
            else:
                self._iterator._reset(self)
            return self._iterator
        else:
            return self._get_iterator()

    @property
    def _auto_collation(self):
        return self.batch_sampler is not None

    @property
    def _index_sampler(self):
        # The actual sampler used for generating indices for `_DatasetFetcher`
        # (see _utils/fetch.py) to read data at each time. This would be
        # `.batch_sampler` if in auto-collation mode, and `.sampler` otherwise.
        # We can't change `.sampler` and `.batch_sampler` attributes for BC
        # reasons.
        if self._auto_collation:
            return self.batch_sampler
        else:
            return self.sampler

    def __len__(self) -> int:
        if self._dataset_kind == _DatasetKind.Iterable:
            # NOTE [ IterableDataset and __len__ ]
            #
            # For `IterableDataset`, `__len__` could be inaccurate when one naively
            # does multi-processing data loading, since the samples will be duplicated.
            # However, no real use case should be actually using that behavior, so
            # it should count as a user error. We should generally trust user
            # code to do the proper thing (e.g., configure each replica differently
            # in `__iter__`), and give us the correct `__len__` if they choose to
            # implement it (this will still throw if the dataset does not implement
            # a `__len__`).
            #
            # To provide a further warning, we track if `__len__` was called on the
            # `DataLoader`, save the returned value in `self._len_called`, and warn
            # if the iterator ends up yielding more than this number of samples.

            # Cannot statically verify that dataset is Sized
            length = self._IterableDataset_len_called = len(self.dataset)  # type: ignore[assignment, arg-type]
            if (
                self.batch_size is not None
            ):  # IterableDataset doesn't allow custom sampler or batch_sampler
                from math import ceil

                if self.drop_last:
                    length = length // self.batch_size
                else:
                    length = ceil(length / self.batch_size)
            return length
        else:
            return len(self._index_sampler)

    def check_worker_number_rationality(self):
        # This function check whether the dataloader's worker number is rational based on
        # current system's resource. Current rule is that if the number of workers this
        # Dataloader will create is bigger than the number of logical cpus that is allowed to
        # use, than we will pop up a warning to let user pay attention.
        #
        # eg. If current system has 2 physical CPUs with 16 cores each. And each core support 2
        #     threads, then the total logical cpus here is 2 * 16 * 2 = 64. Let's say current
        #     DataLoader process can use half of them which is 32, then the rational max number of
        #     worker that initiated from this process is 32.
        #     Now, let's say the created DataLoader has num_works = 40, which is bigger than 32.
        #     So the warning message is triggered to notify the user to lower the worker number if
        #     necessary.
        #
        #
        # [Note] Please note that this function repects `cpuset` only when os.sched_getaffinity is
        #        available (available in most of Linux system, but not OSX and Windows).
        #        When os.sched_getaffinity is not available, os.cpu_count() is called instead, but
        #        it doesn't repect cpuset.
        #        We don't take threading into account since each worker process is single threaded
        #        at this time.
        #
        #        We don't set any threading flags (eg. OMP_NUM_THREADS, MKL_NUM_THREADS, etc)
        #        other than `torch.set_num_threads` to 1 in the worker process, if the passing
        #        in functions use 3rd party modules that rely on those threading flags to determine
        #        how many thread to create (eg. numpy, etc), then it is caller's responsibility to
        #        set those flags correctly.
        def _create_warning_msg(num_worker_suggest, num_worker_created, cpuset_checked):
            suggested_max_worker_msg = (
                (
                    (
                        "Our suggested max number of worker in current system is {}{}, which is smaller "
                        "than what this DataLoader is going to create."
                    ).format(
                        num_worker_suggest,
                        (
                            ""
                            if cpuset_checked
                            else " (`cpuset` is not taken into account)"
                        ),
                    )
                )
                if num_worker_suggest is not None
                else (
                    "DataLoader is not able to compute a suggested max number of worker in current system."
                )
            )

            warn_msg = (
                f"This DataLoader will create {num_worker_created} worker processes in total. {suggested_max_worker_msg} "
                "Please be aware that excessive worker creation might get DataLoader running slow or even freeze, "
                "lower the worker number to avoid potential slowness/freeze if necessary."
            )
            return warn_msg

        if not self.num_workers or self.num_workers == 0:
            return

        # try to compute a suggested max number of worker based on system's resource
        max_num_worker_suggest = None
        cpuset_checked = False
        if hasattr(os, "sched_getaffinity"):
            try:
                max_num_worker_suggest = len(os.sched_getaffinity(0))
                cpuset_checked = True
            except Exception:
                pass
        if max_num_worker_suggest is None:
            # os.cpu_count() could return Optional[int]
            # get cpu count first and check None in order to satisfy mypy check
            cpu_count = os.cpu_count()
            if cpu_count is not None:
                max_num_worker_suggest = cpu_count

        if max_num_worker_suggest is None:
            warnings.warn(
                _create_warning_msg(
                    max_num_worker_suggest, self.num_workers, cpuset_checked
                )
            )
            return

        if self.num_workers > max_num_worker_suggest:
            warnings.warn(
                _create_warning_msg(
                    max_num_worker_suggest, self.num_workers, cpuset_checked
                )
            )


class _BaseDataLoaderIter:
    def __init__(self, loader: DataLoader) -> None:
        self._dataset = loader.dataset
        self._shared_seed = None
        self._pg = None
        if isinstance(self._dataset, IterDataPipe):
            if dist.is_available() and dist.is_initialized():
                self._pg = dist.new_group(backend="gloo")
            self._shared_seed = _share_dist_seed(loader.generator, self._pg)
            shared_rng = torch.Generator()
            shared_rng.manual_seed(self._shared_seed)
            self._dataset = torch.utils.data.graph_settings.apply_random_seed(
                self._dataset, shared_rng
            )
        self._dataset_kind = loader._dataset_kind
        self._IterableDataset_len_called = loader._IterableDataset_len_called
        self._auto_collation = loader._auto_collation
        self._drop_last = loader.drop_last
        self._index_sampler = loader._index_sampler
        self._num_workers = loader.num_workers
        ws, rank = _get_distributed_settings()
        self._world_size = ws
        self._rank = rank
        # for other backends, pin_memory_device need to set. if not set
        # default behaviour is CUDA device. if pin_memory_device is selected
        # and pin_memory is not set, the default behaviour false.
        if len(loader.pin_memory_device) == 0:
            self._pin_memory = loader.pin_memory and torch.cuda.is_available()
            self._pin_memory_device = None
        else:
            if not loader.pin_memory:
                warn_msg = (
                    "pin memory device is set and pin_memory flag is not used then device pinned memory won't be used"
                    "please set pin_memory to true, if you need to use the device pin memory"
                )
                warnings.warn(warn_msg)

            self._pin_memory = loader.pin_memory
            self._pin_memory_device = loader.pin_memory_device
        self._timeout = loader.timeout
        self._collate_fn = loader.collate_fn
        self._sampler_iter = iter(self._index_sampler)
        self._base_seed = (
            torch.empty((), dtype=torch.int64)
            .random_(generator=loader.generator)
            .item()
        )
        self._persistent_workers = loader.persistent_workers
        self._num_yielded = 0
        self._profile_name = f"enumerate(DataLoader)#{self.__class__.__name__}.__next__"

    def __iter__(self) -> "_BaseDataLoaderIter":
        return self

    def _reset(self, loader, first_iter=False):
        self._sampler_iter = iter(self._index_sampler)
        self._num_yielded = 0
        self._IterableDataset_len_called = loader._IterableDataset_len_called
        if isinstance(self._dataset, IterDataPipe):
            self._shared_seed = _share_dist_seed(loader.generator, self._pg)
            shared_rng = torch.Generator()
            shared_rng.manual_seed(self._shared_seed)
            self._dataset = torch.utils.data.graph_settings.apply_random_seed(
                self._dataset, shared_rng
            )

    def _next_index(self):
        return next(self._sampler_iter)  # may raise StopIteration

    def _next_data(self):
        raise NotImplementedError

    def __next__(self) -> Any:
        with torch.autograd.profiler.record_function(self._profile_name):
            if self._sampler_iter is None:
                # TODO(https://github.com/pytorch/pytorch/issues/76750)
                self._reset()  # type: ignore[call-arg]
            data = self._next_data()
            self._num_yielded += 1
            if (
                self._dataset_kind == _DatasetKind.Iterable
                and self._IterableDataset_len_called is not None
                and self._num_yielded > self._IterableDataset_len_called
            ):
                warn_msg = (
                    f"Length of IterableDataset {self._dataset} was reported to be {self._IterableDataset_len_called}"
                    f"(when accessing len(dataloader)), but {self._num_yielded} samples have been fetched. "
                )
                if self._num_workers > 0:
                    warn_msg += (
                        "For multiprocessing data-loading, this could be caused by not properly configuring the "
                        "IterableDataset replica at each worker. Please see "
                        "https://pytorch.org/docs/stable/data.html#torch.utils.data.IterableDataset for examples."
                    )
                warnings.warn(warn_msg)
            return data

    def __len__(self) -> int:
        return len(self._index_sampler)

    def __getstate__(self):
        # TODO: add limited pickling support for sharing an iterator
        # across multiple threads for HOGWILD.
        # Probably the best way to do this is by moving the sample pushing
        # to a separate thread and then just sharing the data queue
        # but signalling the end is tricky without a non-blocking API
        raise NotImplementedError("{} cannot be pickled", self.__class__.__name__)


class _SingleProcessDataLoaderIter(_BaseDataLoaderIter):
    def __init__(self, loader):
        super().__init__(loader)
        assert self._timeout == 0
        assert self._num_workers == 0

        # Adds forward compatibilities so classic DataLoader can work with DataPipes:
        #   Taking care of distributed sharding
        if isinstance(self._dataset, (IterDataPipe, MapDataPipe)):
            # For BC, use default SHARDING_PRIORITIES
            torch.utils.data.graph_settings.apply_sharding(
                self._dataset, self._world_size, self._rank
            )

        self._dataset_fetcher = _DatasetKind.create_fetcher(
            self._dataset_kind,
            self._dataset,
            self._auto_collation,
            self._collate_fn,
            self._drop_last,
        )

    def _next_data(self):
        index = self._next_index()  # may raise StopIteration
        data = self._dataset_fetcher.fetch(index)  # may raise StopIteration
        if self._pin_memory:
            data = _utils.pin_memory.pin_memory(data, self._pin_memory_device)
        return data


class _MultiProcessingDataLoaderIter(_BaseDataLoaderIter):
    r"""Iterates once over the DataLoader's dataset, as specified by the sampler."""

    # NOTE [ Data Loader Multiprocessing Shutdown Logic ]
    #
    # Preliminary:
    #
    # Our data model looks like this (queues are indicated with curly brackets):
    #
    #                main process                              ||
    #                     |                                    ||
    #               {index_queue}                              ||
    #                     |                                    ||
    #              worker processes                            ||     DATA
    #                     |                                    ||
    #            {worker_result_queue}                         ||     FLOW
    #                     |                                    ||
    #      pin_memory_thread of main process                   ||   DIRECTION
    #                     |                                    ||
    #               {data_queue}                               ||
    #                     |                                    ||
    #                data output                               \/
    #
    # P.S. `worker_result_queue` and `pin_memory_thread` part may be omitted if
    #      `pin_memory=False`.
    #
    #
    # Terminating multiprocessing logic requires very careful design. In
    # particular, we need to make sure that
    #
    #   1. The iterator gracefully exits the workers when its last reference is
    #      gone or it is depleted.
    #
    #      In this case, the workers should be gracefully exited because the
    #      main process may still need to continue to run, and we want cleaning
    #      up code in the workers to be executed (e.g., releasing GPU memory).
    #      Naturally, we implement the shutdown logic in `__del__` of
    #      DataLoaderIterator.
    #
    #      We delay the discussion on the logic in this case until later.
    #
    #   2. The iterator exits the workers when the loader process and/or worker
    #      processes exits normally or with error.
    #
    #      We set all workers and `pin_memory_thread` to have `daemon=True`.
    #
    #      You may ask, why can't we make the workers non-daemonic, and
    #      gracefully exit using the same logic as we have in `__del__` when the
    #      iterator gets deleted (see 1 above)?
    #
    #      First of all, `__del__` is **not** guaranteed to be called when
    #      interpreter exits. Even if it is called, by the time it executes,
    #      many Python core library resources may already be freed, and even
    #      simple things like acquiring an internal lock of a queue may hang.
    #      Therefore, in this case, we actually need to prevent `__del__` from
    #      being executed, and rely on the automatic termination of daemonic
    #      children.
    #
    #      Thus, we register an `atexit` hook that sets a global flag
    #      `_utils.python_exit_status`. Since `atexit` hooks are executed in the
    #      reverse order of registration, we are guaranteed that this flag is
    #      set before library resources we use are freed (which, at least in
    #      CPython, is done via an `atexit` handler defined in
    #      `multiprocessing/util.py`
    #      https://github.com/python/cpython/blob/c606624af8d4cb3b4a052fb263bb983b3f87585b/Lib/multiprocessing/util.py#L320-L362
    #      registered when an object requiring this mechanism is first
    #      created, e.g., `mp.Queue`
    #      https://github.com/python/cpython/blob/c606624af8d4cb3b4a052fb263bb983b3f87585b/Lib/multiprocessing/context.py#L100-L103
    #      https://github.com/python/cpython/blob/c606624af8d4cb3b4a052fb263bb983b3f87585b/Lib/multiprocessing/queues.py#L29
    #      )
    #
    #      So in `__del__`, we check if `_utils.python_exit_status` is set or
    #      `None` (freed), and perform no-op if so.
    #
    #      However, simply letting library clean-up codes run can also be bad,
    #      because such codes (i.e., `multiprocessing.util._exit_function()`)
    #      include join putting threads for `mp.Queue`, which can be blocking.
    #      Hence, the main process putting threads are called with
    #      `cancel_join_thread` at creation.  See later section
    #      [ 3b. A process won't hang when putting into a queue; ]
    #      for more details.
    #
    #      Here are two example cases where library clean-up codes can run
    #      before `__del__` is called:
    #
    #        1. If we hold onto a reference to the iterator, it more often
    #           than not tries to do `multiprocessing` library cleaning before
    #           clearing the alive referenced objects (https://github.com/pytorch/pytorch/issues/48666)
    #           and thus prevents our cleaning-up code to run first.
    #
    #        2. A similar issue araises when a `DataLoader` is used in a subprocess.
    #           When a process ends, it shuts the all its daemonic children
    #           down with a SIGTERM (instead of joining them without a timeout).
    #           Simiarly for threads, but by a different mechanism. This fact,
    #           together with a few implementation details of multiprocessing, forces
    #           us to make workers daemonic. All of our problems arise when a
    #           DataLoader is used in a subprocess, and are caused by multiprocessing
    #           code which looks more or less like this:
    #
    #               try:
    #                   your_function_using_a_dataloader()
    #               finally:
    #                   multiprocessing.util._exit_function()
    #
    #           The joining/termination mentioned above happens inside
    #           `_exit_function()`. Now, if `your_function_using_a_dataloader()`
    #           throws, the stack trace stored in the exception will prevent the
    #           frame which uses `DataLoaderIter` to be freed. If the frame has any
    #           reference to the `DataLoaderIter` (e.g., in a method of the iter),
    #           its  `__del__`, which starts the shutdown procedure, will not be
    #           called. That, in turn, means that workers aren't notified. Attempting
    #           to join in `_exit_function` will then result in a hang.
    #
    #           For context, `_exit_function` is also registered as an `atexit` call.
    #           So it is unclear to me (@ssnl) why this is needed in a finally block.
    #           The code dates back to 2008 and there is no comment on the original
    #           PEP 371 or patch https://bugs.python.org/issue3050 (containing both
    #           the finally block and the `atexit` registration) that explains this.
    #
    #
    #      Finally, another choice is to just shutdown workers with logic in 1
    #      above whenever we see an error in `next`. This isn't ideal because
    #        a. It prevents users from using try-catch to resume data loading.
    #        b. It doesn't prevent hanging if users have references to the
    #           iterator.
    #
    #   3. All processes exit if any of them die unexpectedly by fatal signals.
    #
    #      As shown above, the workers are set as daemonic children of the main
    #      process. However, automatic cleaning-up of such child processes only
    #      happens if the parent process exits gracefully (e.g., not via fatal
    #      signals like SIGKILL). So we must ensure that each process will exit
    #      even the process that should send/receive data to/from it were
    #      killed, i.e.,
    #
    #        a. A process won't hang when getting from a queue.
    #
    #           Even with carefully designed data dependencies (i.e., a `put()`
    #           always corresponding to a `get()`), hanging on `get()` can still
    #           happen when data in queue is corrupted (e.g., due to
    #           `cancel_join_thread` or unexpected exit).
    #
    #           For child exit, we set a timeout whenever we try to get data
    #           from `data_queue`, and check the workers' status on each timeout
    #           and error.
    #           See `_DataLoaderiter._get_batch()` and
    #           `_DataLoaderiter._try_get_data()` for details.
    #
    #           Additionally, for child exit on non-Windows platforms, we also
    #           register a SIGCHLD handler (which is supported on Windows) on
    #           the main process, which checks if any of the workers fail in the
    #           (Python) handler. This is more efficient and faster in detecting
    #           worker failures, compared to only using the above mechanism.
    #           See `DataLoader.cpp` and `_utils/signal_handling.py` for details.
    #
    #           For `.get()` calls where the sender(s) is not the workers, we
    #           guard them with timeouts, and check the status of the sender
    #           when timeout happens:
    #             + in the workers, the `_utils.worker.ManagerWatchdog` class
    #               checks the status of the main process.
    #             + if `pin_memory=True`, when getting from `pin_memory_thread`,
    #               check `pin_memory_thread` status periodically until `.get()`
    #               returns or see that `pin_memory_thread` died.
    #
    #        b. A process won't hang when putting into a queue;
    #
    #           We use `mp.Queue` which has a separate background thread to put
    #           objects from an unbounded buffer array. The background thread is
    #           daemonic and usually automatically joined when the process
    #           *exits*.
    #
    #           In case that the receiver has ended abruptly while
    #           reading from the pipe, the join will hang forever.  The usual
    #           solution for this in Python is calling  `q.cancel_join_thread`,
    #           which prevents automatically joining it when finalizing
    #           (exiting).
    #
    #           Nonetheless, `cancel_join_thread` must only be called when the
    #           queue is **not** going to be read from or write into by another
    #           process, because it may hold onto a lock or leave corrupted data
    #           in the queue, leading other readers/writers to hang.
    #
    #           Hence,
    #             + For worker processes, we only do so (for their output
    #               queues, i.e., `worker_result_queue`) before exiting.
    #             + For `pin_memory_thread`, its output queue `data_queue` is a
    #               `queue.Queue` that does blocking `put` if the queue is full.
    #               So there is no above problem, but as a result, in
    #               `_pin_memory_loop`, we do need to  wrap the `put` in a loop
    #               that breaks not only upon success, but also when the main
    #               process stops reading, i.e., is shutting down.
    #             + For loader process, we `cancel_join_thread()` for all
    #               `_index_queues` because the whole purpose of workers and
    #               `pin_memory_thread` is to serve the loader process.  If
    #               loader process is already exiting, we don't really care if
    #               the queues are corrupted.
    #
    #
    # Now let's get back to 1:
    #   how we gracefully exit the workers when the last reference to the
    #   iterator is gone.
    #
    # To achieve this, we implement the following logic along with the design
    # choices mentioned above:
    #
    # `workers_done_event`:
    #   A `multiprocessing.Event` shared among the main process and all worker
    #   processes. This is used to signal the workers that the iterator is
    #   shutting down. After it is set, they will not send processed data to
    #   queues anymore, and only wait for the final `None` before exiting.
    #   `done_event` isn't strictly needed. I.e., we can just check for `None`
    #   from the input queue, but it allows us to skip wasting resources
    #   processing data if we are already shutting down.
    #
    # `pin_memory_thread_done_event`:
    #   A `threading.Event` for a similar purpose to that of
    #   `workers_done_event`, but is for the `pin_memory_thread`. The reason
    #   that separate events are needed is that `pin_memory_thread` reads from
    #   the output queue of the workers. But the workers, upon seeing that
    #   `workers_done_event` is set, only wants to see the final `None`, and is
    #   not required to flush all data in the output queue (e.g., it may call
    #   `cancel_join_thread` on that queue if its `IterableDataset` iterator
    #   happens to exhaust coincidentally, which is out of the control of the
    #   main process). Thus, since we will exit `pin_memory_thread` before the
    #   workers (see below), two separete events are used.
    #
    # NOTE: In short, the protocol is that the main process will set these
    #       `done_event`s and then the corresponding processes/threads a `None`,
    #       and that they may exit at any time after receiving the `None`.
    #
    # NOTE: Using `None` as the final signal is valid, since normal data will
    #       always be a 2-tuple with the 1st element being the index of the data
    #       transferred (different from dataset index/key), and the 2nd being
    #       either the dataset key or the data sample (depending on which part
    #       of the data model the queue is at).
    #
    # [ worker processes ]
    #   While loader process is alive:
    #     Get from `index_queue`.
    #       If get anything else,
    #          Check `workers_done_event`.
    #            If set, continue to next iteration
    #                    i.e., keep getting until see the `None`, then exit.
    #            Otherwise, process data:
    #                If is fetching from an `IterableDataset` and the iterator
    #                    is exhausted, send an `_IterableDatasetStopIteration`
    #                    object to signal iteration end. The main process, upon
    #                    receiving such an object, will send `None` to this
    #                    worker and not use the corresponding `index_queue`
    #                    anymore.
    #       If timed out,
    #          No matter `workers_done_event` is set (still need to see `None`)
    #          or not, must continue to next iteration.
    #   (outside loop)
    #   If `workers_done_event` is set,  (this can be False with `IterableDataset`)
    #     `data_queue.cancel_join_thread()`.  (Everything is ending here:
    #                                          main process won't read from it;
    #                                          other workers will also call
    #                                          `cancel_join_thread`.)
    #
    # [ pin_memory_thread ]
    #   # No need to check main thread. If this thread is alive, the main loader
    #   # thread must be alive, because this thread is set as daemonic.
    #   While `pin_memory_thread_done_event` is not set:
    #     Get from `worker_result_queue`.
    #       If timed out, continue to get in the next iteration.
    #       Otherwise, process data.
    #       While `pin_memory_thread_done_event` is not set:
    #         Put processed data to `data_queue` (a `queue.Queue` with blocking put)
    #         If timed out, continue to put in the next iteration.
    #         Otherwise, break, i.e., continuing to the out loop.
    #
    #   NOTE: we don't check the status of the main thread because
    #           1. if the process is killed by fatal signal, `pin_memory_thread`
    #              ends.
    #           2. in other cases, either the cleaning-up in __del__ or the
    #              automatic exit of daemonic thread will take care of it.
    #              This won't busy-wait either because `.get(timeout)` does not
    #              busy-wait.
    #
    # [ main process ]
    #   In the DataLoader Iter's `__del__`
    #     b. Exit `pin_memory_thread`
    #          i.   Set `pin_memory_thread_done_event`.
    #          ii   Put `None` in `worker_result_queue`.
    #          iii. Join the `pin_memory_thread`.
    #          iv.  `worker_result_queue.cancel_join_thread()`.
    #
    #     c. Exit the workers.
    #          i.   Set `workers_done_event`.
    #          ii.  Put `None` in each worker's `index_queue`.
    #          iii. Join the workers.
    #          iv.  Call `.cancel_join_thread()` on each worker's `index_queue`.
    #
    #        NOTE: (c) is better placed after (b) because it may leave corrupted
    #              data in `worker_result_queue`, which `pin_memory_thread`
    #              reads from, in which case the `pin_memory_thread` can only
    #              happen at timing out, which is slow. Nonetheless, same thing
    #              happens if a worker is killed by signal at unfortunate times,
    #              but in other cases, we are better off having a non-corrupted
    #              `worker_result_queue` for `pin_memory_thread`.
    #
    #   NOTE: If `pin_memory=False`, there is no `pin_memory_thread` and (b)
    #         can be omitted
    #
    # NB: `done_event`s isn't strictly needed. E.g., we can just check for
    #     `None` from `index_queue`, but it allows us to skip wasting resources
    #     processing indices already in `index_queue` if we are already shutting
    #     down.

    def __init__(self, loader):
        super().__init__(loader)

        self._prefetch_factor = loader.prefetch_factor

        assert self._num_workers > 0
        assert self._prefetch_factor > 0

        if loader.multiprocessing_context is None:
            multiprocessing_context = multiprocessing
        else:
            multiprocessing_context = loader.multiprocessing_context

        self._worker_init_fn = loader.worker_init_fn

        # Adds forward compatibilities so classic DataLoader can work with DataPipes:
        #   Additional worker init function will take care of sharding in MP and Distributed
        if isinstance(self._dataset, (IterDataPipe, MapDataPipe)):
            self._worker_init_fn = functools.partial(
                _sharding_worker_init_fn,
                self._worker_init_fn,
                self._world_size,
                self._rank,
            )

        # No certainty which module multiprocessing_context is
        self._worker_result_queue = multiprocessing_context.Queue()  # type: ignore[var-annotated]
        self._worker_pids_set = False
        self._shutdown = False
        self._workers_done_event = multiprocessing_context.Event()

        self._index_queues = []
        self._workers = []
        for i in range(self._num_workers):
            # No certainty which module multiprocessing_context is
            index_queue = multiprocessing_context.Queue()  # type: ignore[var-annotated]
            # Need to `cancel_join_thread` here!
            # See sections (2) and (3b) above.
            index_queue.cancel_join_thread()
            w = multiprocessing_context.Process(
                target=_utils.worker._worker_loop,
                args=(
                    self._dataset_kind,
                    self._dataset,
                    index_queue,
                    self._worker_result_queue,
                    self._workers_done_event,
                    self._auto_collation,
                    self._collate_fn,
                    self._drop_last,
                    self._base_seed,
                    self._worker_init_fn,
                    i,
                    self._num_workers,
                    self._persistent_workers,
                    self._shared_seed,
                ),
            )
            w.daemon = True
            # NB: Process.start() actually take some time as it needs to
            #     start a process and pass the arguments over via a pipe.
            #     Therefore, we only add a worker to self._workers list after
            #     it started, so that we do not call .join() if program dies
            #     before it starts, and __del__ tries to join but will get:
            #     AssertionError: can only join a started process.
            w.start()
            self._index_queues.append(index_queue)
            self._workers.append(w)

        if self._pin_memory:
            self._pin_memory_thread_done_event = threading.Event()

            # Queue is not type-annotated
            self._data_queue = queue.Queue()  # type: ignore[var-annotated]
            if self._pin_memory_device == "xpu":
                current_device = torch.xpu.current_device()  # type: ignore[attr-defined]
            elif self._pin_memory_device == torch._C._get_privateuse1_backend_name():
                custom_device_mod = getattr(
                    torch, torch._C._get_privateuse1_backend_name()
                )
                current_device = custom_device_mod.current_device()
            else:
                current_device = torch.cuda.current_device()  # choose cuda for default
            pin_memory_thread = threading.Thread(
                target=_utils.pin_memory._pin_memory_loop,
                args=(
                    self._worker_result_queue,
                    self._data_queue,
                    current_device,
                    self._pin_memory_thread_done_event,
                    self._pin_memory_device,
                ),
            )
            pin_memory_thread.daemon = True
            pin_memory_thread.start()
            # Similar to workers (see comment above), we only register
            # pin_memory_thread once it is started.
            self._pin_memory_thread = pin_memory_thread
        else:
            self._data_queue = self._worker_result_queue  # type: ignore[assignment]

        # In some rare cases, persistent workers (daemonic processes)
        # would be terminated before `__del__` of iterator is invoked
        # when main process exits
        # It would cause failure when pin_memory_thread tries to read
        # corrupted data from worker_result_queue
        # atexit is used to shutdown thread and child processes in the
        # right sequence before main process exits
        if self._persistent_workers and self._pin_memory:
            import atexit

            for w in self._workers:
                atexit.register(_MultiProcessingDataLoaderIter._clean_up_worker, w)

        # .pid can be None only before process is spawned (not the case, so ignore)
        _utils.signal_handling._set_worker_pids(id(self), tuple(w.pid for w in self._workers))  # type: ignore[misc]
        _utils.signal_handling._set_SIGCHLD_handler()
        self._worker_pids_set = True
        self._reset(loader, first_iter=True)

    def _reset(self, loader, first_iter=False):
        super()._reset(loader, first_iter)
        self._send_idx = 0  # idx of the next task to be sent to workers
        self._rcvd_idx = 0  # idx of the next task to be returned in __next__
        # information about data not yet yielded, i.e., tasks w/ indices in range [rcvd_idx, send_idx).
        # map: task idx => - (worker_id,)        if data isn't fetched (outstanding)
        #                  \ (worker_id, data)   if data is already fetched (out-of-order)
        self._task_info = {}
        self._tasks_outstanding = (
            0  # always equal to count(v for v in task_info.values() if len(v) == 1)
        )
        # A list of booleans representing whether each worker still has work to
        # do, i.e., not having exhausted its iterable dataset object. It always
        # contains all `True`s if not using an iterable-style dataset
        # (i.e., if kind != Iterable).
        # Not that this indicates that a worker still has work to do *for this epoch*.
        # It does not mean that a worker is dead. In case of `_persistent_workers`,
        # the worker will be reset to available in the next epoch.
        self._workers_status = [True for i in range(self._num_workers)]
        # Reset the worker queue cycle so it resumes next epoch at worker 0
        self._worker_queue_idx_cycle = itertools.cycle(range(self._num_workers))
        # We resume the prefetching in case it was enabled
        if not first_iter:
            for idx in range(self._num_workers):
                self._index_queues[idx].put(
                    _utils.worker._ResumeIteration(self._shared_seed)
                )
            resume_iteration_cnt = self._num_workers
            while resume_iteration_cnt > 0:
                return_idx, return_data = self._get_data()
                if isinstance(return_idx, _utils.worker._ResumeIteration):
                    assert return_data is None
                    resume_iteration_cnt -= 1
        # prime the prefetch loop
        for _ in range(self._prefetch_factor * self._num_workers):
            self._try_put_index()

    def _try_get_data(self, timeout=_utils.MP_STATUS_CHECK_INTERVAL):
        # Tries to fetch data from `self._data_queue` once for a given timeout.
        # This can also be used as inner loop of fetching without timeout, with
        # the sender status as the loop condition.
        #
        # This raises a `RuntimeError` if any worker died expectedly. This error
        # can come from either the SIGCHLD handler in `_utils/signal_handling.py`
        # (only for non-Windows platforms), or the manual check below on errors
        # and timeouts.
        #
        # Returns a 2-tuple:
        #   (bool: whether successfully get data, any: data if successful else None)
        try:
            data = self._data_queue.get(timeout=timeout)
            return (True, data)
        except Exception as e:
            # At timeout and error, we manually check whether any worker has
            # failed. Note that this is the only mechanism for Windows to detect
            # worker failures.
            failed_workers = []
            for worker_id, w in enumerate(self._workers):
                if self._workers_status[worker_id] and not w.is_alive():
                    failed_workers.append(w)
                    self._mark_worker_as_unavailable(worker_id)
            if len(failed_workers) > 0:
                pids_str = ", ".join(str(w.pid) for w in failed_workers)
                raise RuntimeError(
                    f"DataLoader worker (pid(s) {pids_str}) exited unexpectedly"
                ) from e
            if isinstance(e, queue.Empty):
                return (False, None)

            import errno
            import tempfile

            try:
                # Raise an exception if we are this close to the FDs limit.
                # Apparently, trying to open only one file is not a sufficient
                # test.
                # See NOTE [ DataLoader on Linux and open files limit ]
                fds_limit_margin = 10
                fs = [tempfile.NamedTemporaryFile() for i in range(fds_limit_margin)]
            except OSError as e:
                if e.errno == errno.EMFILE:
                    raise RuntimeError(
                        "Too many open files. Communication with the"
                        " workers is no longer possible. Please increase the"
                        " limit using `ulimit -n` in the shell or change the"
                        " sharing strategy by calling"
                        " `torch.multiprocessing.set_sharing_strategy('file_system')`"
                        " at the beginning of your code"
                    ) from None
            raise

    # NOTE [ DataLoader on Linux and open files limit ]
    #
    # On Linux when DataLoader is used with multiprocessing we pass the data between
    # the root process and the workers through SHM files. We remove those files from
    # the filesystem as soon as they are created and keep them alive by
    # passing around their file descriptors through AF_UNIX sockets. (See
    # docs/source/multiprocessing.rst and 'Multiprocessing Technical Notes` in
    # the wiki (https://github.com/pytorch/pytorch/wiki).)
    #
    # This sometimes leads us to exceeding the open files limit. When that happens,
    # and the offending file descriptor is coming over a socket, the `socket` Python
    # package silently strips the file descriptor from the message, setting only the
    # `MSG_CTRUNC` flag (which might be a bit misleading since the manpage says that
    # it _indicates that some control data were discarded due to lack of space in
    # the buffer for ancillary data_). This might reflect the C implementation of
    # AF_UNIX sockets.
    #
    # This behaviour can be reproduced with the script and instructions at the
    # bottom of this note.
    #
    # When that happens, the standard Python `multiprocessing` (and not
    # `torch.multiprocessing`) raises a `RuntimeError: received 0 items of ancdata`
    #
    # Sometimes, instead of the FD being stripped, you may get an `OSError:
    # Too many open files`, both in the script below and in DataLoader. However,
    # this is rare and seems to be nondeterministic.
    #
    #
    #   #!/usr/bin/env python3
    #   import sys
    #   import socket
    #   import os
    #   import array
    #   import shutil
    #   import socket
    #
    #
    #   if len(sys.argv) != 4:
    #       print("Usage: ", sys.argv[0], " tmp_dirname iteration (send|recv)")
    #       sys.exit(1)
    #
    #   if __name__ == '__main__':
    #       dirname = sys.argv[1]
    #       sock_path = dirname + "/sock"
    #       iterations = int(sys.argv[2])
    #       def dummy_path(i):
    #           return dirname + "/" + str(i) + ".dummy"
    #
    #
    #       if sys.argv[3] == 'send':
    #           while not os.path.exists(sock_path):
    #               pass
    #           client = socket.socket(socket.AF_UNIX, socket.SOCK_DGRAM)
    #           client.connect(sock_path)
    #           for i in range(iterations):
    #               fd = os.open(dummy_path(i), os.O_WRONLY | os.O_CREAT)
    #               ancdata = array.array('i', [fd])
    #               msg = bytes([i % 256])
    #               print("Sending fd ", fd, " (iteration #", i, ")")
    #               client.sendmsg([msg], [(socket.SOL_SOCKET, socket.SCM_RIGHTS, ancdata)])
    #
    #
    #       else:
    #           assert sys.argv[3] == 'recv'
    #
    #           if os.path.exists(dirname):
    #               raise Exception("Directory exists")
    #
    #           os.mkdir(dirname)
    #
    #           print("Opening socket...")
    #           server = socket.socket(socket.AF_UNIX, socket.SOCK_DGRAM)
    #           server.bind(sock_path)
    #
    #           print("Listening...")
    #           for i in range(iterations):
    #               a = array.array('i')
    #               msg, ancdata, flags, addr = server.recvmsg(1, socket.CMSG_SPACE(a.itemsize))
    #               assert(len(ancdata) == 1)
    #               cmsg_level, cmsg_type, cmsg_data = ancdata[0]
    #               a.frombytes(cmsg_data)
    #               print("Received fd ", a[0], " (iteration #", i, ")")
    #
    #           shutil.rmtree(dirname)
    #
    # Steps to reproduce:
    #
    # 1. Run two shells and set lower file descriptor limit in the receiving one:
    # (shell1) ulimit -n 1020
    # (shell2) ulimit -n 1022
    #
    # 2. Run the script above with the `recv` option in the first shell
    # (shell1) ./test_socket.py sock_tmp 1017 recv
    #
    # 3. Run the script with the `send` option in the second shell:
    # (shell2) ./test_socket.py sock_tmp 1017 send

    def _get_data(self):
        # Fetches data from `self._data_queue`.
        #
        # We check workers' status every `MP_STATUS_CHECK_INTERVAL` seconds,
        # which we achieve by running `self._try_get_data(timeout=MP_STATUS_CHECK_INTERVAL)`
        # in a loop. This is the only mechanism to detect worker failures for
        # Windows. For other platforms, a SIGCHLD handler is also used for
        # worker failure detection.
        #
        # If `pin_memory=True`, we also need check if `pin_memory_thread` had
        # died at timeouts.
        if self._timeout > 0:
            success, data = self._try_get_data(self._timeout)
            if success:
                return data
            else:
                raise RuntimeError(
                    f"DataLoader timed out after {self._timeout} seconds"
                )
        elif self._pin_memory:
            while self._pin_memory_thread.is_alive():
                success, data = self._try_get_data()
                if success:
                    return data
            else:
                # while condition is false, i.e., pin_memory_thread died.
                raise RuntimeError("Pin memory thread exited unexpectedly")
            # In this case, `self._data_queue` is a `queue.Queue`,. But we don't
            # need to call `.task_done()` because we don't use `.join()`.
        else:
            while True:
                success, data = self._try_get_data()
                if success:
                    return data

    def _next_data(self):
        while True:
            # If the worker responsible for `self._rcvd_idx` has already ended
            # and was unable to fulfill this task (due to exhausting an `IterableDataset`),
            # we try to advance `self._rcvd_idx` to find the next valid index.
            #
            # This part needs to run in the loop because both the `self._get_data()`
            # call and `_IterableDatasetStopIteration` check below can mark
            # extra worker(s) as dead.
            while self._rcvd_idx < self._send_idx:
                info = self._task_info[self._rcvd_idx]
                worker_id = info[0]
                if (
                    len(info) == 2 or self._workers_status[worker_id]
                ):  # has data or is still active
                    break
                del self._task_info[self._rcvd_idx]
                self._rcvd_idx += 1
            else:
                # no valid `self._rcvd_idx` is found (i.e., didn't break)
                if not self._persistent_workers:
                    self._shutdown_workers()
                raise StopIteration

            # Now `self._rcvd_idx` is the batch index we want to fetch

            # Check if the next sample has already been generated
            if len(self._task_info[self._rcvd_idx]) == 2:
                data = self._task_info.pop(self._rcvd_idx)[1]
                return self._process_data(data)

            assert not self._shutdown and self._tasks_outstanding > 0
            idx, data = self._get_data()
            self._tasks_outstanding -= 1
            if self._dataset_kind == _DatasetKind.Iterable:
                # Check for _IterableDatasetStopIteration
                if isinstance(data, _utils.worker._IterableDatasetStopIteration):
                    if self._persistent_workers:
                        self._workers_status[data.worker_id] = False
                    else:
                        self._mark_worker_as_unavailable(data.worker_id)
                    self._try_put_index()
                    continue

            if idx != self._rcvd_idx:
                # store out-of-order samples
                self._task_info[idx] += (data,)
            else:
                del self._task_info[idx]
                return self._process_data(data)

    def _try_put_index(self):
        assert self._tasks_outstanding < self._prefetch_factor * self._num_workers

        try:
            index = self._next_index()
        except StopIteration:
            return
        for _ in range(self._num_workers):  # find the next active worker, if any
            worker_queue_idx = next(self._worker_queue_idx_cycle)
            if self._workers_status[worker_queue_idx]:
                break
        else:
            # not found (i.e., didn't break)
            return

        self._index_queues[worker_queue_idx].put((self._send_idx, index))  # type: ignore[possibly-undefined]
        self._task_info[self._send_idx] = (worker_queue_idx,)
        self._tasks_outstanding += 1
        self._send_idx += 1

    def _process_data(self, data):
        self._rcvd_idx += 1
        self._try_put_index()
        if isinstance(data, ExceptionWrapper):
            data.reraise()
        return data

    def _mark_worker_as_unavailable(self, worker_id, shutdown=False):
        # Mark a worker as having finished its work e.g., due to
        # exhausting an `IterableDataset`. This should be used only when this
        # `_MultiProcessingDataLoaderIter` is going to continue running.

        assert self._workers_status[worker_id] or (
            self._persistent_workers and shutdown
        )

        # Signal termination to that specific worker.
        q = self._index_queues[worker_id]
        # Indicate that no more data will be put on this queue by the current
        # process.
        q.put(None)

        # Note that we don't actually join the worker here, nor do we remove the
        # worker's pid from C side struct because (1) joining may be slow, and
        # (2) since we don't join, the worker may still raise error, and we
        # prefer capturing those, rather than ignoring them, even though they
        # are raised after the worker has finished its job.
        # Joinning is deferred to `_shutdown_workers`, which it is called when
        # all workers finish their jobs (e.g., `IterableDataset` replicas) or
        # when this iterator is garbage collected.

        self._workers_status[worker_id] = False

        assert self._workers_done_event.is_set() == shutdown

    def _shutdown_workers(self):
        # Called when shutting down this `_MultiProcessingDataLoaderIter`.
        # See NOTE [ Data Loader Multiprocessing Shutdown Logic ] for details on
        # the logic of this function.
        if (
            _utils is None
            or _utils.python_exit_status is True
            or _utils.python_exit_status is None
        ):
            # See (2) of the note. If Python is shutting down, do no-op.
            return
        # Normal exit when last reference is gone / iterator is depleted.
        # See (1) and the second half of the note.
        if not self._shutdown:
            self._shutdown = True
            try:
                # Normal exit when last reference is gone / iterator is depleted.
                # See (1) and the second half of the note.

                # Exit `pin_memory_thread` first because exiting workers may leave
                # corrupted data in `worker_result_queue` which `pin_memory_thread`
                # reads from.
                if hasattr(self, "_pin_memory_thread"):
                    # Use hasattr in case error happens before we set the attribute.
                    self._pin_memory_thread_done_event.set()
                    # Send something to pin_memory_thread in case it is waiting
                    # so that it can wake up and check `pin_memory_thread_done_event`
                    self._worker_result_queue.put((None, None))
                    self._pin_memory_thread.join()
                    self._worker_result_queue.cancel_join_thread()
                    self._worker_result_queue.close()

                # Exit workers now.
                self._workers_done_event.set()
                for worker_id in range(len(self._workers)):
                    # Get number of workers from `len(self._workers)` instead of
                    # `self._num_workers` in case we error before starting all
                    # workers.
                    # If we are using workers_status with persistent_workers
                    # we have to shut it down because the worker is paused
                    if self._persistent_workers or self._workers_status[worker_id]:
                        self._mark_worker_as_unavailable(worker_id, shutdown=True)
                for w in self._workers:
                    # We should be able to join here, but in case anything went
                    # wrong, we set a timeout and if the workers fail to join,
                    # they are killed in the `finally` block.
                    w.join(timeout=_utils.MP_STATUS_CHECK_INTERVAL)
                for q in self._index_queues:
                    q.cancel_join_thread()
                    q.close()
            finally:
                # Even though all this function does is putting into queues that
                # we have called `cancel_join_thread` on, weird things can
                # happen when a worker is killed by a signal, e.g., hanging in
                # `Event.set()`. So we need to guard this with SIGCHLD handler,
                # and remove pids from the C side data structure only at the
                # end.
                #
                # FIXME: Unfortunately, for Windows, we are missing a worker
                #        error detection mechanism here in this function, as it
                #        doesn't provide a SIGCHLD handler.
                if self._worker_pids_set:
                    _utils.signal_handling._remove_worker_pids(id(self))
                    self._worker_pids_set = False
                for w in self._workers:
                    if w.is_alive():
                        # Existing mechanisms try to make the workers exit
                        # peacefully, but in case that we unfortunately reach
                        # here, which we shouldn't, (e.g., pytorch/pytorch#39570),
                        # we kill the worker.
                        w.terminate()

    # staticmethod is used to remove reference to `_MultiProcessingDataLoaderIter`
    @staticmethod
    def _clean_up_worker(w):
        try:
            w.join(timeout=_utils.MP_STATUS_CHECK_INTERVAL)
        finally:
            if w.is_alive():
                w.terminate()

    def __del__(self):
        self._shutdown_workers()<|MERGE_RESOLUTION|>--- conflicted
+++ resolved
@@ -18,7 +18,6 @@
 
 import torch
 import torch.distributed as dist
-import torch.multiprocessing as multiprocessing
 import torch.utils.data.graph_settings
 from torch._utils import ExceptionWrapper
 from torch.utils.data import _utils
@@ -423,20 +422,9 @@
         if multiprocessing_context is not None:
             if self.num_workers > 0:
                 if isinstance(multiprocessing_context, str):
-                    valid_start_methods = multiprocessing.get_all_start_methods()
+                    valid_start_methods = torch.multiprocessing.get_all_start_methods()
                     if multiprocessing_context not in valid_start_methods:
                         raise ValueError(
-<<<<<<< HEAD
-                            'multiprocessing_context option '
-                            f'should specify a valid start method in {valid_start_methods!r}, but got '
-                            f'multiprocessing_context={multiprocessing_context!r}')
-                    multiprocessing_context = multiprocessing.get_context(multiprocessing_context)
-
-                if not isinstance(multiprocessing_context, python_multiprocessing.context.BaseContext):
-                    raise TypeError('multiprocessing_context option should be a valid context '
-                                    'object or a string specifying the start method, but got '
-                                    f'multiprocessing_context={multiprocessing_context}')
-=======
                             "multiprocessing_context option "
                             f"should specify a valid start method in {valid_start_methods!r}, but got "
                             f"multiprocessing_context={multiprocessing_context!r}"
@@ -453,7 +441,6 @@
                         "object or a string specifying the start method, but got "
                         f"multiprocessing_context={multiprocessing_context}"
                     )
->>>>>>> 9ae78a57
             else:
                 raise ValueError(
                     "multiprocessing_context can only be used with "
@@ -1091,7 +1078,7 @@
         assert self._prefetch_factor > 0
 
         if loader.multiprocessing_context is None:
-            multiprocessing_context = multiprocessing
+            multiprocessing_context = torch.multiprocessing
         else:
             multiprocessing_context = loader.multiprocessing_context
 
