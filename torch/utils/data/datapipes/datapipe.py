import functools
import pickle
<<<<<<< HEAD
from typing import Callable, Dict, Generic, Iterator, Optional, TypeVar
=======
from typing import Callable, Dict, Iterable, Iterator, List, Optional, TypeVar
>>>>>>> a21d4363

from torch.utils._import_utils import import_dill
from torch.utils.data.datapipes._hook_iterator import _SnapshotState
from torch.utils.data.datapipes._typing import _DataPipeMeta, _IterDataPipeMeta
from torch.utils.data.datapipes.utils.common import (
    _deprecation_warning,
    _iter_deprecated_functional_names,
    _map_deprecated_functional_names,
)
from torch.utils.data.dataset import Dataset, IterableDataset


dill = import_dill()
HAS_DILL = dill is not None

__all__ = [
    "DataChunk",
    "DFIterDataPipe",
    "IterDataPipe",
    "MapDataPipe",
]

<<<<<<< HEAD
T = TypeVar("T")
T_co = TypeVar("T_co", covariant=True)

=======

_T = TypeVar("_T")
_T_co = TypeVar("_T_co", covariant=True)

>>>>>>> a21d4363
UNTRACABLE_DATAFRAME_PIPES = [
    "batch",  # As it returns DataChunks
    "groupby",  # As it returns DataChunks
    "_dataframes_as_tuples",  # As it unpacks DF
    "trace_as_dataframe",  # As it used to mark DF for tracing
]
<<<<<<< HEAD
=======


class DataChunk(List[_T]):
    def __init__(self, items: Iterable[_T]) -> None:
        items = list(items)
        super().__init__(items)
        self.items = items

    def as_str(self, indent: str = "") -> str:
        return indent + "[" + ", ".join(str(i) for i in iter(self)) + "]"

    def __iter__(self) -> Iterator[_T]:
        yield from super().__iter__()

    def raw_iterator(self) -> Iterator[_T]:
        yield from self.items
>>>>>>> a21d4363


class IterDataPipe(IterableDataset[_T_co], metaclass=_IterDataPipeMeta):
    r"""
    Iterable-style DataPipe.

    All DataPipes that represent an iterable of data samples should subclass this.
    This style of DataPipes is particularly useful when data come from a stream, or
    when the number of samples is too large to fit them all in memory. ``IterDataPipe`` is lazily initialized and its
    elements are computed only when ``next()`` is called on the iterator of an ``IterDataPipe``.

    All subclasses should overwrite :meth:`__iter__`, which would return an
    iterator of samples in this DataPipe. Calling ``__iter__`` of an ``IterDataPipe`` automatically invokes its
    method ``reset()``, which by default performs no operation. When writing a custom ``IterDataPipe``, users should
    override ``reset()`` if necessary. The common usages include resetting buffers, pointers,
    and various state variables within the custom ``IterDataPipe``.

    Note:
        Only `one` iterator can be valid for each ``IterDataPipe`` at a time,
        and the creation a second iterator will invalidate the first one. This constraint is necessary because
        some ``IterDataPipe`` have internal buffers, whose states can become invalid if there are multiple iterators.
        The code example below presents details on how this constraint looks in practice.
        If you have any feedback related to this constraint, please see `GitHub IterDataPipe Single Iterator Issue`_.

    These DataPipes can be invoked in two ways, using the class constructor or applying their
    functional form onto an existing ``IterDataPipe`` (recommended, available to most but not all DataPipes).
    You can chain multiple `IterDataPipe` together to form a pipeline that will perform multiple
    operations in succession.

    .. _GitHub IterDataPipe Single Iterator Issue:
        https://github.com/pytorch/data/issues/45

    Note:
        When a subclass is used with :class:`~torch.utils.data.DataLoader`, each
        item in the DataPipe will be yielded from the :class:`~torch.utils.data.DataLoader`
        iterator. When :attr:`num_workers > 0`, each worker process will have a
        different copy of the DataPipe object, so it is often desired to configure
        each copy independently to avoid having duplicate data returned from the
        workers. :func:`~torch.utils.data.get_worker_info`, when called in a worker
        process, returns information about the worker. It can be used in either the
        dataset's :meth:`__iter__` method or the :class:`~torch.utils.data.DataLoader` 's
        :attr:`worker_init_fn` option to modify each copy's behavior.

    Examples:
        General Usage:
            >>> # xdoctest: +SKIP
            >>> from torchdata.datapipes.iter import IterableWrapper, Mapper
            >>> dp = IterableWrapper(range(10))
            >>> map_dp_1 = Mapper(dp, lambda x: x + 1)  # Using class constructor
            >>> map_dp_2 = dp.map(lambda x: x + 1)  # Using functional form (recommended)
            >>> list(map_dp_1)
            [1, 2, 3, 4, 5, 6, 7, 8, 9, 10]
            >>> list(map_dp_2)
            [1, 2, 3, 4, 5, 6, 7, 8, 9, 10]
            >>> filter_dp = map_dp_1.filter(lambda x: x % 2 == 0)
            >>> list(filter_dp)
            [2, 4, 6, 8, 10]
        Single Iterator Constraint Example:
            >>> from torchdata.datapipes.iter import IterableWrapper, Mapper
            >>> source_dp = IterableWrapper(range(10))
            >>> it1 = iter(source_dp)
            >>> list(it1)
            [0, 1, 2, 3, 4, 5, 6, 7, 8, 9]
            >>> it1 = iter(source_dp)
            >>> it2 = iter(source_dp)  # The creation of a new iterator invalidates `it1`
            >>> next(it2)
            0
            >>> next(it1)  # Further usage of `it1` will raise a `RunTimeError`
    """

    functions: Dict[str, Callable] = {}
    reduce_ex_hook: Optional[Callable] = None
    getstate_hook: Optional[Callable] = None
    str_hook: Optional[Callable] = None
    repr_hook: Optional[Callable] = None
    _valid_iterator_id: Optional[int] = None
    _number_of_samples_yielded: int = 0
    _snapshot_state: _SnapshotState = _SnapshotState.NotStarted
    _fast_forward_iterator: Optional[Iterator] = None

    def __iter__(self) -> Iterator[_T_co]:
        return self

    def __getattr__(self, attribute_name):
        if attribute_name in IterDataPipe.functions:
            if attribute_name in _iter_deprecated_functional_names:
                kwargs = _iter_deprecated_functional_names[attribute_name]
                _deprecation_warning(**kwargs)
            f = IterDataPipe.functions[attribute_name]
            function = functools.partial(f, self)
            functools.update_wrapper(wrapper=function, wrapped=f, assigned=("__doc__",))
            return function
        else:
            raise AttributeError(
                f"'{self.__class__.__name__}' object has no attribute '{attribute_name}"
            )

    @classmethod
    def register_function(cls, function_name, function):
        cls.functions[function_name] = function

    @classmethod
    def register_datapipe_as_function(
        cls, function_name, cls_to_register, enable_df_api_tracing=False
    ):
        if function_name in cls.functions:
            raise Exception(  # noqa: TRY002
                f"Unable to add DataPipe function name {function_name} as it is already taken"
            )

        def class_function(cls, enable_df_api_tracing, source_dp, *args, **kwargs):
            result_pipe = cls(source_dp, *args, **kwargs)
            if isinstance(result_pipe, IterDataPipe):
                if enable_df_api_tracing or isinstance(source_dp, DFIterDataPipe):
                    if function_name not in UNTRACABLE_DATAFRAME_PIPES:
                        result_pipe = result_pipe.trace_as_dataframe()

            return result_pipe

        function = functools.partial(
            class_function, cls_to_register, enable_df_api_tracing
        )
        functools.update_wrapper(
            wrapper=function, wrapped=cls_to_register, assigned=("__doc__",)
        )
        cls.functions[function_name] = function

    def __getstate__(self):
        """
        Serialize `lambda` functions when `dill` is available.

        If this doesn't cover your custom DataPipe's use case, consider writing custom methods for
        `__getstate__` and `__setstate__`, or use `pickle.dumps` for serialization.
        """
        state = self.__dict__
        if IterDataPipe.getstate_hook is not None:
            return IterDataPipe.getstate_hook(state)
        return state

    def __reduce_ex__(self, *args, **kwargs):
        if IterDataPipe.reduce_ex_hook is not None:
            try:
                return IterDataPipe.reduce_ex_hook(self)
            except NotImplementedError:
                pass
        return super().__reduce_ex__(*args, **kwargs)

    @classmethod
    def set_getstate_hook(cls, hook_fn):
        if IterDataPipe.getstate_hook is not None and hook_fn is not None:
            raise RuntimeError("Attempt to override existing getstate_hook")
        IterDataPipe.getstate_hook = hook_fn

    @classmethod
    def set_reduce_ex_hook(cls, hook_fn):
        if IterDataPipe.reduce_ex_hook is not None and hook_fn is not None:
            raise RuntimeError("Attempt to override existing reduce_ex_hook")
        IterDataPipe.reduce_ex_hook = hook_fn

    def __repr__(self):
        if self.repr_hook is not None:
            return self.repr_hook(self)
        # Instead of showing <torch. ... .MapperIterDataPipe object at 0x.....>, return the class name
        return str(self.__class__.__qualname__)

    def __str__(self):
        if self.str_hook is not None:
            return self.str_hook(self)
        # Instead of showing <torch. ... .MapperIterDataPipe object at 0x.....>, return the class name
        return str(self.__class__.__qualname__)

    def __dir__(self):
        # for auto-completion in a REPL (e.g. Jupyter notebook)
        return list(super().__dir__()) + list(self.functions.keys())

    def reset(self) -> None:
        r"""
        Reset the `IterDataPipe` to the initial state.

        By default, no-op. For subclasses of `IterDataPipe`, depending on their functionalities,
        they may want to override this method with implementations that
        may clear the buffers and reset pointers of the DataPipe.
        The `reset` method is always called when `__iter__` is called as part of `hook_iterator`.
        """
        pass


class DFIterDataPipe(IterDataPipe):
    def _is_dfpipe(self):
        return True


class MapDataPipe(Dataset[_T_co], metaclass=_DataPipeMeta):
    r"""
    Map-style DataPipe.

    All datasets that represent a map from keys to data samples should subclass this.
    Subclasses should overwrite :meth:`__getitem__`, supporting fetching a
    data sample for a given, unique key. Subclasses can also optionally overwrite
    :meth:`__len__`, which is expected to return the size of the dataset by many
    :class:`~torch.utils.data.Sampler` implementations and the default options
    of :class:`~torch.utils.data.DataLoader`.

    These DataPipes can be invoked in two ways, using the class constructor or applying their
    functional form onto an existing `MapDataPipe` (recommend, available to most but not all DataPipes).

    Note:
        :class:`~torch.utils.data.DataLoader` by default constructs an index
        sampler that yields integral indices. To make it work with a map-style
        DataPipe with non-integral indices/keys, a custom sampler must be provided.

    Example:
        >>> # xdoctest: +SKIP
        >>> from torchdata.datapipes.map import SequenceWrapper, Mapper
        >>> dp = SequenceWrapper(range(10))
        >>> map_dp_1 = dp.map(lambda x: x + 1)  # Using functional form (recommended)
        >>> list(map_dp_1)
        [1, 2, 3, 4, 5, 6, 7, 8, 9, 10]
        >>> map_dp_2 = Mapper(dp, lambda x: x + 1)  # Using class constructor
        >>> list(map_dp_2)
        [1, 2, 3, 4, 5, 6, 7, 8, 9, 10]
        >>> batch_dp = map_dp_1.batch(batch_size=2)
        >>> list(batch_dp)
        [[1, 2], [3, 4], [5, 6], [7, 8], [9, 10]]
    """

    functions: Dict[str, Callable] = {}
    reduce_ex_hook: Optional[Callable] = None
    getstate_hook: Optional[Callable] = None
    str_hook: Optional[Callable] = None
    repr_hook: Optional[Callable] = None

    def __getattr__(self, attribute_name):
        if attribute_name in MapDataPipe.functions:
            if attribute_name in _map_deprecated_functional_names:
                kwargs = _map_deprecated_functional_names[attribute_name]
                _deprecation_warning(**kwargs)
            f = MapDataPipe.functions[attribute_name]
            function = functools.partial(f, self)
            functools.update_wrapper(wrapper=function, wrapped=f, assigned=("__doc__",))
            return function
        else:
            raise AttributeError(
                f"'{self.__class__.__name__}' object has no attribute '{attribute_name}"
            )

    @classmethod
    def register_function(cls, function_name, function):
        cls.functions[function_name] = function

    @classmethod
    def register_datapipe_as_function(cls, function_name, cls_to_register):
        if function_name in cls.functions:
            raise Exception(  # noqa: TRY002
                f"Unable to add DataPipe function name {function_name} as it is already taken"
            )

        def class_function(cls, source_dp, *args, **kwargs):
            result_pipe = cls(source_dp, *args, **kwargs)
            return result_pipe

        function = functools.partial(class_function, cls_to_register)
        functools.update_wrapper(
            wrapper=function, wrapped=cls_to_register, assigned=("__doc__",)
        )
        cls.functions[function_name] = function

    def __getstate__(self):
        """
        Serialize `lambda` functions when `dill` is available.

        If this doesn't cover your custom DataPipe's use case, consider writing custom methods for
        `__getstate__` and `__setstate__`, or use `pickle.dumps` for serialization.
        """
        state = self.__dict__
        if MapDataPipe.getstate_hook is not None:
            return MapDataPipe.getstate_hook(state)
        return state

    def __reduce_ex__(self, *args, **kwargs):
        if MapDataPipe.reduce_ex_hook is not None:
            try:
                return MapDataPipe.reduce_ex_hook(self)
            except NotImplementedError:
                pass
        return super().__reduce_ex__(*args, **kwargs)

    @classmethod
    def set_getstate_hook(cls, hook_fn):
        if MapDataPipe.getstate_hook is not None and hook_fn is not None:
            raise RuntimeError("Attempt to override existing getstate_hook")
        MapDataPipe.getstate_hook = hook_fn

    @classmethod
    def set_reduce_ex_hook(cls, hook_fn):
        if MapDataPipe.reduce_ex_hook is not None and hook_fn is not None:
            raise RuntimeError("Attempt to override existing reduce_ex_hook")
        MapDataPipe.reduce_ex_hook = hook_fn

    def __repr__(self):
        if self.repr_hook is not None:
            return self.repr_hook(self)
        # Instead of showing <torch. ... .MapperMapDataPipe object at 0x.....>, return the class name
        return str(self.__class__.__qualname__)

    def __str__(self):
        if self.str_hook is not None:
            return self.str_hook(self)
        # Instead of showing <torch. ... .MapperMapDataPipe object at 0x.....>, return the class name
        return str(self.__class__.__qualname__)

    def __dir__(self):
        # for auto-completion in a REPL (e.g. Jupyter notebook)
        return list(super().__dir__()) + list(self.functions.keys())


class _DataPipeSerializationWrapper:
    def __init__(self, datapipe):
        self._datapipe = datapipe

    def __getstate__(self):
        use_dill = False
        try:
            value = pickle.dumps(self._datapipe)
        except Exception:
            if HAS_DILL:
                value = dill.dumps(self._datapipe)
                use_dill = True
            else:
                raise
        return (value, use_dill)

    def __setstate__(self, state):
        value, use_dill = state
        if use_dill:
            self._datapipe = dill.loads(value)
        else:
            self._datapipe = pickle.loads(value)

    def __len__(self):
        try:
            return len(self._datapipe)
        except Exception as e:
            raise TypeError(
                f"{type(self).__name__} instance doesn't have valid length"
            ) from e


class _IterDataPipeSerializationWrapper(_DataPipeSerializationWrapper, IterDataPipe):
    def __init__(self, datapipe: IterDataPipe[_T_co]):
        super().__init__(datapipe)
        self._datapipe_iter: Optional[Iterator[_T_co]] = None

    def __iter__(self) -> "_IterDataPipeSerializationWrapper":
        self._datapipe_iter = iter(self._datapipe)
        return self

    def __next__(self) -> _T_co:  # type: ignore[type-var]
        assert self._datapipe_iter is not None
        return next(self._datapipe_iter)


class _MapDataPipeSerializationWrapper(_DataPipeSerializationWrapper, MapDataPipe):
    def __getitem__(self, idx):
<<<<<<< HEAD
        return self._datapipe[idx]


class DataChunk(list, Generic[T]):
    def __init__(self, items):
        super().__init__(items)
        self.items = items

    def as_str(self, indent=""):
        res = indent + "[" + ", ".join(str(i) for i in iter(self)) + "]"
        return res

    def __iter__(self) -> Iterator[T]:
        yield from super().__iter__()

    def raw_iterator(self) -> T:  # type: ignore[misc]
        yield from self.items
=======
        return self._datapipe[idx]
>>>>>>> a21d4363
<|MERGE_RESOLUTION|>--- conflicted
+++ resolved
@@ -1,10 +1,6 @@
 import functools
 import pickle
-<<<<<<< HEAD
-from typing import Callable, Dict, Generic, Iterator, Optional, TypeVar
-=======
 from typing import Callable, Dict, Iterable, Iterator, List, Optional, TypeVar
->>>>>>> a21d4363
 
 from torch.utils._import_utils import import_dill
 from torch.utils.data.datapipes._hook_iterator import _SnapshotState
@@ -27,24 +23,16 @@
     "MapDataPipe",
 ]
 
-<<<<<<< HEAD
-T = TypeVar("T")
-T_co = TypeVar("T_co", covariant=True)
-
-=======
 
 _T = TypeVar("_T")
 _T_co = TypeVar("_T_co", covariant=True)
 
->>>>>>> a21d4363
 UNTRACABLE_DATAFRAME_PIPES = [
     "batch",  # As it returns DataChunks
     "groupby",  # As it returns DataChunks
     "_dataframes_as_tuples",  # As it unpacks DF
     "trace_as_dataframe",  # As it used to mark DF for tracing
 ]
-<<<<<<< HEAD
-=======
 
 
 class DataChunk(List[_T]):
@@ -61,7 +49,6 @@
 
     def raw_iterator(self) -> Iterator[_T]:
         yield from self.items
->>>>>>> a21d4363
 
 
 class IterDataPipe(IterableDataset[_T_co], metaclass=_IterDataPipeMeta):
@@ -426,24 +413,4 @@
 
 class _MapDataPipeSerializationWrapper(_DataPipeSerializationWrapper, MapDataPipe):
     def __getitem__(self, idx):
-<<<<<<< HEAD
-        return self._datapipe[idx]
-
-
-class DataChunk(list, Generic[T]):
-    def __init__(self, items):
-        super().__init__(items)
-        self.items = items
-
-    def as_str(self, indent=""):
-        res = indent + "[" + ", ".join(str(i) for i in iter(self)) + "]"
-        return res
-
-    def __iter__(self) -> Iterator[T]:
-        yield from super().__iter__()
-
-    def raw_iterator(self) -> T:  # type: ignore[misc]
-        yield from self.items
-=======
-        return self._datapipe[idx]
->>>>>>> a21d4363
+        return self._datapipe[idx]