<<<<<<< HEAD
import copy as copymodule
=======
# mypy: allow-untyped-defs
>>>>>>> 06715da6
import warnings
from abc import ABC, abstractmethod
from collections import deque
from typing import (
    Any,
    Callable,
    Deque,
    Iterator,
    List,
    Literal,
    Optional,
    Sized,
    Tuple,
    TypeVar,
)

from torch.utils.data.datapipes._decorator import functional_datapipe
from torch.utils.data.datapipes._hook_iterator import _SnapshotState
from torch.utils.data.datapipes.datapipe import IterDataPipe
from torch.utils.data.datapipes.utils.common import _check_unpickable_fn, StreamWrapper


__all__ = [
    "ConcaterIterDataPipe",
    "DemultiplexerIterDataPipe",
    "ForkerIterDataPipe",
    "MultiplexerIterDataPipe",
    "ZipperIterDataPipe",
]

T_co = TypeVar('T_co', covariant=True)


@functional_datapipe('concat')
class ConcaterIterDataPipe(IterDataPipe):
    r"""
    Concatenates multiple Iterable DataPipes (functional name: ``concat``).

    The resulting DataPipe will yield all the elements from the first input DataPipe, before yielding from the subsequent ones.

    Args:
        datapipes: Iterable DataPipes being concatenated

    Example:
        >>> # xdoctest: +REQUIRES(module:torchdata)
        >>> import random
        >>> from torchdata.datapipes.iter import IterableWrapper
        >>> dp1 = IterableWrapper(range(3))
        >>> dp2 = IterableWrapper(range(5))
        >>> list(dp1.concat(dp2))
        [0, 1, 2, 0, 1, 2, 3, 4]
    """

    datapipes: Tuple[IterDataPipe]

    def __init__(self, *datapipes: IterDataPipe):
        if len(datapipes) == 0:
            raise ValueError("Expected at least one DataPipe, but got nothing")
        if not all(isinstance(dp, IterDataPipe) for dp in datapipes):
            raise TypeError("Expected all inputs to be `IterDataPipe`")
        self.datapipes = datapipes  # type: ignore[assignment]

    def __iter__(self) -> Iterator:
        for dp in self.datapipes:
            yield from dp

    def __len__(self) -> int:
        if all(isinstance(dp, Sized) for dp in self.datapipes):
            return sum(len(dp) for dp in self.datapipes)
        else:
            raise TypeError(f"{type(self).__name__} instance doesn't have valid length")


@functional_datapipe('fork')
class ForkerIterDataPipe(IterDataPipe):
    r"""
    Creates multiple instances of the same Iterable DataPipe (functional name: ``fork``).

    Args:
        datapipe: Iterable DataPipe being copied
        num_instances: number of instances of the datapipe to create
        buffer_size: this restricts how far ahead the leading child DataPipe
           can read relative to the slowest child DataPipe.
           Defaults to ``1000``. Use ``-1`` for the unlimited buffer.
        copy: copy strategy to use for items yielded by each branch. Supported
            options are ``None`` for no copying, ``"shallow"`` for shallow object
            copies, and ``"deep"`` for deep object copies. Defaults to ``None``.

    Note:
        All branches of the forked pipeline return the identical object unless
        the copy parameter is supplied. If the object is mutable or contains
        mutable objects, changing them in one branch will affect all others.

    Example:
        >>> # xdoctest: +REQUIRES(module:torchdata)
        >>> from torchdata.datapipes.iter import IterableWrapper
        >>> source_dp = IterableWrapper(range(5))
        >>> dp1, dp2 = source_dp.fork(num_instances=2)
        >>> list(dp1)
        [0, 1, 2, 3, 4]
        >>> list(dp2)
        [0, 1, 2, 3, 4]
    """

    def __new__(
        cls,
        datapipe: IterDataPipe,
        num_instances: int,
        buffer_size: int = 1000,
        copy: Optional[Literal["shallow", "deep"]] = None
    ):
        if num_instances < 1:
            raise ValueError(f"Expected `num_instances` larger than 0, but {num_instances} is found")
        if num_instances == 1:
            return datapipe
        container = _ForkerIterDataPipe(datapipe, num_instances, buffer_size, copy)  # type: ignore[abstract]
        return [_ChildDataPipe(container, i) for i in range(num_instances)]


class _ContainerTemplate(ABC):
    r"""Abstract class for container ``DataPipes``. The followings are three required methods."""

    @abstractmethod
    def get_next_element_by_instance(self, instance_id: int):
        ...

    @abstractmethod
    def is_every_instance_exhausted(self) -> bool:
        ...

    @abstractmethod
    def reset(self) -> None:
        ...

    @abstractmethod
    def get_length_by_instance(self, instance_id: int):
        r"""Raise TypeError if it's not supposed to be implemented to support `list(datapipe)`."""


def _no_op(x):
    return x


class _ForkerIterDataPipe(IterDataPipe, _ContainerTemplate):
    r"""
    Container to hold instance-specific information on behalf of ForkerIterDataPipe.

    It tracks the state of its child DataPipes, maintains the buffer, and yields the next value
    as requested by the child DataPipes.
    """

    def __init__(
        self,
        datapipe: IterDataPipe,
        num_instances: int,
        buffer_size: int = 1000,
        copy: Optional[Literal["shallow", "deep"]] = None
    ):
        self.main_datapipe = datapipe
        self._datapipe_iterator: Optional[Iterator[Any]] = None
        self.num_instances = num_instances
        self.buffer: Deque = deque()
        self.buffer_size = buffer_size
        if self.buffer_size < 0:
            warnings.warn(
                "Unlimited buffer size is set for `fork`, "
                "please be aware of OOM at random places",
                UserWarning
            )
        if copy is None:
            self.copy_fn = _no_op
        elif copy == "shallow":
            self.copy_fn = copymodule.copy
        elif copy == "deep":
            self.copy_fn = copymodule.deepcopy
        else:
            raise ValueError(f"Unknown copy method `{copy}` requested, choose one of None, `shallow` or `deep`.")

        self.child_pointers: List[int] = [0] * num_instances  # Indicate the indices of the next element to get
        self.slowest_ptr = 0  # The index to read by the slowest child
        self.leading_ptr = 0  # The index to read by the fastest child
        self.end_ptr: Optional[int] = None  # The index to stop child
        self._child_stop: List[bool] = [True for _ in range(num_instances)]

    def __len__(self):
        return len(self.main_datapipe)

    def get_next_element_by_instance(self, instance_id: int):
        if self._datapipe_iterator is None and self._child_stop[instance_id]:
            self._datapipe_iterator = iter(self.main_datapipe)
            self._snapshot_state = _SnapshotState.Iterating
            for i in range(self.num_instances):
                self._child_stop[i] = False
        try:
            while not self._child_stop[instance_id]:
                self.child_pointers[instance_id] += 1
                if self.end_ptr is not None and self.child_pointers[instance_id] == self.end_ptr:
                    self._child_stop[instance_id] = True
                    break
                # Use buffer
                if self.buffer and self.child_pointers[instance_id] <= self.leading_ptr:
                    idx = self.child_pointers[instance_id] - self.slowest_ptr - 1
                    return_val = self.buffer[idx]
                else:  # Retrieve one element from main datapipe
                    self.leading_ptr = self.child_pointers[instance_id]
                    try:
                        return_val = next(self._datapipe_iterator)  # type: ignore[arg-type]
                        self.buffer.append(return_val)
                    except StopIteration:
                        self._child_stop[instance_id] = True
                        self._datapipe_iterator = None
                        self.end_ptr = self.leading_ptr
                        continue
                if self.child_pointers[instance_id] == self.slowest_ptr + 1:
                    new_min = min(self.child_pointers)  # Can optimize by avoiding the call to min()
                    if self.slowest_ptr < new_min:
                        self.slowest_ptr = new_min
                        self.buffer.popleft()
                if self.buffer_size >= 0 and self.leading_ptr > self.buffer_size + self.slowest_ptr:
                    raise BufferError("ForkerIterDataPipe buffer overflow," +
                                      f"buffer size {self.buffer_size} is insufficient.")

                yield self.copy_fn(return_val)  # type: ignore[possibly-undefined]
        finally:
            self._child_stop[instance_id] = True
            # Cleanup _datapipe_iterator for the case that fork exits earlier
            if all(self._child_stop):
                self._datapipe_iterator = None
                self._cleanup()

    def is_every_instance_exhausted(self) -> bool:
        return self.end_ptr is not None and all(self._child_stop)

    def get_length_by_instance(self, instance_id: int) -> int:
        return len(self.main_datapipe)

    def reset(self) -> None:
        self._datapipe_iterator = None
        self.buffer = deque()
        self.child_pointers = [0] * self.num_instances
        self.slowest_ptr = 0
        self.leading_ptr = 0
        self.end_ptr = None
        self._child_stop = [True for _ in range(self.num_instances)]

    def __getstate__(self):
        state = (
            self.main_datapipe,
            self.num_instances,
            self.buffer_size,
            self.copy_fn,
            self._valid_iterator_id,
            self._number_of_samples_yielded,
        )
        if IterDataPipe.getstate_hook is not None:
            return IterDataPipe.getstate_hook(state)
        return state

    def __setstate__(self, state):
        (
            self.main_datapipe,
            self.num_instances,
            self.buffer_size,
            self.copy_fn,
            self._valid_iterator_id,
            self._number_of_samples_yielded,
        ) = state
        self._datapipe_iterator = None
        self.buffer = deque()
        self.child_pointers = [0] * self.num_instances
        self.slowest_ptr = 0
        self.leading_ptr = 0
        self.end_ptr = None
        self._child_stop = [True for _ in range(self.num_instances)]

    def _cleanup(self):
        while self.buffer:
            d = self.buffer.popleft()
            StreamWrapper.close_streams(d)

    def __del__(self):
        self._cleanup()


class _ChildDataPipe(IterDataPipe):
    r"""
    Iterable Datapipe that is a child of a main DataPipe.

    The instance of this class will pass its instance_id to get the next value from its main DataPipe.

    Note:
        ChildDataPipe, like all other IterDataPipe, follows the single iterator per IterDataPipe constraint.
        Since ChildDataPipes share a common buffer, when an iterator is created for one of the ChildDataPipes,
        the previous iterators  for all ChildDataPipes must be invalidated, with the exception when a ChildDataPipe
        hasn't had an iterator created from it since the last invalidation. See the example below.

    Example:
        >>> # xdoctest: +REQUIRES(module:torchdata)
        >>> # Singler Iterator per IteraDataPipe Invalidation
        >>> from torchdata.datapipes.iter import IterableWrapper
        >>> source_dp = IterableWrapper(range(10))
        >>> cdp1, cdp2 = source_dp.fork(num_instances=2)
        >>> it1, it2 = iter(cdp1), iter(cdp2)
        >>> it3 = iter(cdp1)
        >>> # The line above invalidates `it1` and `it2`, and resets `ForkerIterDataPipe`.
        >>> it4 = iter(cdp2)
        >>> # The line above doesn't invalidate `it3`, because an iterator for `cdp2` hasn't been created since
        >>> # the last invalidation.

    Args:
        main_datapipe: Main DataPipe with a method 'get_next_element_by_instance(instance_id)'
        instance_id: integer identifier of this instance
    """

    _is_child_datapipe: bool = True

    def __init__(self, main_datapipe: IterDataPipe, instance_id: int):
        assert isinstance(main_datapipe, _ContainerTemplate)

        self.main_datapipe: IterDataPipe = main_datapipe
        self.instance_id = instance_id

    def __iter__(self):
        # Note that the logic behind setting iterator ID and `reset` are handled within `hook_iterator`
        # We want to separate the code for reset and yield, so that 'reset' executes before __next__ is called
        return self.main_datapipe.get_next_element_by_instance(self.instance_id)

    def __len__(self):
        return self.main_datapipe.get_length_by_instance(self.instance_id)

    # This method is called by `hook_iterator` in `_typing.py`.
    def _set_main_datapipe_valid_iterator_id(self) -> int:
        r"""
        Update the valid iterator ID for both this DataPipe object and `main_datapipe`.

        `main_datapipe.reset()` is called when the ID is incremented to a new generation.
        """
        # 1. First time any child iterator is created
        if self.main_datapipe._valid_iterator_id is None:
            self.main_datapipe._valid_iterator_id = 0  # type: ignore[attr-defined]
        # 2. This instance was already in the same generation as `main_datapipe`,
        #    we need to increment the ID further by 1
        elif self.main_datapipe._valid_iterator_id == self._valid_iterator_id:  # type: ignore[has-type]
            self.main_datapipe._valid_iterator_id += 1  # type: ignore[attr-defined]
            # Whenever a new generation of iterator is created, the `main_datapipe` must reset
            if not self.main_datapipe.is_every_instance_exhausted():
                warnings.warn("Some child DataPipes are not exhausted when __iter__ is called. We are resetting "
                              "the buffer and each child DataPipe will read from the start again.", UserWarning)
            self.main_datapipe.reset()
        # 3. Otherwise, the iterator is behind the others, so it will just need to catch up by setting
        #    the instance's iterator to match that of `main_datapipe`
        self._valid_iterator_id = self.main_datapipe._valid_iterator_id
        return self._valid_iterator_id

    # This method is called by `hook_iterator` in `_typing.py`.
    def _check_valid_iterator_id(self, iterator_id) -> bool:
        r"""Check the valid iterator ID against that of DataPipe object and that of `main_datapipe`."""
        return iterator_id == self._valid_iterator_id and iterator_id == self.main_datapipe._valid_iterator_id


@functional_datapipe('demux')
class DemultiplexerIterDataPipe(IterDataPipe):
    r"""
    Splits the input DataPipe into multiple child DataPipes, using the given classification function (functional name: ``demux``).

    A list of the child DataPipes is returned from this operation.

    Args:
        datapipe: Iterable DataPipe being filtered
        num_instances: number of instances of the DataPipe to create
        classifier_fn: a function that maps values to an integer within the range ``[0, num_instances - 1]`` or ``None``
        drop_none: defaults to ``False``, if ``True``, the function will skip over elements classified as ``None``
        buffer_size: this defines the maximum number of inputs that the buffer can hold across all child
            DataPipes while waiting for their values to be yielded.
            Defaults to ``1000``. Use ``-1`` for the unlimited buffer.

    Examples:
        >>> # xdoctest: +REQUIRES(module:torchdata)
        >>> from torchdata.datapipes.iter import IterableWrapper
        >>> def odd_or_even(n):
        ...     return n % 2
        >>> source_dp = IterableWrapper(range(5))
        >>> dp1, dp2 = source_dp.demux(num_instances=2, classifier_fn=odd_or_even)
        >>> list(dp1)
        [0, 2, 4]
        >>> list(dp2)
        [1, 3]
        >>> # It can also filter out any element that gets `None` from the `classifier_fn`
        >>> def odd_or_even_no_zero(n):
        ...     return n % 2 if n != 0 else None
        >>> dp1, dp2 = source_dp.demux(num_instances=2, classifier_fn=odd_or_even_no_zero, drop_none=True)
        >>> list(dp1)
        [2, 4]
        >>> list(dp2)
        [1, 3]
    """

    def __new__(cls, datapipe: IterDataPipe, num_instances: int,
                classifier_fn: Callable[[T_co], Optional[int]], drop_none: bool = False, buffer_size: int = 1000):
        if num_instances < 1:
            raise ValueError(f"Expected `num_instances` larger than 0, but {num_instances} is found")

        _check_unpickable_fn(classifier_fn)

        # When num_instances == 1, demux can be replaced by filter,
        # but keep it as Demultiplexer for the sake of consistency
        # like throwing Error when classification result is out of o range
        container = _DemultiplexerIterDataPipe(datapipe, num_instances, classifier_fn, drop_none, buffer_size)  # type: ignore[abstract]
        return [_ChildDataPipe(container, i) for i in range(num_instances)]


class _DemultiplexerIterDataPipe(IterDataPipe, _ContainerTemplate):
    r"""
    Container to hold instance-specific information on behalf of DemultiplexerIterDataPipe.

    It tracks the state of its child DataPipes, maintains the buffer, classifies and yields the next correct value
    as requested by the child DataPipes.
    """

    def __init__(self, datapipe: IterDataPipe[T_co], num_instances: int,
                 classifier_fn: Callable[[T_co], Optional[int]], drop_none: bool, buffer_size: int):
        self.main_datapipe = datapipe
        self._datapipe_iterator: Optional[Iterator[Any]] = None
        self.num_instances = num_instances
        self.buffer_size = buffer_size
        if self.buffer_size < 0:
            warnings.warn(
                "Unlimited buffer size is set for `demux`, "
                "please be aware of OOM at random places",
                UserWarning
            )
        self.current_buffer_usage = 0
        self.child_buffers: List[Deque[T_co]] = [deque() for _ in range(num_instances)]
        self.classifier_fn = classifier_fn
        self.drop_none = drop_none
        self.main_datapipe_exhausted = False
        self._child_stop: List[bool] = [True for _ in range(num_instances)]

    def _find_next(self, instance_id: int) -> T_co:  # type: ignore[type-var]
        while True:
            if self.main_datapipe_exhausted or self._child_stop[instance_id]:
                raise StopIteration
            if self._datapipe_iterator is None:
                raise ValueError(
                    "_datapipe_iterator has not been set, likely because this private method is called directly "
                    "without invoking get_next_element_by_instance() first.")
            value = next(self._datapipe_iterator)
            classification = self.classifier_fn(value)
            if classification is None and self.drop_none:
                StreamWrapper.close_streams(value)
                continue
            if classification is None or classification >= self.num_instances or classification < 0:
                raise ValueError(f"Output of the classification fn should be between 0 and {self.num_instances - 1}. " +
                                 f"{classification} is returned.")
            if classification == instance_id:
                return value
            self.child_buffers[classification].append(value)
            self.current_buffer_usage += 1
            if self.buffer_size >= 0 and self.current_buffer_usage > self.buffer_size:
                raise BufferError(
                    f"DemultiplexerIterDataPipe buffer overflow, buffer size {self.buffer_size} is insufficient.")

    def get_next_element_by_instance(self, instance_id: int):
        if self._datapipe_iterator is None and self._child_stop[instance_id]:
            self._datapipe_iterator = iter(self.main_datapipe)
            self._snapshot_state = _SnapshotState.Iterating  # This is necessary for the DataPipe to reset properly.
            self.main_datapipe_exhausted = False
            for i in range(self.num_instances):
                self._child_stop[i] = False

        try:
            while not self._child_stop[instance_id]:
                if self.child_buffers[instance_id]:
                    self.current_buffer_usage -= 1
                    yield self.child_buffers[instance_id].popleft()
                else:
                    try:
                        yield self._find_next(instance_id)
                    except StopIteration:
                        self._child_stop[instance_id] = True
                        self.main_datapipe_exhausted = True
                        self._datapipe_iterator = None
        finally:
            self._child_stop[instance_id] = True
            # Cleanup _datapipe_iterator for the case that demux exits earlier
            if all(self._child_stop):
                self._datapipe_iterator = None
            if self.child_buffers[instance_id]:
                self._cleanup(instance_id)

    def is_every_instance_exhausted(self) -> bool:
        return self.main_datapipe_exhausted and all(self._child_stop)

    def get_length_by_instance(self, instance_id: int) -> int:
        raise TypeError

    def reset(self) -> None:
        self._datapipe_iterator = None
        self.current_buffer_usage = 0
        self.child_buffers = [deque() for _ in range(self.num_instances)]
        self._child_stop = [True for _ in range(self.num_instances)]
        self.main_datapipe_exhausted = False

    def __getstate__(self):
        state = (
            self.main_datapipe,
            self.num_instances,
            self.buffer_size,
            self.classifier_fn,
            self.drop_none,
            self._valid_iterator_id,
            self._number_of_samples_yielded,
        )
        if IterDataPipe.getstate_hook is not None:
            return IterDataPipe.getstate_hook(state)
        return state

    def __setstate__(self, state):
        (
            self.main_datapipe,
            self.num_instances,
            self.buffer_size,
            self.classifier_fn,
            self.drop_none,
            self._valid_iterator_id,
            self._number_of_samples_yielded,
        ) = state
        self._datapipe_iterator = None
        self.current_buffer_usage = 0
        self.child_buffers = [deque() for _ in range(self.num_instances)]
        self._child_stop = [True for _ in range(self.num_instances)]
        self.main_datapipe_exhausted = False

    def _cleanup(self, instance_id: Optional[int] = None):
        ids = range(self.num_instances) if instance_id is None else [instance_id, ]
        for i in ids:
            q = self.child_buffers[i]
            while q:
                d = q.popleft()
                StreamWrapper.close_streams(d)


    def __del__(self):
        self._cleanup()


@functional_datapipe('mux')
class MultiplexerIterDataPipe(IterDataPipe):
    r"""
    Yields one element at a time from each of the input Iterable DataPipes (functional name: ``mux``).

    As in, one element from the 1st input DataPipe, then one element from the 2nd DataPipe in the next iteration,
    and so on. It ends when the shortest input DataPipe is exhausted.

    Args:
        datapipes: Iterable DataPipes that will take turn to yield their elements, until the shortest DataPipe is exhausted

    Example:
        >>> # xdoctest: +REQUIRES(module:torchdata)
        >>> from torchdata.datapipes.iter import IterableWrapper
        >>> dp1, dp2, dp3 = IterableWrapper(range(3)), IterableWrapper(range(10, 15)), IterableWrapper(range(20, 25))
        >>> list(dp1.mux(dp2, dp3))
        [0, 10, 20, 1, 11, 21, 2, 12, 22]
    """

    def __init__(self, *datapipes):
        self.datapipes = datapipes
        self.buffer: List = []  # Store values to be yielded only when every iterator provides one

    def __iter__(self):
        iterators = [iter(x) for x in self.datapipes]
        while len(iterators):
            for it in iterators:
                try:
                    value = next(it)
                    self.buffer.append(value)
                except StopIteration:
                    self.buffer.clear()
                    return
            yield from self.buffer
            self.buffer.clear()

    def __len__(self):
        if all(isinstance(dp, Sized) for dp in self.datapipes):
            return min(len(dp) for dp in self.datapipes) * len(self.datapipes)
        else:
            raise TypeError(f"{type(self).__name__} instance doesn't have valid length")

    def reset(self) -> None:
        self.buffer = []

    def __getstate__(self):
        state = (
            self.datapipes,
            self._valid_iterator_id,
            self._number_of_samples_yielded,
        )
        if IterDataPipe.getstate_hook is not None:
            return IterDataPipe.getstate_hook(state)
        return state

    def __setstate__(self, state):
        (
            self.datapipes,
            self._valid_iterator_id,
            self._number_of_samples_yielded,
        ) = state
        self.buffer = []

    def __del__(self):
        self.buffer.clear()


@functional_datapipe('zip')
class ZipperIterDataPipe(IterDataPipe[Tuple[T_co]]):
    r"""
    Aggregates elements into a tuple from each of the input DataPipes (functional name: ``zip``).

    The output is stopped as soon as the shortest input DataPipe is exhausted.

    Args:
        *datapipes: Iterable DataPipes being aggregated

    Example:
        >>> # xdoctest: +REQUIRES(module:torchdata)
        >>> from torchdata.datapipes.iter import IterableWrapper
        >>> dp1, dp2, dp3 = IterableWrapper(range(5)), IterableWrapper(range(10, 15)), IterableWrapper(range(20, 25))
        >>> list(dp1.zip(dp2, dp3))
        [(0, 10, 20), (1, 11, 21), (2, 12, 22), (3, 13, 23), (4, 14, 24)]
    """

    datapipes: Tuple[IterDataPipe]

    def __init__(self, *datapipes: IterDataPipe):
        if not all(isinstance(dp, IterDataPipe) for dp in datapipes):
            raise TypeError("All inputs are required to be `IterDataPipe` "
                            "for `ZipIterDataPipe`.")
        super().__init__()
        self.datapipes = datapipes  # type: ignore[assignment]

    def __iter__(self) -> Iterator[Tuple[T_co]]:
        iterators = [iter(datapipe) for datapipe in self.datapipes]
        yield from zip(*iterators)

    def __len__(self) -> int:
        if all(isinstance(dp, Sized) for dp in self.datapipes):
            return min(len(dp) for dp in self.datapipes)
        else:
            raise TypeError(f"{type(self).__name__} instance doesn't have valid length")<|MERGE_RESOLUTION|>--- conflicted
+++ resolved
@@ -1,8 +1,5 @@
-<<<<<<< HEAD
+# mypy: allow-untyped-defs
 import copy as copymodule
-=======
-# mypy: allow-untyped-defs
->>>>>>> 06715da6
 import warnings
 from abc import ABC, abstractmethod
 from collections import deque
