# mypy: allow-untyped-defs
"""
The various dataclasses, Enums, namedtuples etc used in AOTAutograd. This includes
input/output types, metadata, config, function signatures etc.
"""

import collections
import dataclasses
import functools
from dataclasses import dataclass, field
from enum import Enum
from typing import Any, Callable, Dict, List, NewType, Optional, Set, Union

import torch
import torch.utils._pytree as pytree
from torch._guards import Source
from torch._subclasses import FakeTensor
from torch._subclasses.fake_tensor import is_fake
from torch.utils._python_dispatch import is_traceable_wrapper_subclass

from .. import config

from .functional_utils import (
    _check_if_mutation_can_be_in_graph,
    FunctionalTensorMetadataEq,
)
from .utils import strict_zip

zip = strict_zip

OutputType = Enum(
    "OutputType",
    (
        # output is not an alias
        "non_alias",
        # output aliases an input
        "alias_of_input",
        # output **is** an input tensor
        "is_input",
        # output has a ._base tensor, which is a graph intermediate.
        # We need to return its ._base as a graph output,
        # so its requires_grad info is populated correctly.
        # Instructs the runtime code to regenerate the current output
        # from a base tensor, graph_intermediates[base_idx]
        "alias_of_intermediate_save_as_output",
        # Same as above; but we don't need to explicitly add its ._base
        # as a graph output, because it already **is** a graph output.
        "alias_of_intermediate",
        # Same as above; but the output's ._base is **already** a user output.
        # Instructs the runtime code to regenerate the current output from
        # a base tensor, user_outputs[base_idx]
        "alias_of_intermediate_base_is_user_output",
        # See Note [Intermediate Bases Optimization]
        "unsafe_view_alias",
        # output is an alias, but has a custom autograd.Function backward.
        # In this case, we don't want to do view-replay, since we won't be able to replay the custom function.
        # Instead, we'll treat this output "normally", and trace its backward into the graph.
        "custom_function_view",
    ),
)


# This class stores info about every user output.
@dataclass(frozen=True)
class OutputAliasInfo:
    # Tells us if this output is:
    # (1) a regular (non-aliased) output
    # (2) an alias of a forward input
    # (3) **is** a forward input (special case of "alias_of_input")
    # (4) an alias of an intermediate (aka an alias of an output of the inner traced forward)
    # (5) an alias of an intermediate, that explicitly requires returning the intermediate
    #     as a graph output
    # (6) an alias of an intermediate, where that intermediate is also a user output
    output_type: OutputType
    # The raw type of the output (torch.Tensor, SymInt, etc)
    raw_type: type
    # If (1) above, then
    # - base_idx is None
    # If (2) or (3) above, then
    # - Tells us that the base of this alias is user_fwd_input[base_idx]
    #   (This is an index into the inputs *before* we make synthetic bases)
    # If (4) or (5) above, then
    # - Tells us that the base of this alias is output_graph_intermediates[base_idx]
    #   here, this refers to the index of the *direct* traced
    # If (6) above, then:
    # - Tells us that the base of this alias is output_user_fwds[base_idx]
    #   here, this refers to the index of the *direct* traced
    base_idx: Optional[int]
    # If it is a Tensor, what the dynamic dims are (otherwise is None)
    dynamic_dims: Optional[Set[int]]
    # requires_grad
    requires_grad: bool
    # FunctionalTensorWrapper that represents this output.
    #
    # Provides us the means to replay views from it.
    #
    # We need to wrap the actual FunctionalTensorWrapper with this class so that
    # we only compare the tensor's metadata. That's because with the transformations
    # of the model throughout AOTAutograd, the sequence of ViewMeta and the base
    # tensor might change.
    functional_tensor: Optional[FunctionalTensorMetadataEq] = None


class MutationType(Enum):
    NOT_MUTATED = 1
    MUTATED_IN_GRAPH = 2
    MUTATED_OUT_GRAPH = 3


# This class tells us info about user inputs.
@dataclass(frozen=True)
class InputAliasInfo:
    is_leaf: bool
    mutates_data: bool
    mutates_metadata: bool
    mutations_hidden_from_autograd: bool
    mutations_under_no_grad_or_inference_mode: bool
    mutation_inductor_storage_resize: bool
    mutates_storage_metadata: bool
    requires_grad: bool
    keep_input_mutations: bool

    def __post_init__(self):
        if self.mutates_storage_metadata:
            # For convenience, we guarantee that this is always true.
            # In practice, If we call .set_(), then at runtime there is no need
            # to additionally fix  up the tensor metadata, since our runtime
            # call to inp.set_(updated_inp) will already have the right metadata
            assert self.mutates_metadata

    @functools.cached_property
    def mutation_type(self) -> MutationType:
        if (
            (not self.mutates_data)
            and (not self.mutates_metadata)
            and not (self.mutation_inductor_storage_resize)
        ):
            return MutationType.NOT_MUTATED

        if _check_if_mutation_can_be_in_graph(
            self.keep_input_mutations,
            self.mutates_data,
            self.mutates_metadata,
            self.mutations_hidden_from_autograd,
            self.mutations_under_no_grad_or_inference_mode,
            self.mutates_storage_metadata,
            self.mutation_inductor_storage_resize,
            self.requires_grad,
        ):
            return MutationType.MUTATED_IN_GRAPH

        return MutationType.MUTATED_OUT_GRAPH


@dataclass
class SubclassCreationMeta:
    """
    Used for AOTDispatch.
    This dataclass gives us the information we need to reconstruct a tensor subclass
    from our flat inputs.
    Why is this important? The graph that we'd like to trace out contains flat tensor inputs,
    But the user's original model may have subclass inputs and outputs.
    So we need to wrap/unwrap subclasses as necessary to translate between the user's
    view (subclass inps/outs), and the backend compiler's view (graph with no subclass args).

    Complications arise mostly from the fact that a subclass can hold more than one inner tensor;
    So for a given subclass input/output, we need to carefully track which indices map
    to the subclass tensor in the corresponding "dense-tensor-only" graph.
    """

    # In the inner graph that only takes in dense tensor inputs,
    # this maps to the first index of "tensors that should go in this subclass wrapper"
    flat_tensor_start_idx: int
    # arg_count is inclusive of the arg_counts of any
    # inner tensor subclasses: If I have a TwoTensor and
    # both of its inner elements are TwoTensors, then the
    # arg_count of the outer-most sublass will be 4
    arg_count: int
    # meta and attrs are produced by the subclass's __tensor_flatten__.
    # We need to keep them around along with outer_size / outer_stride to plumb them
    # into __tensor_unflatten__
    attrs: Dict[str, Union["SubclassCreationMeta", None]]
    outer_size: List[int]
    outer_stride: List[int]
    meta: Any
    # Stores the original subclass itself.
    # This is needed because we need the autograd metadata on the original subclass
    # (this is guaranteed to be a wrapper subclass that holds a fake tensor,
    #  so holding onto this at runtime shouldn't leak memory)
<<<<<<< HEAD
    original_subclass: Optional[torch.Tensor]

    # meta and inner_keys are produced by the subclass's __tensor_flatten__.
    # We need to keep them around along with outer_size / outer_stride to plumb them
    # into __tensor_unflatten__.
    meta: Any
    inner_keys: List[Any]
    outer_size: Tuple[int, ...]
    outer_stride: Tuple[int, ...]
=======
    original_subclass: Any
>>>>>>> 8dadaa91

    # Used at runtime to determine the subclass type, so we don't need to save the original subclass
    original_subclass_type: Optional[type] = None

    def creation_fn(self, all_args, *, is_runtime: bool):
<<<<<<< HEAD
        curr_args = all_args[
            self.flat_tensor_start_idx : self.flat_tensor_start_idx + self.arg_count
        ]
        assert len(curr_args) == len(
            self.inner_keys
        ), f"inner_keys: {str(self.inner_keys)}. len(curr_args): {len(curr_args)}"

        if is_runtime:
            assert self.original_subclass_type is not None
            original_subclass_type = self.original_subclass_type
        else:
            original_subclass_type = type(self.original_subclass)

        # NB: Sometimes we have real inner tensors and symbolic metadata.
        # TODO: Resolve this so we always have matching real / symbolic tensors / metadata.
        out = original_subclass_type.__tensor_unflatten__(  # type: ignore[attr-defined]
            dict(zip(self.inner_keys, curr_args)),
            self.meta,
            self.outer_size,
            self.outer_stride,
=======
        inner_tensors = {}

        curr_start_idx = self.flat_tensor_start_idx
        for attr, creation_meta in self.attrs.items():
            if creation_meta is None:
                subclass = all_args[curr_start_idx]
                curr_start_idx += 1
            else:
                subclass = creation_meta.creation_fn(all_args, is_runtime=is_runtime)
                curr_start_idx += creation_meta.arg_count
            inner_tensors[attr] = subclass

        rebuilt = type(self.original_subclass).__tensor_unflatten__(
            inner_tensors, self.meta, self.outer_size, self.outer_stride
>>>>>>> 8dadaa91
        )

        if not is_runtime:
            # After wrapping up the inner dense tensors into a subclass, we need to make sure that our new wrapper
            # has correct autograd metadata, since we'll be tracing through the autograd engine with the subclass.
            # We don't trace through the autograd engine at runtime though, so no need
            # to compute this extra metadata then!
            torch._mirror_autograd_meta_to(self.original_subclass, rebuilt)  # type: ignore[attr-defined]

        return rebuilt

    def make_runtime_safe(self):
        assert self.original_subclass is not None
        self.original_subclass_type = type(self.original_subclass)
        self.original_subclass = None

    def __post_init__(self):
        # sanity assert to make sure we don't leak memory
        assert is_fake(self.original_subclass)

        # This saves the type of subclass nested structure to compare
        # against runtime tangent inputs. We do wanna compute this at AOT
        # time as it is invoked in hot-path
        from .subclass_utils import get_types_for_subclass

        self.subclass_type = get_types_for_subclass(self.original_subclass)


# This class encapsulates all aliasing + mutation info we need about the forward graph
# See a more detailed overview of the edge case handling at
# https://docs.google.com/document/d/19UoIh_SVrMy_b2Sx5ZaeOJttm6P0Qmyss2rdBuyfoic/edit
@dataclass(eq=False)
class ViewAndMutationMeta:
    # length = # user inputs
    # This gives us info about every input, and what sort of mutation happened to it (if any)
    input_info: List[InputAliasInfo]

    # length = # user outputs
    # This gives us info about every output (mostly around whether it aliases other tensors)
    output_info: List[OutputAliasInfo]

    # length = the number of intermediate bases appended as outputs to the end of the forward graph.
    # Note: this is not necessarily the same thing as:
    #   len([x for x in output_info if x.output_type == OutputType.alias_of_intermediate])
    # Because outputs might share a ._base, or an output's ._base might itself be
    # another user output (in both cases, we won't redundantly append bases to the end of the graph)
    num_intermediate_bases: int

    # For inference only: instructs us to keep data-only input mutations directly in the graph
    keep_input_mutations: bool

    # length = (# inputs w data mutations) + (# user outputs that are non_aliasing tensors)
    #        + (# intermediate bases)
    # These are the FakeTensor (or potential SymInt) outputs that we traced from our
    # metadata pass of the user's forward function.
    # Their only use today is to pass them as a best-guess for tangents when tracing the joint.
    # Stashing them as part of our "metadata" makes it simpler if we want to run our analysis
    # pass once, and re-use the output throughout AOTAutograd
    traced_tangents: List[Any]

    # Each of these is a list telling us about subclasses for the inputs/outputs/grad_outs
    # They are used throughout AOTDispatch to tell us how to generate a list of subclass tensors,
    # Given a (potentially larger) list of plain torch tensors.

    # Taking subclass_inp_meta as an example:
    #   subclass_inp_meta[i] = j (an int) tells us:
    #     "The i'th user input is not a subclass, and corresponds to inputs[j] of the plain-tensor graph."
    #   subclass_inp_meta[i] = SubclassCreationMeta(flat_tensor_start_idx=3, arg_count=2)
    #     "The i'th user input is subclass holding two inner tensors, which are
    #      inputs[3] and inputs[4] of the plain-tensor graph".

    # length = # user inputs
    subclass_inp_meta: List[Union[int, SubclassCreationMeta]]
    # So, the full set of outputs to the forward graph looks something like:
    # (*mutated_inps, *user_outs, *intermediate_bases, *saved_for_bw_tensors)
    # where the first 3 of those 4 can be subclasses
    # (but not saved_for_bw tensors, since these are internal to the compiler
    # and not user visible, so there's no point in wrapping/unwrapping them at runtime).
    # This list contains subclass information on all of the fw graph outputs
    # except for saved_for_bw_tensors.
    subclass_fw_graph_out_meta: List[Union[int, SubclassCreationMeta]]
    # length = # backward graph inputs
    subclass_tangent_meta: List[Union[int, SubclassCreationMeta]]
    # TODO: we should kill this
    # (need to default it to not break internal)
    is_train: bool = False

    # length = (# inputs w data mutations) + (# user outputs that are non_aliasing tensors)
    #        + (# intermediate bases)
    # At runtime, we don't keep the traced_tangents around since they're not serializable.
    # Instead, we keep any necessary subclass metadata necessary about each traced_tangent.
    # This list is generated after calling make_runtime_safe().
    traced_tangent_metas: Optional[List[Any]] = None

    num_symints_saved_for_bw: Optional[int] = None

    # The grad_enabled mutation that will be emitted in the runtime_wrapper epilogue
    # NOTE: AOTAutograd will assume that the ambient `is_grad_enabled` is the grad mode
    # that is intended to be in effect prior to running the graph, in keeping with
    # equivalence to eager mode. It is the responsibility of upstream graph acquisition
    # to reset the grad mode to its pre-graph value prior to calling aot_autograd.
    grad_enabled_mutation: Optional[bool] = None

    # Keeps track of whether `torch.use_deterministic_algorithms` was turned on
    # when the forward was run. If deterministic mode was turned off during the
    # forward, but is turned on during the backward call, then an error is
    # raised
    deterministic: Optional[bool] = None

    # Keeps track of which input indices store parameters (which we will treat as static)
    static_parameter_indices: List[int] = field(default_factory=list)

    # Map of effect type (ex. _EffectType.ORDERED) to token.  If there are
    # side-effectful operators, FunctionalTensorMode will populate this
    # dictionary telling us how many tokens we will need during tracing.
    tokens: Dict[Any, torch.Tensor] = field(default_factory=dict)

    # Only filled in if/when we trace the joint function
    # If an input requires grad and is mutated in the backward, it is only safe to keep the mutation
    # in the graph if gradients are disabled while the backward runs
    # (grad mode is disabled by default when users run the backward, but can be turned on with create_graph=True)
    # At runtime during the backward, we use this list of indices to error properly if we find out
    # that it was not safe to include a backward mutation in the graph.
    indices_of_inputs_that_requires_grad_with_mutations_in_bw: List[int] = field(
        default_factory=list
    )

    def __post_init__(self):
        # pre-compute the indices of the inputs that are mutated.
        # When keep_input_mutations is set, we don't need to worry about our epilogue
        # handling data-only mutations, because we keep them directly in the graph.

        mutated_inp_runtime_indices = [
            i
            for i, m in enumerate(self.input_info)
            if (m.mutation_type == MutationType.MUTATED_OUT_GRAPH)
        ]

        mutated_graph_handled_indices = [
            i
            for i, m in enumerate(self.input_info)
            if m.mutation_type == MutationType.MUTATED_IN_GRAPH
        ]
        self.mutated_graph_handled_indices = mutated_graph_handled_indices
        self.num_mutated_graph_handled_indices = len(self.mutated_graph_handled_indices)

        mutated_graph_handled_indices_seen_by_autograd = [
            i
            for i in mutated_graph_handled_indices
            if not self.input_info[i].mutations_hidden_from_autograd
        ]

        self.mutated_graph_handled_indices_seen_by_autograd = (
            mutated_graph_handled_indices_seen_by_autograd
        )
        self.num_mutated_graph_handled_indices_seen_by_autograd = len(
            self.mutated_graph_handled_indices_seen_by_autograd
        )

        aliased_out_indices = [
            i
            for i, m in enumerate(self.output_info)
            if m.output_type
            not in [
                OutputType.non_alias,
                OutputType.unsafe_view_alias,
                OutputType.custom_function_view,
            ]
        ]
        unsafe_view_out_indices = [
            i
            for i, m in enumerate(self.output_info)
            if m.output_type is OutputType.unsafe_view_alias
        ]

        # This is pre-computed in post_init for perf.
        # It contains the index of every element
        # of input_info that corresponds to a mutation (data or metadata or both)
        self.mutated_inp_runtime_indices = mutated_inp_runtime_indices
        self.num_mutated_inp_runtime_indices = len(self.mutated_inp_runtime_indices)

        # This is pre-computed for perf.
        # It contains the index of every element
        # of output_info that corresponds to an alias (either of an input or intermediate)
        self.aliased_out_indices = aliased_out_indices
        self.unsafe_view_out_indices = unsafe_view_out_indices
        self.num_outputs = len(self.output_info)
        self.num_outputs_non_aliased = len(
            [
                x
                for x in self.output_info
                if x.output_type
                in [
                    OutputType.non_alias,
                    OutputType.unsafe_view_alias,
                    OutputType.custom_function_view,
                ]
            ]
        )
        self.num_outputs_aliased_to_inputs = len(
            [
                x
                for x in self.output_info
                if x.output_type
                in [
                    OutputType.alias_of_input,
                    OutputType.is_input,
                ]
            ]
        )
        self.num_unsafe_view_outputs = len(self.unsafe_view_out_indices)
        self.num_outputs_aliased_to_intermediates = len(
            [
                x
                for x in self.output_info
                if x.output_type
                in [
                    OutputType.alias_of_intermediate,
                    OutputType.alias_of_intermediate_save_as_output,
                    OutputType.alias_of_intermediate_base_is_user_output,
                ]
            ]
        )
        self.num_outputs_aliased = (
            self.num_outputs_aliased_to_inputs
            + self.num_outputs_aliased_to_intermediates
        )

        self.dynamic_outputs = any(o.dynamic_dims for o in self.output_info)
        # See Note: [AOTAutograd Backward Guards]
        # This is pre-computed for fast asserts on the types of our grad_outputs in the backward.
        # Eventually, we should kill this and replace with real backward guards.
        # (we want to precompute the "runtime" types, so replace FakeTensor with torch.Tensor)
        self.output_types = [
            torch.Tensor if isinstance(x, FakeTensor) else type(x)
            for x in self.traced_tangents
        ]

        self.is_rng_op_functionalized = config.functionalize_rng_ops
        # All of the above metadata is collected by tracing the fw function.
        # However, extra outputs for rng offsets behave differently. Both fwd
        # and bwd graphs have their own outputs for the total consumed offsets.
        # Unlike mutated inputs, we don't have to worry about sending the right
        # set of tensors between fwd and bwd. Fwd and bwd offsets are
        # independent and simpler to handle. Therefore, we track them
        # separately.
        self.num_outputs_rng_offset = 1 if self.is_rng_op_functionalized else 0

        # Our forward() returns both (tokens, mutated_inputs, outputs, output_intermediate_bases, saved_tensors, saved_symints)
        self.num_forward_returns = (
            self.num_mutated_inp_runtime_indices
            + self.num_outputs
            + self.num_intermediate_bases
            + len(self.tokens)
        )
        # In case of functionalization of rng ops, the fw_module returns one
        # additional output for rng offset. This rng offset is used right
        # away to advance the rng state, and is not passed on to the raw
        # outputs. However, we need to know the exact boundary to identify
        # which tensors to be saved for the bwd graph.  num_forward captures
        # this information.
        self.num_forward = self.num_forward_returns + self.num_outputs_rng_offset

    def make_runtime_safe(self):
        """
        There are various fields in ViewAndMutationMeta that aren't serializable. This function is called after all tracing
        is completed to simplify certain fields in the metadata so that they can be safely cached.

        Doing so may lose information (in the case of traced_tangents), but none of the information is needed at runtime.
        """
        # TODO: This function is only a best effort: there are other fields that may not be cache safe
        # (i.e., there's no guarantee that tensor_flatten() returns a serializable result), or that
        # SubclassCreationMeta is cache safe.
        assert self.traced_tangent_metas is None

        def extract_metadata(t):
            if isinstance(t, torch.Tensor) and is_traceable_wrapper_subclass(t):
                (inner_tensors, flatten_spec) = t.__tensor_flatten__()  # type: ignore[attr-defined]
                # Technically, we only need the flatten_spec, not the inner tensors.
                # However, some Tensor subclasses (like TwoTensor) may have flatten_spec = None.
                # And we want to be able to assert that this metadata is non-None,
                # to distinguish between "this was a tensor subclass with no metadata" vs.
                # "this wasn't a tensor subclass at all".
                return (inner_tensors, flatten_spec)
            else:
                return None

        self.traced_tangent_metas = [extract_metadata(t) for t in self.traced_tangents]
        # Clear traced tangents at runtime
        self.traced_tangents = []
        new_output_info = []
        for out in self.output_info:
            if config.view_replay_for_aliased_outputs:
                new_out = out
            else:
                # If we're not using view_replay, remove the functional tensor.
                # Functional tensors are unfortunately not serializable,
                # so doing this is required for AOTAutograd caching.
                new_out = dataclasses.replace(out, functional_tensor=None)
            new_output_info.append(new_out)
        self.output_info = new_output_info
        for inp_meta in self.subclass_inp_meta:
            if isinstance(inp_meta, SubclassCreationMeta):
                inp_meta.make_runtime_safe()
        for inp_meta in self.subclass_fw_graph_out_meta:
            if isinstance(inp_meta, SubclassCreationMeta):
                inp_meta.make_runtime_safe()
        for inp_meta in self.subclass_tangent_meta:
            if isinstance(inp_meta, SubclassCreationMeta):
                inp_meta.make_runtime_safe()

    @property
    def tensors_saved_for_backwards_slice(self):
        assert self.num_symints_saved_for_bw is not None
        if self.num_symints_saved_for_bw > 0:
            return slice(self.num_forward, -self.num_symints_saved_for_bw)
        else:
            return slice(self.num_forward, None)

    @property
    def symints_saved_for_backwards_slice(self):
        assert self.num_symints_saved_for_bw is not None
        if self.num_symints_saved_for_bw > 0:
            return slice(-self.num_symints_saved_for_bw, None)
        else:
            return slice(0, 0)  # empty slice

    def __eq__(self, other):
        if not isinstance(other, ViewAndMutationMeta):
            return NotImplemented
        return (
            self.input_info == other.input_info
            and self.output_info == other.output_info
            and self.num_intermediate_bases == other.num_intermediate_bases
            and self.keep_input_mutations == other.keep_input_mutations
            and self.is_rng_op_functionalized == other.is_rng_op_functionalized
            and self.num_outputs_rng_offset == other.num_outputs_rng_offset
            and len(self.traced_tangents) == len(other.traced_tangents)
            and all(
                x.shape == y.shape and x.dtype == y.dtype
                for x, y, in zip(self.traced_tangents, other.traced_tangents)
            )
        )


@dataclass(eq=False)
class SubclassMeta:
    # A copy of all forward metadata, but computed on the *dense* tensor forward (after desugaring subclasses)
    # So for example, if the user had a model containing two `TwoTensor` inputs,
    # Then `SubclassMeta.fw_metadata.input_infos` would have length 4 here.
    fw_metadata: ViewAndMutationMeta

    # Note: [Computing Subclass Metadata about grad_inputs]
    # Given a list of flattened, plain tensor grad_inputs, this tells us how to reconstruct the grad_input subclasses
    #
    # You might think: why not just assume that all grad_inputs will have the same subclass-ness as the original inputs?
    # (AOTAutograd generally assumes other properties, e.g. that grad_outputs are contiguous)
    #
    # This doesn't really work though. take this example:
    #
    # def f(DoubleTensor, DenseTensor):
    #     return DoubleTensor  * DenseTensor
    #
    # In the above example, the .grad field of *both* DoubleTensor and DenseTensor will be a DoubleTensor.
    # When we trace out a joint fw-bw graph, we'll end up returning two subclasses for the two grad_inputs.
    # This means that our backward graph will return 4 outputs (two dense tensors for each DoubleTensor grad_input)
    # and we need to properly store the metadata that tells us how to turn these 4 outputs back into DoubleTensors.
    #
    # Note that this info **cannot** easily be figured out from ViewAndMutationMeta.
    # We can only compute this info by tracing the entire joint and examining the grad_inputs that we computed.
    #
    # See Note: [AOTAutograd Backward Guards]
    # This will also eventually require us to install backward guards,
    # in case we made incorrect assumptions about the subclass-ness of our grad_outputs
    #
    # Optional field because we don't compute for inference graphs
    grad_input_metas: Optional[List[Union[int, SubclassCreationMeta]]] = None

    def __init__(self):
        # The fields in this class get set after its construction.
        pass


# This class exists because:
# - the autograd.Function.forward() in aot autograd returns outputs that might alias inputs
# - we only care about the metadata on those aliases, so we can regenerate them.
#   We do not want them to participate in the autograd.Function.
# We do that by wrapping them in an opaque class, so the autograd.Function
# does not know to treat them as tensors.
@dataclass(frozen=True)
class TensorAlias:
    alias: torch.Tensor


@dataclass
class BackwardSignature:
    """
    Provides information about the backward section of an exported
    joint forward-backward graph.
    For a particular fx GraphModule, this class contains information on:
    (1) A mapping from each gradient (backwards output) to the parameter
        it corresponds to (forward input)
    (2) A mapping from each gradient (backwards output) to the user input
        it corresponds to (forward input)
    (3) Which of the forward outputs corresponds to the loss, that we backprop on.

    Each string name is the `node.name` of the corresponding node in the fx graph.
    """

    gradients_to_parameters: Dict[str, str]
    gradients_to_user_inputs: Dict[str, str]
    loss_output: str


GraphOutputName = NewType("GraphOutputName", str)
GraphInputName = NewType("GraphInputName", str)
FQN = NewType("FQN", str)


@dataclass
class GraphSignature:
    """
    Provides information about an exported module.
    For a particular fx GraphModule, this class contains information on:
    (1) Which graph inputs are parameters, buffers, or user inputs
    (2) (for params/buffers) a mapping from the name of each graph argument
        to its parameter/buffer FQN in the original nn.Module.
    (3) If there are input mutations, these are represented as extra outputs
        in the fx GraphModule. We provide a mapping from these
        extra output names to the names of the actual inputs.
    (4) The pytree metadata on how to flatten/unflatten inputs and outputs.
        The corresponding FX GraphModule only accepts and returns
        pytree-flattened inputs/outputs.
    (5) (Optionally) if the FX is a joint forward-backward graph, we provide
        a signature on the backward section of the joint graph.
    """

    parameters: List[FQN]
    buffers: List[FQN]

    user_inputs: List[GraphInputName]
    user_outputs: List[GraphOutputName]
    inputs_to_parameters: Dict[GraphInputName, FQN]
    inputs_to_buffers: Dict[GraphInputName, FQN]

    # If the user's module mutates a buffer,
    # it's represented in the graph as an extra graph output.
    # This dict is a mapping from
    # "graph outputs that correspond to updated buffers"
    # to the FQN names of those mutated buffers.
    buffers_to_mutate: Dict[GraphOutputName, FQN]
    user_inputs_to_mutate: Dict[GraphOutputName, GraphInputName]

    in_spec: pytree.TreeSpec
    out_spec: pytree.TreeSpec

    backward_signature: Optional[BackwardSignature]

    input_tokens: List[GraphInputName]
    output_tokens: List[GraphOutputName]

    @classmethod
    def from_tracing_metadata(
        cls,
        *,
        in_spec: pytree.TreeSpec,
        out_spec: pytree.TreeSpec,
        graph_input_names: List[str],
        graph_output_names: List[str],
        view_mutation_metadata: ViewAndMutationMeta,
        named_parameters: List[str],
        named_buffers: List[str],
        num_user_inputs: int,
        num_user_outputs: int,
        loss_index: Optional[int],
        backward_signature: Optional[BackwardSignature],
    ) -> "GraphSignature":
        graph_inputs = graph_input_names
        graph_outputs = graph_output_names
        parameters = list(named_parameters)
        buffers = list(named_buffers)
        num_tokens = len(view_mutation_metadata.tokens)

        # Calling convention assumptions:
        # (1) graph inputs = (input_tokens, params, buffers, user_inputs)
        # (2) graph outputs = (output_tokens, mutated_inputs, user_outs, param_gradients)
        # (If we are capturing an inference graph, this convention is identical
        #  except that param_gradients is empty)
        # See Note [Side-Effectful Tokens in AOTAutograd] for information on tokens

        # Address input calling conventions:
        start, stop = 0, num_tokens
        input_tokens = graph_inputs[start:stop]

        start, stop = stop, stop + len(parameters)
        inputs_to_parameters = dict(zip(graph_inputs[start:stop], parameters))

        start, stop = stop, stop + len(buffers)
        inputs_to_buffers = dict(
            zip(
                graph_inputs[start:stop],
                buffers,
            )
        )

        start, stop = stop, stop + num_user_inputs
        user_inputs = graph_inputs[start:stop]

        # We should've gone through all the inputs now
        assert len(graph_inputs) - stop == 0

        # Address output calling conventions:
        start, stop = 0, num_tokens
        output_tokens = graph_outputs[start:stop]

        names = [*input_tokens, *parameters, *buffers, *user_inputs]
        mutations = []
        for idx, input_info in enumerate(view_mutation_metadata.input_info):
            if input_info.mutates_data:
                # Only buffers can be mutated, not parameters
                assert idx >= len(parameters)
                mutations.append(names[idx + num_tokens])

        assert len(mutations) == view_mutation_metadata.num_mutated_inp_runtime_indices

        start, stop = (
            stop,
            stop + view_mutation_metadata.num_mutated_inp_runtime_indices,
        )
        outputs_to_mutations = dict(zip(graph_outputs[start:stop], mutations))

        user_inputs_to_mutate = {}
        buffers_to_mutate = {}
        for output_name, mutation_name in outputs_to_mutations.items():
            if mutation_name in user_inputs:
                user_inputs_to_mutate[output_name] = mutation_name
            else:
                assert mutation_name in buffers
                buffers_to_mutate[output_name] = mutation_name

        start, stop = stop, stop + num_user_outputs
        user_outputs = graph_outputs[start:stop]

        unused_outputs = len(graph_outputs) - stop
        if backward_signature is not None:
            unused_outputs -= len(backward_signature.gradients_to_parameters) + len(
                backward_signature.gradients_to_user_inputs
            )
        assert unused_outputs == 0

        return GraphSignature(
            parameters=parameters,  # type: ignore[arg-type]
            buffers=buffers,  # type: ignore[arg-type]
            user_inputs=user_inputs,  # type: ignore[arg-type]
            user_outputs=user_outputs,  # type: ignore[arg-type]
            inputs_to_buffers=inputs_to_buffers,  # type: ignore[arg-type]
            inputs_to_parameters=inputs_to_parameters,  # type: ignore[arg-type]
            user_inputs_to_mutate=user_inputs_to_mutate,
            buffers_to_mutate=buffers_to_mutate,  # type: ignore[arg-type]
            in_spec=in_spec,
            out_spec=out_spec,
            backward_signature=backward_signature,
            input_tokens=input_tokens,  # type: ignore[arg-type]
            output_tokens=output_tokens,  # type: ignore[arg-type]
        )


@dataclass
class AOTConfig:
    """
    Configuration for AOTDispatcher
    """

    fw_compiler: Callable
    bw_compiler: Callable
    partition_fn: Callable
    decompositions: Dict[Callable, Callable]
    num_params_buffers: int
    aot_id: int
    keep_inference_input_mutations: bool
    is_export: bool = False
    no_tangents: bool = False
    dynamic_shapes: bool = False
    aot_autograd_arg_pos_to_source: Optional[List[Source]] = None
    inference_compiler: Optional[Callable] = None
    enable_log: bool = True
    # this is always false outside of export.
    pre_dispatch: bool = False

    # Key to use for AOTAutogradCache
    cache_key: Optional[str] = None

    def __post_init__(self):
        if self.pre_dispatch:
            assert self.is_export, "Can only have pre_dispatch IR for export."


SubclassTracingInfo = collections.namedtuple(
    "SubclassTracingInfo",
    ["plain_tensor_trace_fn", "plain_tensor_args", "maybe_subclass_meta"],
)<|MERGE_RESOLUTION|>--- conflicted
+++ resolved
@@ -187,7 +187,6 @@
     # This is needed because we need the autograd metadata on the original subclass
     # (this is guaranteed to be a wrapper subclass that holds a fake tensor,
     #  so holding onto this at runtime shouldn't leak memory)
-<<<<<<< HEAD
     original_subclass: Optional[torch.Tensor]
 
     # meta and inner_keys are produced by the subclass's __tensor_flatten__.
@@ -197,36 +196,11 @@
     inner_keys: List[Any]
     outer_size: Tuple[int, ...]
     outer_stride: Tuple[int, ...]
-=======
-    original_subclass: Any
->>>>>>> 8dadaa91
 
     # Used at runtime to determine the subclass type, so we don't need to save the original subclass
     original_subclass_type: Optional[type] = None
 
     def creation_fn(self, all_args, *, is_runtime: bool):
-<<<<<<< HEAD
-        curr_args = all_args[
-            self.flat_tensor_start_idx : self.flat_tensor_start_idx + self.arg_count
-        ]
-        assert len(curr_args) == len(
-            self.inner_keys
-        ), f"inner_keys: {str(self.inner_keys)}. len(curr_args): {len(curr_args)}"
-
-        if is_runtime:
-            assert self.original_subclass_type is not None
-            original_subclass_type = self.original_subclass_type
-        else:
-            original_subclass_type = type(self.original_subclass)
-
-        # NB: Sometimes we have real inner tensors and symbolic metadata.
-        # TODO: Resolve this so we always have matching real / symbolic tensors / metadata.
-        out = original_subclass_type.__tensor_unflatten__(  # type: ignore[attr-defined]
-            dict(zip(self.inner_keys, curr_args)),
-            self.meta,
-            self.outer_size,
-            self.outer_stride,
-=======
         inner_tensors = {}
 
         curr_start_idx = self.flat_tensor_start_idx
@@ -239,9 +213,14 @@
                 curr_start_idx += creation_meta.arg_count
             inner_tensors[attr] = subclass
 
-        rebuilt = type(self.original_subclass).__tensor_unflatten__(
+        if is_runtime:
+            assert self.original_subclass_type is not None
+            original_subclass_type = self.original_subclass_type
+        else:
+            original_subclass_type = type(self.original_subclass)
+
+        rebuilt = original_subclass_type.__tensor_unflatten__(
             inner_tensors, self.meta, self.outer_size, self.outer_stride
->>>>>>> 8dadaa91
         )
 
         if not is_runtime:
