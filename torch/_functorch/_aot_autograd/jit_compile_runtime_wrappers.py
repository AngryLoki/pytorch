--- conflicted
+++ resolved
@@ -606,8 +606,6 @@
         saved_context,
         saved_compile_context,
     )
-<<<<<<< HEAD
-
     try_save_cache_entry: Optional[Callable] = None
     if config.enable_autograd_cache:
 
@@ -632,25 +630,6 @@
             # If we already compiled it we can just run it right now without waiting
             try_save_cache_entry(compiled_bw_func)
             try_save_cache_entry = None
-=======
-    if config.enable_autograd_cache and aot_config.cache_key:
-        fw_key = getattr(compiled_fw_func, "_fx_graph_cache_key", None)
-        bw_key = getattr(compiled_bw_func, "_fx_graph_cache_key", None)
-
-        if fw_key and bw_key:
-            entry = AOTAutogradCacheEntry(
-                CompiledForward(fw_key),
-                CompiledBackward(
-                    bw_key, backward_state_indices, num_symints_saved_for_bw
-                ),
-                fw_metadata,
-                wrappers,
-                maybe_subclass_meta,
-                num_fw_outs_saved_for_bw,
-                _indices_of_inps_to_detach,
-            )
-            AOTAutogradCache.save(aot_config.cache_key, entry)
->>>>>>> de79f916
 
     compiled_fn = AOTDispatchAutograd.post_compile(
         compiled_fw_func,
