--- conflicted
+++ resolved
@@ -682,26 +682,11 @@
         if decomp_table is None:
             decomp_table = core_aten_decompositions()
 
-<<<<<<< HEAD
-        if self.verifier.dialect == "TRAINING":
-            mod = self.module()
-            placeholders = _get_placeholders(mod)
-            fake_args = [node.meta["val"] for node in placeholders]
-            from torch.export._trace import _ignore_backend_decomps
-            with _ignore_backend_decomps():
-                gm, graph_signature = aot_export_module(
-                    mod,
-                    fake_args,
-                    decompositions=decomp_table,
-                    trace_joint=False,
-                )
-=======
         if _preserve_ops is None:
             _preserve_ops = []
 
         old_placeholders = _get_placeholders(self.graph_module)
         fake_args = [node.meta["val"] for node in old_placeholders]
->>>>>>> f090dad7
 
                 from torch._export.non_strict_utils import _fakify_script_objects, _gather_constant_attrs
                 from torch._subclasses.fake_tensor import FakeTensor
@@ -712,12 +697,6 @@
                 )
                 from torch.export._trace import ATenExportArtifact
 
-<<<<<<< HEAD
-                from torch._export.passes._node_metadata_hook import (
-                    _node_metadata_hook,
-                    _set_node_metadata_hook,
-                )
-=======
         with _ignore_backend_decomps(), override_composite_implicit_decomp(
             _preserve_ops
         ):
@@ -727,7 +706,6 @@
                 decompositions=decomp_table,
                 trace_joint=False,
             )
->>>>>>> f090dad7
 
                 constant_attrs = _gather_constant_attrs(mod)
 
