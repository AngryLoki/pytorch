--- conflicted
+++ resolved
@@ -1757,28 +1757,19 @@
 # mostly helper ops.
 PRIVATE_OPS = ("unique_dim",)
 
-<<<<<<< HEAD
-__name, obj = "", None
-=======
-__name, __obj = '', None
->>>>>>> 2452effc
+__name, __obj = "", None
 for __name in dir(_C._VariableFunctions):
     if __name.startswith("__") or __name in PRIVATE_OPS:
         continue
-<<<<<<< HEAD
-    obj = getattr(_C._VariableFunctions, __name)
-    obj.__module__ = "torch"
-=======
     __obj = getattr(_C._VariableFunctions, __name)
-    __obj.__module__ = 'torch'
->>>>>>> 2452effc
+    __obj.__module__ = "torch"
     # Hide some APIs that should not be public
-    if __name == 'segment_reduce':
+    if __name == "segment_reduce":
         # TODO: Once the undocumented FC window is passed, remove the line bellow
         globals()[__name] = __obj
         __name = "_" + __name
     globals()[__name] = __obj
-    if not __name.startswith('_'):
+    if not __name.startswith("_"):
         __all__.append(__name)
 
 del __name, __obj
