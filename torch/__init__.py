--- conflicted
+++ resolved
@@ -1948,16 +1948,11 @@
 # Import TorchDynamo's lazy APIs to avoid circular dependenices
 ################################################################################
 
-<<<<<<< HEAD
 # need to ensure this is set before triton is imported.
 # See: https://github.com/triton-lang/triton/issues/4129
 os.environ['TRITON_DISABLE_PYTHON_STACKTRACE'] = "1"
 # needs to be before from .functional import * to avoid circular dependencies
-from ._compile import _disable_dynamo
-=======
-# needs to be before from torch.functional import * to avoid circular dependencies
 from torch._compile import _disable_dynamo  # usort: skip
->>>>>>> a2655563
 
 ################################################################################
 # Import interface functions defined in Python
