# Copyright (c) Meta Platforms, Inc. and affiliates
import itertools
from typing import cast, List, Optional, Sequence, Tuple

import torch

from torch.distributed._tensor.op_schema import (
    OpSchema,
    OpStrategy,
    OutputSharding,
    PlacementStrategy,
    RuntimeSchemaInfo,
    StrategyType,
    TupleStrategy,
)
from torch.distributed._tensor.ops.common_rules import pointwise_rule
from torch.distributed._tensor.ops.embedding_ops import _MaskPartial
from torch.distributed._tensor.ops.utils import (
    generate_redistribute_costs,
    is_tensor_dim_sharded,
    is_tensor_partial,
    is_tensor_shardable,
    normalize_dim,
    register_op_strategy,
    register_prop_rule,
)
from torch.distributed._tensor.placement_types import (
    _Partial,
    DTensorSpec,
    Placement,
    Replicate,
    Shard,
)
from torch.distributed.device_mesh import DeviceMesh


aten = torch.ops.aten


def default_strategy(mesh: DeviceMesh, op_schema: OpSchema) -> StrategyType:
    # Default strategy by default just propagate the first input strategy
    select_strategy = op_schema.args_schema[0]
    assert isinstance(select_strategy, OpStrategy)
    default_strategy = []
    for strategy in select_strategy.strategies:
        # we create new DTensorSpecs even for default strategy to assure that
        # the tensor metas are distinct between the arguments and outputs
        default_strategy.append(
            PlacementStrategy(
                output_specs=DTensorSpec(
                    mesh=strategy.output_spec.mesh,
                    placements=strategy.output_spec.placements,
                )
            )
        )
    return OpStrategy(default_strategy)


register_op_strategy(
    [
        aten.clone.default,
        aten.contiguous.default,
        aten.copy_.default,
        aten.detach.default,
        aten.fill_.Scalar,
        aten.zero_.default,
    ]
)(default_strategy)

register_op_strategy(
    aten._to_copy.default, schema_info=RuntimeSchemaInfo(static_kwargkey=["dtype"])
)(default_strategy)


@register_op_strategy(
    [
        aten.equal.default,
        aten.is_same_size.default,
    ]
)
def equal_strategy(mesh: DeviceMesh, op_schema: OpSchema) -> StrategyType:
    # equal_strategy deals with ops that comparing two tensor, we need to make sure
    # sharding layout the same with two operands, we choose to follow the arg with max
    # num of shards, still keep is_same_size here for completeness as they share the
    # same strategy in theory.
    self_strategy, other_strategy = op_schema.args_schema
    assert isinstance(self_strategy, OpStrategy)
    assert isinstance(other_strategy, OpStrategy)

    select_strategy = (
        self_strategy
        if self_strategy.max_num_shards() >= other_strategy.max_num_shards()
        else other_strategy
    )
    equal_strategy = OpStrategy([])

    for arg_strategy in select_strategy.strategies:
        arg_spec = arg_strategy.output_spec
        if is_tensor_partial(arg_spec):
            # if the arg_spec have partial, reshard to replicate
            # otherwise local shard tensor comparison would be invalid
            output_spec = DTensorSpec(
                mesh=arg_spec.mesh,
                placements=tuple(
                    Replicate() if isinstance(p, _Partial) else p
                    for p in arg_spec.placements
                ),
            )
            equal_strategy.strategies.append(
                PlacementStrategy(output_specs=output_spec)
            )
        else:
            equal_strategy.strategies.append(PlacementStrategy(arg_spec))
    return equal_strategy


@register_op_strategy(
    [
        aten.empty_like.default,
        aten.ones_like.default,
        aten.rand_like.default,
        aten.randn_like.default,
        aten.zeros_like.default,
    ],
    schema_info=RuntimeSchemaInfo(1, ["dtype"]),
)
@register_op_strategy(
    [aten.full_like.default],
    schema_info=RuntimeSchemaInfo(2, ["dtype"]),
)
@register_op_strategy(
    [
        aten.randint_like.default,
        aten.randint_like.low_dtype,
        aten.randint_like.low_dtype_out,
    ],
    schema_info=RuntimeSchemaInfo(3, ["dtype"]),
)
def create_like_strategy(mesh: DeviceMesh, op_schema: OpSchema) -> StrategyType:
    # create_like_strategy deals with ops that creating tensors with same
    # shape as input, but with specific content that does not depend on
    # the input, we can propagate sharding, but we have to make sure we
    # move from partial to replicated.
    select_strategy = op_schema.args_schema[0]
    create_like_strategy = OpStrategy([])
    assert isinstance(select_strategy, OpStrategy)
    for arg_strategy in select_strategy.strategies:
        arg_spec = arg_strategy.output_spec
        if is_tensor_partial(arg_spec):
            # if the arg_spec have partial, accept partial
            # in the input_specs but output replicate for
            # those corresponding mesh dims
            output_spec = DTensorSpec(
                mesh=arg_spec.mesh,
                placements=tuple(
                    Replicate() if isinstance(p, _Partial) else p
                    for p in arg_spec.placements
                ),
            )
            create_like_strategy.strategies.append(
                PlacementStrategy(output_specs=output_spec, input_specs=(arg_spec,))
            )

        else:
            create_like_strategy.strategies.append(PlacementStrategy(arg_spec))

    return create_like_strategy


@register_op_strategy(
    [
        aten.new_empty.default,
        aten.new_full.default,
        aten.new_ones.default,
        aten.new_zeros.default,
        aten.new_empty_strided.default,  # TODO: re-think new_empty_strided
    ],
    schema_info=RuntimeSchemaInfo(1, ["dtype"]),
)
def new_factory_strategy(mesh: DeviceMesh, op_schema: OpSchema) -> StrategyType:
    # TODO: maybe we should generate all possible shardings intead of just stay
    # replicated for new factory methods
    input_strategy = op_schema.args_schema[0]
    new_factory_strategy = OpStrategy([])
    assert isinstance(input_strategy, OpStrategy)
    for arg_strategy in input_strategy.strategies:
        input_spec = arg_strategy.output_spec
        replica_spec = DTensorSpec(mesh, tuple([Replicate()] * mesh.ndim))
        new_factory_strategy.strategies.append(
            PlacementStrategy(output_specs=replica_spec, input_specs=(input_spec,))
        )

    return new_factory_strategy


@register_op_strategy(aten.bucketize.Tensor)
def gen_bucketize_strategy(mesh: DeviceMesh, op_schema: OpSchema) -> StrategyType:
    """Just propagate input sharding, but expect replicated for boundaries input."""
    input_strategy = op_schema.args_schema[0]
    bucketize_strategy = OpStrategy([])
    assert isinstance(input_strategy, OpStrategy)
    for arg_strategy in input_strategy.strategies:
        arg_spec = DTensorSpec(mesh, arg_strategy.output_spec.placements)
        replica_spec = DTensorSpec(mesh, tuple([Replicate()] * mesh.ndim))
        bucketize_strategy.strategies.append(
            PlacementStrategy(
                output_specs=arg_spec, input_specs=(arg_spec, replica_spec)
            )
        )

    return bucketize_strategy


@register_op_strategy(aten.slice.Tensor, schema_info=RuntimeSchemaInfo(1))
def gen_slice_strategy(mesh: DeviceMesh, op_schema: OpSchema) -> StrategyType:
    """Forward all shardings except the slice dimension."""
    defaults = (None, 0, None, None, 1)
    input_strategy, dim, start, end, step = (
        op_schema.args_schema + defaults[len(op_schema.args_schema) :]
    )
    assert isinstance(input_strategy, OpStrategy)
    input_shape = input_strategy.output_shape
    input_ndim = input_strategy.output_ndim
    assert isinstance(dim, int)
    if start is None:
        start = 0
    if end is None or end > input_shape[dim]:
        end = input_shape[dim]
    assert isinstance(start, int)
    assert isinstance(end, int)
    assert isinstance(step, int)

    # normalize args
    slice_dim = normalize_dim(dim, input_ndim)
    start = normalize_dim(start, input_shape[dim])
    end = normalize_dim(end, input_shape[dim])

    redundant_slice = start == 0 and end == input_shape[dim] and step == 1

    slice_strategy = OpStrategy([])

    for arg_strategy in input_strategy.strategies:
        arg_spec = arg_strategy.output_spec
        if not is_tensor_dim_sharded(arg_spec, dim=slice_dim) or redundant_slice:
            # only add the strategy if the slice dim is not sharded
            out_spec = DTensorSpec(mesh, arg_spec.placements)
            slice_strategy.strategies.append(PlacementStrategy(output_specs=out_spec))
    if not slice_strategy.strategies:
        # if all strategies are filtered out, unsharding all specs on slice dim
        # of the input strategy, and use that as the op strategy
        for arg_strategy in input_strategy.strategies:
            arg_spec = arg_strategy.output_spec
            unshard_spec = DTensorSpec(
                mesh, unshard_tensor_dim(arg_spec.placements, dim=slice_dim)
            )
            slice_strategy.strategies.append(
                PlacementStrategy(output_specs=unshard_spec)
            )
    return slice_strategy


def unshard_tensor_dim(
    placements: Sequence[Placement], dim: int
) -> Tuple[Placement, ...]:
    """Disallow the given tensor dimension to be sharded."""
    return tuple(
        p if (not isinstance(p, Shard) or p.dim != dim) else Replicate()
        for p in placements
    )


def replicate_tensor_dim(
    placements: Sequence[Placement], dim: int
) -> Tuple[Placement, ...]:
    """Force the given tensor dimension to be replicated."""
    # Not using p.is_shard() to avoid mypy complain about Placement not having
    # attribute dim.
    return tuple(
        Replicate() if p.is_partial() or isinstance(p, Shard) and p.dim == dim else p
        for p in placements
    )


@register_op_strategy(aten.slice_scatter.default, schema_info=RuntimeSchemaInfo(2))
def gen_slice_scatter_strategy(mesh: DeviceMesh, op_schema: OpSchema) -> StrategyType:
    # 1. number of dimensions in input and src need to match.
    # 2. number of elements on all non-dim need to match between input and src.
    # 3. numer of elements in src in dim need to match the slice size.
    # Given the above:
    # - We suggest for src to follow the sharding of input, except on the scatter dimension,
    #   where our best bet for now is to make them replicated as a fall-back.
    #   TODO: Ideally we'd like to make sure the output is re-sharded afterwards to keep input sharding.

    input_strategy = op_schema.args_schema[0]
    assert isinstance(input_strategy, OpStrategy)
    input_ndim = input_strategy.output_ndim
    slice_dim = (
        cast(int, op_schema.args_schema[2]) if len(op_schema.args_schema) > 2 else 0
    )
    slice_dim = normalize_dim(slice_dim, input_ndim)

    slice_scatter_strategy = OpStrategy([])
    # by default follow the input strategy for both input and src
    for arg_strategy in input_strategy.strategies:
        arg_spec = arg_strategy.output_spec
        if not (
            is_tensor_dim_sharded(arg_spec, dim=slice_dim)
            or is_tensor_partial(arg_spec)
        ):
            # only add the strategy if the slice_scatter dim is not sharded or partial
            slice_scatter_strategy.strategies.append(
                PlacementStrategy(output_specs=arg_spec)
            )

    if not slice_scatter_strategy.strategies:
        # if all strategies are filtered out, replicating all specs on slice_scatter dim
        # of the input strategy, and use that as the op strategy
        for arg_strategy in input_strategy.strategies:
            arg_spec = arg_strategy.output_spec
            replicate_spec = DTensorSpec(
                mesh, replicate_tensor_dim(arg_spec.placements, dim=slice_dim)
            )
            slice_scatter_strategy.strategies.append(
                PlacementStrategy(output_specs=replicate_spec)
            )
    return slice_scatter_strategy


@register_op_strategy(aten._local_scalar_dense.default)
def replica_only_strategy(mesh: DeviceMesh, op_schema: OpSchema) -> StrategyType:
    """Only allow replication on the input/output."""
    replicate_spec = DTensorSpec(mesh, tuple([Replicate()] * mesh.ndim))
    return OpStrategy([PlacementStrategy(replicate_spec)])


@register_op_strategy(aten.gather.default)
def gather_strategy(mesh: DeviceMesh, op_schema: OpSchema) -> StrategyType:
    input_strategy = cast(OpStrategy, op_schema.args_schema[0])
    dim = cast(int, op_schema.args_schema[1])
    index_strategy = cast(OpStrategy, op_schema.args_schema[2])

    input_shape = input_strategy.output_shape
    index_shape = index_strategy.output_shape

    all_mesh_dim_strategies = []

    for mesh_dim in range(mesh.ndim):
        single_mesh_dim_strategies = []

        # placement list stores placements of [output, input, index]
        # first we always have replicate all for inputs and output
        all_replicate: List[Placement] = [Replicate()] * 3
        single_mesh_dim_strategies.append(all_replicate)

        # input sharding, input sharded, index accepts mask partial, output follows index
        # this only works when the input is sharded on the gather dimension, and
        # index has size 1 on the gather dimension
        if index_shape[dim] == 1:
            index_partial_placement = _MaskPartial(logical_dim_size=input_shape[dim])
            input_sharding = [
                index_partial_placement,
                Shard(dim),
                index_partial_placement,
            ]
            single_mesh_dim_strategies.append(input_sharding)

        # index sharding, input replicated, index sharded, output follows index
        # this only works when the sharding dimension is the gather dimension
        index_sharding = [Shard(dim), Replicate(), Shard(dim)]
        single_mesh_dim_strategies.append(index_sharding)

        all_mesh_dim_strategies.append(single_mesh_dim_strategies)

    strategy_combs = itertools.product(*all_mesh_dim_strategies)

    all_strategies = []
    for strategy_comb in strategy_combs:
        spec_list = []
        for specs in zip(*strategy_comb):
            spec_list.append(DTensorSpec(mesh, tuple(specs)))

        if is_tensor_shardable(input_shape, spec_list[1]) and is_tensor_shardable(
            index_shape, spec_list[2]
        ):
            input_spec, index_spec = spec_list[1:]
            redistribute_cost = [
                generate_redistribute_costs(input_strategy, input_spec),
                generate_redistribute_costs(index_strategy, index_spec),
            ]
            strat = PlacementStrategy(
                output_specs=spec_list[0],
                input_specs=spec_list[1:],
                redistribute_cost=redistribute_cost,
            )
            all_strategies.append(strat)

    return OpStrategy(all_strategies)


<<<<<<< HEAD
=======
def _derive_follow_placements_from_tuple_strategy(
    tuple_strategy: TupleStrategy,
) -> Sequence[Placement]:
    """
    derive the placements to follow from the tuple strategy, mainly used by
    aten.stack, aten.cat, where each operand have the same shape, and correspondingly
    expecting the same sharding
    """

    def merge_placement(
        cur_placement: Placement, new_placement: Placement
    ) -> Placement:
        # semantic if we already have a follow placement, we
        # check each placement for the current arg placement
        # to see if we want to merge/adjust the placement to follow
        # the priority: Partial -> Shard -> Replicate
        if cur_placement == new_placement:
            return cur_placement

        if cur_placement.is_partial():
            if new_placement.is_shard():
                # follow new placement
                return new_placement
            elif new_placement.is_partial():
                # different partial types, we can't merge and have to replicate all here
                return Replicate()
            else:
                # follow partial
                return cur_placement
        elif cur_placement.is_shard():
            if new_placement.is_shard():
                # cur/new placement are different sharding (i.e. different shard dim)
                # currently fallback to replicate all args
                return Replicate()
            else:
                # for partial/replicate, follow the current shard placement
                return cur_placement
        else:
            # current replicate, just follow new placement
            return new_placement

    follow_placements: Optional[List[Placement]] = None
    for arg_strategy in tuple_strategy.childs:
        assert isinstance(arg_strategy, OpStrategy)
        for placement_strategy in arg_strategy.strategies:
            arg_placements = placement_strategy.output_spec.placements
            if follow_placements is None:
                follow_placements = list(arg_placements)
                continue
            mesh_ndim = len(follow_placements)
            assert follow_placements is not None
            for mesh_idx in range(mesh_ndim):
                # merge placements with the priority
                follow_placements[mesh_idx] = merge_placement(
                    follow_placements[mesh_idx], arg_placements[mesh_idx]
                )
    assert follow_placements is not None, "follow placements should not be None!"
    return follow_placements


def normalize_shard_for_stack(
    placements: Sequence[Placement], insert_dim: int = 0
) -> Sequence[Placement]:
    # stack op would "insert" new dim, so all sharded dim >= the inserted dim need to
    # be normalized with the new Shard placement
    normalized_placements: List[Placement] = []
    for placement in placements:
        if isinstance(placement, Shard) and placement.dim >= insert_dim:
            normalized_placements.append(Shard(placement.dim + 1))
        else:
            normalized_placements.append(placement)
    return normalized_placements


>>>>>>> 22ba180e
@register_op_strategy(aten.stack.default, RuntimeSchemaInfo(1, needs_pytree=True))
def stack_strategy(mesh: DeviceMesh, op_schema: OpSchema) -> StrategyType:
    args_schema = op_schema.args_schema
    input_tuple_strategy = args_schema[0]
    assert isinstance(input_tuple_strategy, TupleStrategy), f"{input_tuple_strategy}"
<<<<<<< HEAD
    dim = cast(int, args_schema[1]) if len(args_schema) > 1 else 0

    # Follow the 1st child strategy's placement strategies
    child_strategy = input_tuple_strategy.childs[0]
    assert isinstance(child_strategy, OpStrategy), f"{child_strategy}"
    strategies: List[PlacementStrategy] = []

    # For each arg strategy of the child to follow, we check if every other
    # child has an equal strategy. If so, then that is a valid strategy. If
    # there are no such valid strategies, then we replicate.
    for arg_strategy in child_strategy.strategies:
        arg_spec = arg_strategy.output_spec
        # For each arg strategy (whether the one to follow or other), we
        # replicate the stack dim since we cannot stack on a sharded dim
        if is_tensor_dim_sharded(arg_spec, dim):
            arg_spec = DTensorSpec(
                mesh, unshard_tensor_dim(arg_spec.placements, dim=dim)
            )
        all_compatible = True
        for other_child_strategy in input_tuple_strategy.childs[1:]:
            has_compatible_strategy = False
            assert isinstance(
                other_child_strategy, OpStrategy
            ), f"{other_child_strategy}"
            for other_arg_strategy in other_child_strategy.strategies:
                other_arg_spec = other_arg_strategy.output_spec
                if is_tensor_dim_sharded(other_arg_spec, dim):
                    other_arg_spec = DTensorSpec(
                        mesh, unshard_tensor_dim(other_arg_spec.placements, dim=dim)
                    )
                if other_arg_spec.placements == arg_spec.placements:
                    has_compatible_strategy = True
                    break
            if not has_compatible_strategy:
                all_compatible = False
                break
        if all_compatible:
            input_specs = tuple(
                arg_spec for _ in range(len(input_tuple_strategy.childs))
            )
            strategies.append(
                PlacementStrategy(
                    output_specs=DTensorSpec(mesh, arg_spec.placements),
                    input_specs=input_specs,
                )
            )
    if not strategies:
        # Arbitrarily use each child strategy's 0th strategy's output spec
        input_specs = tuple(
            cast(OpStrategy, child_strategy).strategies[0].output_spec
            for child_strategy in input_tuple_strategy.childs
        )
        replicate_spec = DTensorSpec(mesh, tuple(Replicate() for _ in range(mesh.ndim)))
        strategies.append(PlacementStrategy(output_specs=replicate_spec))
    return OpStrategy(strategies)
=======
    first_input_strategy = input_tuple_strategy.childs[0]
    assert isinstance(first_input_strategy, OpStrategy), f"{first_input_strategy}"
    common_input_ndim = first_input_strategy.output_ndim
    dim = cast(int, args_schema[1]) if len(args_schema) > 1 else 0
    # normalize the dim to be within the common input ndim
    dim = normalize_dim(dim, common_input_ndim)

    follow_placements = _derive_follow_placements_from_tuple_strategy(
        input_tuple_strategy
    )
    follow_placements = normalize_shard_for_stack(follow_placements, dim)

    # create op strategy base on the follow placements
    op_strategy = OpStrategy([])

    input_specs = tuple(
        DTensorSpec(mesh, tuple(follow_placements))
        for _ in range(len(input_tuple_strategy.childs))
    )
    op_strategy.strategies.append(
        PlacementStrategy(
            output_specs=DTensorSpec(mesh, tuple(follow_placements)),
            input_specs=input_specs,
        )
    )
    return op_strategy


@register_op_strategy(aten.cat.default, RuntimeSchemaInfo(1, needs_pytree=True))
def cat_strategy(mesh: DeviceMesh, op_schema: OpSchema) -> StrategyType:
    args_schema = op_schema.args_schema
    input_tuple_strategy = args_schema[0]
    assert isinstance(input_tuple_strategy, TupleStrategy), f"{input_tuple_strategy}"
    first_input_strategy = input_tuple_strategy.childs[0]
    assert isinstance(first_input_strategy, OpStrategy), f"{first_input_strategy}"
    common_input_ndim = first_input_strategy.output_ndim
    dim = cast(int, args_schema[1]) if len(args_schema) > 1 else 0
    # normalize the dim to be within the common input ndim
    dim = normalize_dim(dim, common_input_ndim)

    follow_placements = _derive_follow_placements_from_tuple_strategy(
        input_tuple_strategy
    )
    # for cat we unshard the cat dim if it is sharded
    follow_placements = unshard_tensor_dim(follow_placements, dim)

    # create op strategy base on the follow placements
    op_strategy = OpStrategy([])

    input_specs = tuple(
        DTensorSpec(mesh, tuple(follow_placements))
        for _ in range(len(input_tuple_strategy.childs))
    )
    op_strategy.strategies.append(
        PlacementStrategy(
            output_specs=DTensorSpec(mesh, tuple(follow_placements)),
            input_specs=input_specs,
        )
    )
    return op_strategy
>>>>>>> 22ba180e


@register_prop_rule(aten.index_select.default, schema_info=RuntimeSchemaInfo(1))
def prop_index_select(op_schema: OpSchema) -> OutputSharding:
    values_spec, dim, indices_spec = op_schema.args_schema

    assert isinstance(values_spec, DTensorSpec)
    assert isinstance(dim, int)
    assert isinstance(indices_spec, DTensorSpec)

    all_indices_spec: List[Optional[DTensorSpec]] = [
        indices_spec if dim == i else None for i in range(values_spec.ndim)
    ]

    result = prop_index(
        OpSchema(
            op=op_schema.op,
            args_schema=(values_spec, all_indices_spec),
            kwargs_schema=op_schema.kwargs_schema,
        )
    )
    if result.redistribute_schema:
        schema_suggestion = result.redistribute_schema
        result.redistribute_schema = OpSchema(
            op=op_schema.op,
            args_schema=(
                schema_suggestion.args_schema[0],
                dim,
                schema_suggestion.args_schema[1][dim],
            ),
            kwargs_schema=op_schema.kwargs_schema,
        )
    return result


@register_prop_rule(aten.index.Tensor, schema_info=RuntimeSchemaInfo(needs_pytree=True))
def prop_index(op_schema: OpSchema) -> OutputSharding:
    """
    Expect replicated on the first input; _mostly_ pointwise on the second input.

    TODO: exception: when the dtype of second input is "bool", then a torch.nonzero needs to be triggered first.
    """
    # Current sharding constraints:
    # For values:
    #   1. We currently require that the dimension of values_spec be replicated or partial
    #      if they are being indexed on.
    #   2. Other dimensions of values_spec can remain sharded if they are so.
    # For indices:
    #   Indices can be either sharded or replicated. All index tensors need to be sharded
    #   in a compatible way, following the pointwise rule (including resolving _Partial
    #   into either sharded or replicated)

    values_spec, multi_indices_spec = op_schema.args_schema
    assert isinstance(values_spec, DTensorSpec)
    assert isinstance(multi_indices_spec, list)
    multi_indices_spec = cast(List[Optional[DTensorSpec]], multi_indices_spec)
    valid_indices_spec: List[Tuple[int, DTensorSpec]] = [
        (i, a) for i, a in enumerate(multi_indices_spec) if a is not None
    ]

    # 1. All indices have to be sharded equally. Moreover, indices can be broadcast.
    #    Here, we piggyback on the pointwise sharding rule for indices.
    indices_out = pointwise_rule(
        OpSchema(
            op=op_schema.op,
            args_schema=tuple(v[1] for v in valid_indices_spec),
            kwargs_schema={},
        )
    )
    need_reshard_on_indices = indices_out.output_spec is None

    if not need_reshard_on_indices:
        # this means that our inputs are already sharded properly and we will use that as our indices_spec
        assert isinstance(indices_out.output_spec, DTensorSpec)
        indices_spec: DTensorSpec = indices_out.output_spec
    else:
        assert indices_out.redistribute_schema is not None
        valid_indices_suggestion = indices_out.redistribute_schema
        for i, v in enumerate(valid_indices_suggestion.args_spec):
            multi_indices_spec[valid_indices_spec[i][0]] = v
        # we'll need to call pointwise_rule again to see what's our ideal indices_spec and then
        # use that to compute our ideal values_spec
        indices_output_spec = pointwise_rule(valid_indices_suggestion).output_spec
        assert isinstance(indices_output_spec, DTensorSpec)
        indices_spec = indices_output_spec

    lookup_dims = {v[0] for v in valid_indices_spec}

    need_reshard_on_values = tuple(
        (isinstance(vp, Shard) and (vp.dim in lookup_dims or isinstance(ip, Shard)))
        for vp, ip in zip(values_spec.placements, indices_spec.placements)
    )

    if not need_reshard_on_indices and not any(need_reshard_on_values):
        value_placements = values_spec.placements

        all_dims_consecutive = all(
            b[0] - a[0] == 1
            for b, a in zip(valid_indices_spec[1:], valid_indices_spec[:-1])
        )
        if all_dims_consecutive:
            # if all index vectors are consecutives, insert at the dimension of the first index
            insert_dim: int = valid_indices_spec[0][0]
        else:
            # else, insert on the first dimension
            insert_dim = 0

        def place(vp: Placement, ip: Placement) -> Placement:
            if isinstance(vp, Shard):
                return Shard(
                    vp.dim
                    if vp.dim < insert_dim
                    # accounts for the offset in output dimensions
                    else vp.dim
                    + indices_spec.ndim
                    - sum(1 if vp.dim > v[0] else 0 for v in valid_indices_spec)
                )
            if isinstance(ip, Shard):
                return Shard(ip.dim + insert_dim)
            # _Partial or Replicated
            return vp

        value_placements = tuple(
            place(vp, ip)
            for vp, ip in zip(values_spec.placements, indices_spec.placements)
        )
        result = OutputSharding(
            output_spec=DTensorSpec(
                mesh=values_spec.mesh,
                placements=value_placements,
            )
        )
        return result
    else:
        result = OutputSharding(
            output_spec=None,
<<<<<<< HEAD
            schema_suggestions=[
                OpSchema(
                    op=op_schema.op,
                    args_schema=(
                        DTensorSpec(
                            mesh=values_spec.mesh,
                            placements=tuple(
                                [
                                    Replicate() if need_reshard_on_values[i] else v
                                    for i, v in enumerate(values_spec.placements)
                                ]
                            ),
                            tensor_meta=values_spec.tensor_meta,
                        ),
                        multi_indices_spec,
                    ),
                    kwargs_schema=op_schema.kwargs_schema,
                )
            ],
        )
        return result


@register_prop_rule(
    aten.cat.default, schema_info=RuntimeSchemaInfo(1, needs_pytree=True)
)
def cat_rule(op_schema: OpSchema) -> OutputSharding:
    # torch.cat requires all tensors must either have the same shape (except
    # in the concatenating dimension) or be "empty". "Empty" here strictly means
    # tensor.shape is torch.Size([0]). When tensor.ndim > 1, it will be treated
    # as a non-empty tensor and the shape must match on non-cat dimensions.
    def is_empty(spec: DTensorSpec) -> bool:
        return list(spec.shape) == [0]

    # the first arg is a list of input tensor specs
    tensor_list_specs = cast(List[DTensorSpec], op_schema.args_schema[0])
    assert len(tensor_list_specs) > 0, "torch.cat expects a non-empty list of tensors"
    non_empty_specs = [spec for spec in tensor_list_specs if not is_empty(spec)]

    if len(non_empty_specs) == 0:
        # all tensors are empty, we can return any output sharding
        return OutputSharding(
            output_spec=DTensorSpec(
                mesh=tensor_list_specs[0].mesh,
                placements=tensor_list_specs[0].placements,
            )
        )

    assert all(
        spec.ndim == non_empty_specs[0].ndim for spec in non_empty_specs
    ), f"Expect all tensors to have same shape or empty, but got {tensor_list_specs}"
    assert all(
        spec.mesh == tensor_list_specs[0].mesh for spec in tensor_list_specs
    ), f"Expect all tensors to have same mesh, but got {tensor_list_specs}"

    # ndim will also be the result's ndim
    ndim = 1
    for spec in tensor_list_specs:
        ndim = max(ndim, spec.ndim)

    dim = 0  # default dim = 0
    if len(op_schema.args_schema) > 1:
        dim = cast(int, op_schema.args_schema[1])
    dim = normalize_dim(dim, ndim)

    # Make sure all tensors are replicated on cat dimension
    need_reshard = False
    tensor_list_specs_after: List[DTensorSpec] = []
    for spec in tensor_list_specs:
        if not is_empty(spec) and (
            is_tensor_dim_sharded(spec, dim=dim) or is_tensor_partial(spec)
        ):
            need_reshard = True
            tensor_list_specs_after.append(
                DTensorSpec(
                    mesh=spec.mesh,
                    placements=replicate_tensor_dim(spec.placements, dim=dim),
                    tensor_meta=spec.tensor_meta,
                )
            )
        else:
            tensor_list_specs_after.append(spec)

    tensor_list_specs = tensor_list_specs_after

    # align non-cat dimensions placements based on reshard cost
    non_empty_specs = [spec for spec in tensor_list_specs if not is_empty(spec)]
    mesh = non_empty_specs[0].mesh
    ndim = non_empty_specs[0].ndim
    new_placements: List[Placement] = []
    for mesh_dim in range(mesh.ndim):
        # compute the minimum cost of resharding on this mesh_dim
        if any(
            spec.placements[mesh_dim] != non_empty_specs[0].placements[mesh_dim]
            for spec in non_empty_specs
        ):
            # only reshard if there is a mismatch
            need_reshard = True
            reshard_cost = []
            for shard_dim in range(ndim):
                # compute the cost of resharding on this shard_dim
                cost: float = 0.0
                for spec in non_empty_specs:
                    global_shape = spec.shape
                    if global_shape[shard_dim] < mesh.size(mesh_dim):
                        # found one tensor where the shard_dim is smaller than
                        # mesh_dim. In this case, we cannot shard on this shard_dim,
                        # and hence set cost to infinity.
                        cost = +float("inf")
                    elif (
                        is_tensor_dim_sharded(spec, dim=shard_dim)
                        or prod(global_shape) == 0
                    ):
                        continue
                    else:
                        local_shape = compute_local_shape(
                            global_shape, spec.mesh, spec.placements
                        )
                        cost += prod(local_shape) * spec.mesh.size(mesh_dim)
                reshard_cost.append(cost)
            best_dim = reshard_cost.index(min(reshard_cost))
            new_placements.append(Shard(best_dim))
        else:
            # no mismatch, keep the original placement
            new_placements.append(non_empty_specs[0].placements[mesh_dim])

    if need_reshard:
        tensor_list_specs_after = []
        for spec in tensor_list_specs:
            if is_empty(spec):
                tensor_list_specs_after.append(spec)
            else:
                tensor_list_specs_after.append(
=======
            redistribute_schema=OpSchema(
                op=op_schema.op,
                args_schema=(
>>>>>>> 22ba180e
                    DTensorSpec(
                        mesh=values_spec.mesh,
                        placements=tuple(
                            [
                                Replicate() if need_reshard_on_values[i] else v
                                for i, v in enumerate(values_spec.placements)
                            ]
                        ),
                        tensor_meta=values_spec.tensor_meta,
                    ),
                    multi_indices_spec,
                ),
                kwargs_schema=op_schema.kwargs_schema,
            ),
        )
        return result


@register_prop_rule(
    [
        aten.split.Tensor,
        aten.split_with_sizes.default,
        aten.split_with_sizes_copy.default,
    ],
    schema_info=RuntimeSchemaInfo(1),
)
def split_rule(op_schema: OpSchema) -> OutputSharding:
    output_spec_list: List[DTensorSpec] = []
    input_spec = cast(DTensorSpec, op_schema.args_schema[0])
    ndim = input_spec.ndim
    split_size_or_sections = op_schema.args_schema[1]
    dim = cast(int, op_schema.args_schema[2]) if len(op_schema.args_schema) > 2 else 0
    dim = normalize_dim(dim, ndim)

    # TODO: tensor to split cannot have _Partial
    # in its placements for now. Will need to
    # support in future.
    if input_spec.sums:
        raise NotImplementedError(
            f"splitting distributed tensor with "
            f"_Partial placement is not implemented!\n"
            f"DTensorSpec={input_spec}"
        )

    # TODO: just like slice op, split replicates before
    # splitting on a sharded dimension
    need_reshard = False
    if is_tensor_dim_sharded(input_spec, dim=dim):
        need_reshard = True
        input_spec = DTensorSpec(
            mesh=input_spec.mesh,
            placements=unshard_tensor_dim(input_spec.placements, dim=dim),
            tensor_meta=input_spec.tensor_meta,
        )

    if need_reshard:
        return OutputSharding(
            None,
            redistribute_schema=OpSchema(
                op=op_schema.op,
                args_schema=(input_spec,) + op_schema.args_schema[1:],
                kwargs_schema=op_schema.kwargs_schema,
            ),
        )

    def size_split(N, i):
        # Last chunk will be smaller if the tensor size N
        # along the given dimension dim is not divisible by i.
        assert i > 0
        return [i] * (N // i) + ([N % i] if N % i != 0 else [])

    output_size_list = (
        size_split(input_spec.shape[dim], split_size_or_sections)
        if isinstance(split_size_or_sections, int)
        else split_size_or_sections
    )
    output_spec_list = [
        DTensorSpec(
            mesh=input_spec.mesh,
            placements=input_spec.placements,
        )
        for _ in range(len(output_size_list))
    ]
    return OutputSharding(output_spec_list)<|MERGE_RESOLUTION|>--- conflicted
+++ resolved
@@ -397,8 +397,6 @@
     return OpStrategy(all_strategies)
 
 
-<<<<<<< HEAD
-=======
 def _derive_follow_placements_from_tuple_strategy(
     tuple_strategy: TupleStrategy,
 ) -> Sequence[Placement]:
@@ -473,69 +471,11 @@
     return normalized_placements
 
 
->>>>>>> 22ba180e
 @register_op_strategy(aten.stack.default, RuntimeSchemaInfo(1, needs_pytree=True))
 def stack_strategy(mesh: DeviceMesh, op_schema: OpSchema) -> StrategyType:
     args_schema = op_schema.args_schema
     input_tuple_strategy = args_schema[0]
     assert isinstance(input_tuple_strategy, TupleStrategy), f"{input_tuple_strategy}"
-<<<<<<< HEAD
-    dim = cast(int, args_schema[1]) if len(args_schema) > 1 else 0
-
-    # Follow the 1st child strategy's placement strategies
-    child_strategy = input_tuple_strategy.childs[0]
-    assert isinstance(child_strategy, OpStrategy), f"{child_strategy}"
-    strategies: List[PlacementStrategy] = []
-
-    # For each arg strategy of the child to follow, we check if every other
-    # child has an equal strategy. If so, then that is a valid strategy. If
-    # there are no such valid strategies, then we replicate.
-    for arg_strategy in child_strategy.strategies:
-        arg_spec = arg_strategy.output_spec
-        # For each arg strategy (whether the one to follow or other), we
-        # replicate the stack dim since we cannot stack on a sharded dim
-        if is_tensor_dim_sharded(arg_spec, dim):
-            arg_spec = DTensorSpec(
-                mesh, unshard_tensor_dim(arg_spec.placements, dim=dim)
-            )
-        all_compatible = True
-        for other_child_strategy in input_tuple_strategy.childs[1:]:
-            has_compatible_strategy = False
-            assert isinstance(
-                other_child_strategy, OpStrategy
-            ), f"{other_child_strategy}"
-            for other_arg_strategy in other_child_strategy.strategies:
-                other_arg_spec = other_arg_strategy.output_spec
-                if is_tensor_dim_sharded(other_arg_spec, dim):
-                    other_arg_spec = DTensorSpec(
-                        mesh, unshard_tensor_dim(other_arg_spec.placements, dim=dim)
-                    )
-                if other_arg_spec.placements == arg_spec.placements:
-                    has_compatible_strategy = True
-                    break
-            if not has_compatible_strategy:
-                all_compatible = False
-                break
-        if all_compatible:
-            input_specs = tuple(
-                arg_spec for _ in range(len(input_tuple_strategy.childs))
-            )
-            strategies.append(
-                PlacementStrategy(
-                    output_specs=DTensorSpec(mesh, arg_spec.placements),
-                    input_specs=input_specs,
-                )
-            )
-    if not strategies:
-        # Arbitrarily use each child strategy's 0th strategy's output spec
-        input_specs = tuple(
-            cast(OpStrategy, child_strategy).strategies[0].output_spec
-            for child_strategy in input_tuple_strategy.childs
-        )
-        replicate_spec = DTensorSpec(mesh, tuple(Replicate() for _ in range(mesh.ndim)))
-        strategies.append(PlacementStrategy(output_specs=replicate_spec))
-    return OpStrategy(strategies)
-=======
     first_input_strategy = input_tuple_strategy.childs[0]
     assert isinstance(first_input_strategy, OpStrategy), f"{first_input_strategy}"
     common_input_ndim = first_input_strategy.output_ndim
@@ -596,7 +536,6 @@
         )
     )
     return op_strategy
->>>>>>> 22ba180e
 
 
 @register_prop_rule(aten.index_select.default, schema_info=RuntimeSchemaInfo(1))
@@ -733,145 +672,9 @@
     else:
         result = OutputSharding(
             output_spec=None,
-<<<<<<< HEAD
-            schema_suggestions=[
-                OpSchema(
-                    op=op_schema.op,
-                    args_schema=(
-                        DTensorSpec(
-                            mesh=values_spec.mesh,
-                            placements=tuple(
-                                [
-                                    Replicate() if need_reshard_on_values[i] else v
-                                    for i, v in enumerate(values_spec.placements)
-                                ]
-                            ),
-                            tensor_meta=values_spec.tensor_meta,
-                        ),
-                        multi_indices_spec,
-                    ),
-                    kwargs_schema=op_schema.kwargs_schema,
-                )
-            ],
-        )
-        return result
-
-
-@register_prop_rule(
-    aten.cat.default, schema_info=RuntimeSchemaInfo(1, needs_pytree=True)
-)
-def cat_rule(op_schema: OpSchema) -> OutputSharding:
-    # torch.cat requires all tensors must either have the same shape (except
-    # in the concatenating dimension) or be "empty". "Empty" here strictly means
-    # tensor.shape is torch.Size([0]). When tensor.ndim > 1, it will be treated
-    # as a non-empty tensor and the shape must match on non-cat dimensions.
-    def is_empty(spec: DTensorSpec) -> bool:
-        return list(spec.shape) == [0]
-
-    # the first arg is a list of input tensor specs
-    tensor_list_specs = cast(List[DTensorSpec], op_schema.args_schema[0])
-    assert len(tensor_list_specs) > 0, "torch.cat expects a non-empty list of tensors"
-    non_empty_specs = [spec for spec in tensor_list_specs if not is_empty(spec)]
-
-    if len(non_empty_specs) == 0:
-        # all tensors are empty, we can return any output sharding
-        return OutputSharding(
-            output_spec=DTensorSpec(
-                mesh=tensor_list_specs[0].mesh,
-                placements=tensor_list_specs[0].placements,
-            )
-        )
-
-    assert all(
-        spec.ndim == non_empty_specs[0].ndim for spec in non_empty_specs
-    ), f"Expect all tensors to have same shape or empty, but got {tensor_list_specs}"
-    assert all(
-        spec.mesh == tensor_list_specs[0].mesh for spec in tensor_list_specs
-    ), f"Expect all tensors to have same mesh, but got {tensor_list_specs}"
-
-    # ndim will also be the result's ndim
-    ndim = 1
-    for spec in tensor_list_specs:
-        ndim = max(ndim, spec.ndim)
-
-    dim = 0  # default dim = 0
-    if len(op_schema.args_schema) > 1:
-        dim = cast(int, op_schema.args_schema[1])
-    dim = normalize_dim(dim, ndim)
-
-    # Make sure all tensors are replicated on cat dimension
-    need_reshard = False
-    tensor_list_specs_after: List[DTensorSpec] = []
-    for spec in tensor_list_specs:
-        if not is_empty(spec) and (
-            is_tensor_dim_sharded(spec, dim=dim) or is_tensor_partial(spec)
-        ):
-            need_reshard = True
-            tensor_list_specs_after.append(
-                DTensorSpec(
-                    mesh=spec.mesh,
-                    placements=replicate_tensor_dim(spec.placements, dim=dim),
-                    tensor_meta=spec.tensor_meta,
-                )
-            )
-        else:
-            tensor_list_specs_after.append(spec)
-
-    tensor_list_specs = tensor_list_specs_after
-
-    # align non-cat dimensions placements based on reshard cost
-    non_empty_specs = [spec for spec in tensor_list_specs if not is_empty(spec)]
-    mesh = non_empty_specs[0].mesh
-    ndim = non_empty_specs[0].ndim
-    new_placements: List[Placement] = []
-    for mesh_dim in range(mesh.ndim):
-        # compute the minimum cost of resharding on this mesh_dim
-        if any(
-            spec.placements[mesh_dim] != non_empty_specs[0].placements[mesh_dim]
-            for spec in non_empty_specs
-        ):
-            # only reshard if there is a mismatch
-            need_reshard = True
-            reshard_cost = []
-            for shard_dim in range(ndim):
-                # compute the cost of resharding on this shard_dim
-                cost: float = 0.0
-                for spec in non_empty_specs:
-                    global_shape = spec.shape
-                    if global_shape[shard_dim] < mesh.size(mesh_dim):
-                        # found one tensor where the shard_dim is smaller than
-                        # mesh_dim. In this case, we cannot shard on this shard_dim,
-                        # and hence set cost to infinity.
-                        cost = +float("inf")
-                    elif (
-                        is_tensor_dim_sharded(spec, dim=shard_dim)
-                        or prod(global_shape) == 0
-                    ):
-                        continue
-                    else:
-                        local_shape = compute_local_shape(
-                            global_shape, spec.mesh, spec.placements
-                        )
-                        cost += prod(local_shape) * spec.mesh.size(mesh_dim)
-                reshard_cost.append(cost)
-            best_dim = reshard_cost.index(min(reshard_cost))
-            new_placements.append(Shard(best_dim))
-        else:
-            # no mismatch, keep the original placement
-            new_placements.append(non_empty_specs[0].placements[mesh_dim])
-
-    if need_reshard:
-        tensor_list_specs_after = []
-        for spec in tensor_list_specs:
-            if is_empty(spec):
-                tensor_list_specs_after.append(spec)
-            else:
-                tensor_list_specs_after.append(
-=======
             redistribute_schema=OpSchema(
                 op=op_schema.op,
                 args_schema=(
->>>>>>> 22ba180e
                     DTensorSpec(
                         mesh=values_spec.mesh,
                         placements=tuple(
