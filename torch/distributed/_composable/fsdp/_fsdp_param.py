# mypy: allow-untyped-defs
import itertools
from dataclasses import dataclass, field
from enum import auto, Enum
from typing import Any, cast, List, Optional, Sequence, Tuple

import torch
import torch._dynamo.compiled_autograd as ca
import torch.nn as nn

from torch._prims_common import make_contiguous_strides_for
from torch.distributed._functional_collectives import AsyncCollectiveTensor
from torch.distributed._tensor import DTensor, Replicate, Shard
from torch.distributed._tensor.device_mesh import _mesh_resources
from torch.distributed._tensor.placement_types import DTensorSpec, Placement, TensorMeta
from ._fsdp_api import CPUOffloadPolicy, MixedPrecisionPolicy, OffloadPolicy
from ._fsdp_common import (
    _chunk_with_empty,
    _from_local_no_grad,
    _get_dim0_chunked_size,
    _raise_assert_with_print,
    _to_dtype_if_needed,
    FSDPMeshInfo,
    HSDPMeshInfo,
)

"""
[Note: FSDP tensors]
FSDP considers the following tensors:
- Original parameter: parameter passed to :class:`FSDPParam`, i.e. the one
  on the module when applying FSDP
- Sharded parameter: sharding the original parameter on dim-0 as a DTensor
  over the main mesh
- All-gather inputs: the ``torch.Tensor`` or ``Tensor`` s passed to all-gather,
  derived from the sharded parameter
- All-gather output: the ``torch.Tensor`` or ``Tensor`` s resulting from
  all-gathering the all-gather inputs
- Unsharded parameter: parameter used for forward/backward computation, derived
  from the all-gather output; autograd leaf

We define these tensors to describe the general framework that can accomodate
extensions, where:
- all-gather-inputs = pre-all-gather-transform(sharded-parameter)
- unsharded-parameter = post-all-gather-transform(all-gather-outputs)

For the default ``torch.Tensor`` case, there is only one all-gather input, and
it shares the same underlying tensor data as the sharded parameter, meaning
that they can be thought of as the same tensors. The same applies for the
all-gather output and unsharded parameter. For non-``torch.Tensor`` extensions,
these equivalences may no longer hold due to the pre/post-all-gather
transforms, and some may have multiple all-gather inputs/outputs (e.g.
quantized data and scales).

[Note: FSDP and autograd]
FSDP dynamically frees and allocates the unsharded parameter. Since autograd
can pack a reference to it or a view to save for backward, we use storage
resizing to implement the freeing/allocation since that preserves the aliasing.
This implies that we construct the unsharded parameter object once and write to
it in-place thereafter. For the default ``torch.Tensor` original parameter
case, the all-gather output and unsharded parameter share the same
data, so we use storage resizing on the all-gather output.
"""


class ShardedState(Enum):
    """
    - ``SHARDED``: The sharded parameter is registered to the module. It is the
      only contributor to parameter memory.
    - ``SHARDED_POST_FORWARD``: The unsharded parameter is resharded to a
      smaller world size. Since this data should not be used for computation,
      we do not register it to the module. Users should reshard the module
      before any in-place modifications. Both it and the sharded parameter
      contribute to parameter memory.
    - ``UNSHARDED``: The unsharded parameter is registered to the module. Both
      it and the sharded parameter contribute to parameter memory.
    """

    SHARDED = auto()
    SHARDED_POST_FORWARD = auto()
    UNSHARDED = auto()


@dataclass
class ParamModuleInfo:
    """
    For a parameter, this stores the module and the parameter name to be able
    to do a parameter swap via ``setattr(module, param_name, ...)`` or to get
    the parameter via ``getattr(module, param_name)``. We additionally save
    shared modules and shared parameter names to update them accordingly.
    """

    # Parameter names are unprefixed, e.g. "weight", not "lin.weight"
    module: nn.Module
    param_name: str
    shared_modules: List[nn.Module] = field(default_factory=list)
    shared_param_names: List[str] = field(default_factory=list)


@dataclass
class ExtensionsData:
    # User-defined metadata passed from pre to post-all-gather
    all_gather_metadata: Optional[Any] = None
    # Save the all-gather input sizes to unflatten the all-gather outputs to ND
    all_gather_input_sizes: Sequence[torch.Size] = ()  # ND

    def clear(self):
        self.all_gather_metadata = None
        self.all_gather_input_sizes = ()


class FSDPParam:
    """
    This class manages a parameter with FSDP or FSDP variants applied,
    implementing dim-0 per-parameter sharding.
    """

    orig_dtype: torch.dtype
    param_dtype: Optional[torch.dtype]
    reduce_dtype: Optional[torch.dtype]
    _orig_size: torch.Size  # ND
    sharded_size: torch.Size  # ND
    contiguous_sharded_stride: Tuple[int, ...]
    padded_sharded_param_size: torch.Size  # ND
    sharded_post_forward_size: torch.Size  # ND
    contiguous_sharded_post_forward_stride: Tuple[int, ...]
    _sharded_param_data: torch.Tensor  # 1D
    sharded_param: nn.Parameter  # ND
    _sharded_post_forward_param_data: Optional[torch.Tensor]  # 1D
    _sharded_post_forward_param: Optional[nn.Parameter]  # ND
    _unsharded_param: nn.Parameter  # ND
    unsharded_accumulated_grad: Optional[torch.Tensor]  # ND
    _sharding_spec: DTensorSpec
    # DTensor attributes (only defined for DTensor `param`):
    _tp_spec: DTensorSpec
    all_gather_outputs: List[torch.Tensor]  # 1D
    # All-gather extension attributes
    _extensions_data: ExtensionsData
    _unsharded_inner_tensors: List[torch.Tensor]

    def __init__(
        self,
        param: nn.Parameter,
        module_info: ParamModuleInfo,
        mesh_info: FSDPMeshInfo,
        post_forward_mesh_info: Optional[FSDPMeshInfo],
        device: torch.device,
        mp_policy: MixedPrecisionPolicy,
        offload_policy: OffloadPolicy,
    ):
        self._module_info: ParamModuleInfo = module_info
        self.mesh_info = mesh_info
        self.post_forward_mesh_info = post_forward_mesh_info
        self.device = device
        self.offload_to_cpu: bool = isinstance(offload_policy, CPUOffloadPolicy)
        self.pin_memory = (
            self.offload_to_cpu and cast(CPUOffloadPolicy, offload_policy).pin_memory
        )
        self.grad_offload_event: Optional[torch.cuda.Event] = None
        self._init_sharded_param(param, device)
        if self.post_forward_mesh_info:
            self._init_sharded_post_forward_param_metadata(param)
        self._init_extensions()
        self.all_gather_outputs: List[torch.Tensor] = []
        self.unsharded_accumulated_grad = None
        self._param_fqn: Optional[str] = None  # prefixed from root module
        # TODO: Remove this padding logic once DTensor pads the local tensor:
        # https://github.com/pytorch/pytorch/issues/113045
        self._post_load_hook_handle = (
            module_info.module.register_load_state_dict_post_hook(
                lambda *args, **kwargs: self.reset_sharded_param()
            )
        )

    @torch.no_grad()
    def _init_sharded_param(self, param: nn.Parameter, device: torch.device):
        if param.device != device and param.device.type != "meta":
            raise AssertionError(
                f"Expects the parameter to already be moved to device {device} but got {param.device}"
            )
        # TODO: Replace the sharded DTensor parameter construction logic with
        # `distribute_tensor` after https://github.com/pytorch/pytorch/issues/116101
        # TODO: Simplify the following sharded parameter padding logic after
        # https://github.com/pytorch/pytorch/issues/113045
        self.is_dtensor = isinstance(param, DTensor)
        if self.is_dtensor:
            self._tp_spec = cast(DTensor, param)._spec
            if (
                self.mesh_info.shard_mesh_dim != 0
                or self.mesh_info.replicate_mesh_dim is not None
            ):
                raise NotImplementedError("Using TP with HSDP is not supported")
            dp_mesh, tp_mesh = (self.mesh_info.mesh, self._tp_spec.mesh)
            dp_global_mesh = _mesh_resources.get_parent_mesh(dp_mesh)
            tp_global_mesh = _mesh_resources.get_parent_mesh(tp_mesh)
            if dp_global_mesh != tp_global_mesh or (
                dp_global_mesh is None or tp_global_mesh is None
            ):
                raise AssertionError(
                    "FSDP requires the DP and TP mesh to have the same parent mesh but got: \n"
                    f"DP's global mesh: {dp_global_mesh}\nTP's global mesh: {tp_global_mesh}"
                )

            name_dims_error = "FSDP requires named DeviceMesh dims for ND parallelism"
            assert dp_mesh.mesh_dim_names is not None, name_dims_error
            assert tp_mesh.mesh_dim_names is not None, name_dims_error

            submesh_names = dp_mesh.mesh_dim_names + tp_mesh.mesh_dim_names
            self._spmd_mesh = dp_global_mesh[submesh_names]
            if len(self._tp_spec.placements) != 1:
                raise NotImplementedError(
                    f"FSDP only supports 1D TP, not {self._tp_spec.placements}"
                )

            # TODO: Hard code FSDP + TP; need to support HSDP + TP
            self._spmd_placements: Tuple[Placement, ...] = (
                Shard(0),
                self._tp_spec.placements[0],
            )

            self._sharding_spec = DTensorSpec(
                self._spmd_mesh,
                self._spmd_placements,
                tensor_meta=self._tp_spec.tensor_meta,
            )
            param_data = cast(DTensor, param)._local_tensor
        else:
            self._spmd_mesh = self.mesh_info.mesh
            if isinstance(self.mesh_info, HSDPMeshInfo):
                self._spmd_placements = (Replicate(), Shard(0))
            else:
                self._spmd_placements = (Shard(0),)
            self._sharding_spec = DTensorSpec(
                self._spmd_mesh,
                self._spmd_placements,
                tensor_meta=TensorMeta(
                    param.size(),
                    param.stride(),
                    param.dtype,
                ),
            )
            param_data = param
        self._orig_size = param_data.size()
        self._contiguous_orig_stride = make_contiguous_strides_for(self._orig_size)
        shard_rank = self.mesh_info.shard_mesh_rank
        shard_world_size = self.mesh_info.shard_mesh_size
        chunks = _chunk_with_empty(param_data, shard_world_size, dim=0)
        sharded_param = chunks[shard_rank]
        self.sharded_size = _get_dim0_chunked_size(sharded_param, param_data.size())
        self.contiguous_sharded_stride = make_contiguous_strides_for(self.sharded_size)
        padded_sharded_size = chunks[0].size()  # 0th always padded
        padded_sharded_param = param_data.new_zeros(padded_sharded_size)
        self.padded_sharded_param_size = padded_sharded_param.size()
        if sharded_param.numel() > 0:
            padded_sharded_param[: sharded_param.size(0)].copy_(sharded_param)
        if self.offload_to_cpu and not padded_sharded_param.is_meta:
            padded_sharded_param = padded_sharded_param.cpu()
            if self.pin_memory:
                padded_sharded_param = padded_sharded_param.pin_memory()
        self._sharded_param_data = padded_sharded_param.view(-1)
        self.sharded_param = nn.Parameter(
            self.to_sharded_dtensor(padded_sharded_param[: sharded_param.size(0)])
        )
        self.sharded_param.requires_grad_(param.requires_grad)
        # Let `param_data` be freed normally when its ref count reaches 0 when
        # the `fully_shard` call returns to allow provided parameters to alias
        self._setattr_on_modules(self.sharded_param)
        self.sharded_state = ShardedState.SHARDED

    def _init_sharded_post_forward_param_metadata(self, param: torch.Tensor) -> None:
        mesh_info = self.post_forward_mesh_info
        assert mesh_info is not None  # mypy
        param_data = param._local_tensor if isinstance(param, DTensor) else param
        chunks = _chunk_with_empty(param_data, mesh_info.shard_mesh_size, dim=0)
        self.sharded_post_forward_size = _get_dim0_chunked_size(
            chunks[mesh_info.shard_mesh_rank], param_data.size()
        )
        self.contiguous_sharded_post_forward_stride = make_contiguous_strides_for(
            self.sharded_post_forward_size
        )

    def init_dtype_attrs(self, mp_policy: MixedPrecisionPolicy):
        param_dtype, reduce_dtype = (mp_policy.param_dtype, mp_policy.reduce_dtype)
        self.orig_dtype = self.sharded_param.dtype
        # Clamp `param_dtype` to `None` if no casting is required
        if param_dtype == self.orig_dtype:
            param_dtype = None
        self.param_dtype = param_dtype
        self.reduce_dtype = reduce_dtype
        # None indicates that the mixed precision is not enabled

    def _init_extensions(self) -> None:
        inner_tensor = self._sharded_local_tensor
        has_fsdp_pre_all_gather = hasattr(inner_tensor, "fsdp_pre_all_gather")
        has_fsdp_post_all_gather = hasattr(inner_tensor, "fsdp_post_all_gather")
        if has_fsdp_pre_all_gather != has_fsdp_post_all_gather:
            raise AssertionError(
                "Both fsdp_pre_all_gather and fsdp_post_all_gather should be defined "
                f"if using all-gather extensions: {inner_tensor}"
            )
        if has_fsdp_pre_all_gather:
            if self.padded_sharded_param_size != self._sharded_local_tensor.size():
                raise NotImplementedError(
                    "FSDP all-gather extensions require even sharding on dim-0.\n"
                    f"{self._orig_size} is not divisible by FSDP world size {self.mesh_info.mesh.size()}."
                )
            self._extensions_data = ExtensionsData()
        self._unsharded_inner_tensors: List[torch.Tensor] = []

    def init_all_gather_outputs(
        self,
        all_gather_input_numels: List[int],
        all_gather_input_dtypes: List[torch.dtype],
        world_size: int,
        device: torch.device,
        force_recreate: bool = False,
    ):
        if not force_recreate and len(self.all_gather_outputs) > 0:
            return  # already initialized
        self.all_gather_outputs = [
            torch.empty(torch.Size([numel * world_size]), dtype=dtype, device=device)
            for numel, dtype in zip(all_gather_input_numels, all_gather_input_dtypes)
        ]

    def init_unsharded_param(self):
        """
        [Note: Invariants for torch.compile Traceable FSDP2]
        1. Under compile, we always re-populate the content of `self._unsharded_param`
           per AllGather using the slow path.
        2. Under compile, we always recreate `self.all_gather_outputs` per AllGather.
           This is to ensure the buffer creation is internal to the graph and
           avoid `self.all_gather_outputs` being captured as a graph input.
        3. Under compile, at the end of `free_unsharded_param()`, we always clean up
           `self.all_gather_outputs` and `self._unsharded_inner_tensors`,
           to avoid them being captured as graph output.

        With these invariants, only these tensors will be inputs to the graph:
        - Sharded parameters
        - Placeholders for the `self._unsharded_param` nn.Parameter
        """
        if not ca.compiled_autograd_enabled and hasattr(
            self, "_unsharded_param"
        ):  # after the 1st all-gather
            inner_tensor = self._sharded_local_tensor
            if not hasattr(inner_tensor, "fsdp_post_all_gather"):
                return  # already initialized
            for tensor in self._unsharded_inner_tensors:
                alloc_storage(tensor)
            all_gather_outputs = self._unflatten_all_gather_outputs()
            inner_tensor.fsdp_post_all_gather(
                all_gather_outputs,
                self._extensions_data.all_gather_metadata,
                self.param_dtype or self.orig_dtype,
                out=self._unsharded_param,
            )
            self._extensions_data.clear()
            return
        inner_tensor = self._sharded_local_tensor
<<<<<<< HEAD
        if (
            not torch._dynamo.compiled_autograd.compiled_autograd_enabled
            and hasattr(inner_tensor, "fsdp_post_all_gather")
=======
        if not ca.compiled_autograd_enabled and hasattr(
            inner_tensor, "fsdp_post_all_gather"
>>>>>>> aee154ed
        ):
            all_gather_outputs = self._unflatten_all_gather_outputs()
            (
                unsharded_tensor,
                self._unsharded_inner_tensors,
            ) = inner_tensor.fsdp_post_all_gather(
                all_gather_outputs,
                self._extensions_data.all_gather_metadata,
                self.param_dtype or self.orig_dtype,
            )
            self._extensions_data.clear()
        else:
            # For the default path (no post-all-gather), the all-gather output
            # gives the unsharded parameter data directly
            assert len(self.all_gather_outputs) == 1, f"{len(self.all_gather_outputs)}"
            unsharded_tensor = self.all_gather_outputs[0]
        unsharded_param = torch.as_strided(
            unsharded_tensor,
            self._orig_size,
            self._contiguous_orig_stride,
            storage_offset=0,
        )
        if self.is_dtensor:
            unsharded_param = _from_local_no_grad(unsharded_param, self._tp_spec)
        if hasattr(self, "_unsharded_param"):
            assert ca.compiled_autograd_enabled
            with torch.no_grad():
                alloc_storage(self._unsharded_param)
                self._unsharded_param.copy_(unsharded_param)
        else:
            self._unsharded_param = nn.Parameter(
                unsharded_param, requires_grad=self.sharded_param.requires_grad
            )

    def _unflatten_all_gather_outputs(self) -> Tuple[torch.Tensor, ...]:
        return tuple(
            t.view(-1, *s[1:])
            for t, s in zip(
                self.all_gather_outputs, self._extensions_data.all_gather_input_sizes
            )
        )

    def to_sharded(self) -> None:
        self._setattr_on_modules(self.sharded_param)
        self.free_unsharded_param()
        self.sharded_state = ShardedState.SHARDED

    def to_sharded_post_forward(self) -> None:
        if self.is_dtensor:
            raise NotImplementedError(
                "Resharding to smaller mesh with TP is not supported yet"
            )
        self._assert_in_states(ShardedState.UNSHARDED)
        assert self.post_forward_mesh_info is not None  # mypy
        assert len(self.all_gather_outputs) == 1
        shard_world_size = self.post_forward_mesh_info.shard_mesh_size
        if (numel := self.all_gather_outputs[0].numel()) % shard_world_size != 0:
            _raise_assert_with_print(
                f"All-gather output size ({numel}) must be divisible by the shard "
                f"world size ({shard_world_size})"
            )
        shard_rank = self.post_forward_mesh_info.shard_mesh_rank
        sharded_numel = numel // shard_world_size
        self._sharded_post_forward_param_data = (
            self.all_gather_outputs[0].narrow(
                0, sharded_numel * shard_rank, sharded_numel
            )
        ).clone()  # clone to be able to free all-gather output
        sharded_post_forward_tensor = torch.as_strided(
            self._sharded_post_forward_param_data,
            size=self.sharded_post_forward_size,
            stride=self.contiguous_sharded_post_forward_stride,
            storage_offset=0,
        )
        self._sharded_post_forward_param = nn.Parameter(
            self.to_sharded_post_forward_dtensor(sharded_post_forward_tensor)
        )
        self._setattr_on_modules(self._sharded_post_forward_param)
        self.free_unsharded_param()
        self.sharded_state = ShardedState.SHARDED_POST_FORWARD

    def to_unsharded(self) -> None:
        # Assume that the data has been allocated and all-gathered
        set_requires_grad_if_needed(self.sharded_param, self._unsharded_param)
        self._setattr_on_modules(self._unsharded_param)
        if self.sharded_state == ShardedState.SHARDED_POST_FORWARD:
            # The data is allocated in the default stream via the post-forward
            # reshard and must be kept alive for the next all-gather copy-in.
            # Since we call this method after the copy-out, the data's lifetime
            # is ensured without further synchronization.
            self._sharded_post_forward_param = None
            self._sharded_post_forward_param_data = None  # free
        self.sharded_state = ShardedState.UNSHARDED

    def _setattr_on_modules(self, param: nn.Parameter) -> None:
        unsafe_setattr_param(
            self._module_info.module, self._module_info.param_name, param
        )
        for shared_module, shared_param_name in zip(
            self._module_info.shared_modules, self._module_info.shared_param_names
        ):
            unsafe_setattr_param(shared_module, shared_param_name, param)

    def to_sharded_dtensor(self, tensor: torch.Tensor) -> DTensor:
        """
        Converts a local tensor representing either the sharded parameter or
        sharded gradient to DTensor.
        """
        if tensor.shape != self.sharded_size:
            _raise_assert_with_print(
                f"Expects size {self.sharded_size} but got {tensor.shape}"
            )
        return _from_local_no_grad(
            tensor,
            self._sharding_spec,
        )

    def to_sharded_post_forward_dtensor(self, tensor: torch.Tensor) -> DTensor:
        if tensor.shape != self.sharded_post_forward_size:
            _raise_assert_with_print(
                f"Expects size {self.sharded_post_forward_size} but got {tensor.shape}"
            )
        assert isinstance(self.post_forward_mesh_info, HSDPMeshInfo)
        # TODO: Prefer this DTensor to be read-only and generalize the
        # placement once we support TP.
        post_forward_sharding_spec = DTensorSpec(
            self.post_forward_mesh_info.mesh,
            (Replicate(), Shard(0)),
            tensor_meta=self._sharding_spec.tensor_meta,
        )
        return _from_local_no_grad(tensor, post_forward_sharding_spec)

    def to_accumulated_grad_if_needed(self) -> None:
        # Access `_unsharded_param` to bypass the sharded state check since we
        # prefer to reshard before upcasting the gradient to save memory
        if (
            self.reduce_dtype is None
            or self._unsharded_param.grad is None
            or self._unsharded_param.grad.dtype == self.reduce_dtype
        ):
            return
        unsharded_grad = self._unsharded_param.grad
        self._unsharded_param.grad = None
        self.unsharded_accumulated_grad = unsharded_grad.to(self.reduce_dtype)

    def accumulate_unsharded_grad_if_needed(self) -> None:
        if (
            self.unsharded_accumulated_grad is not None
            and self.unsharded_param.grad is not None
        ):
            self.unsharded_accumulated_grad += self.unsharded_param.grad
            self.unsharded_param.grad = None

    def alloc_all_gather_outputs(self) -> None:
        for tensor in self.all_gather_outputs:
            alloc_storage(tensor)

    def free_unsharded_param(self) -> None:
        for tensor in itertools.chain(
            self.all_gather_outputs, self._unsharded_inner_tensors
        ):
            free_storage(tensor)
        if ca.compiled_autograd_enabled:
            self.all_gather_outputs = []
            self._unsharded_inner_tensors = []

    @property
    def all_gather_inputs(self) -> List[torch.Tensor]:  # 1D
        self._assert_in_states(ShardedState.SHARDED, ShardedState.SHARDED_POST_FORWARD)
        if self.sharded_state == ShardedState.SHARDED:
<<<<<<< HEAD
            if (
                not torch._dynamo.compiled_autograd.compiled_autograd_enabled
                and hasattr(self._sharded_local_tensor, "fsdp_pre_all_gather")
=======
            if not ca.compiled_autograd_enabled and hasattr(
                self._sharded_local_tensor, "fsdp_pre_all_gather"
>>>>>>> aee154ed
            ):
                sharded_local_tensor = self._sharded_local_tensor
                if self.offload_to_cpu:
                    sharded_local_tensor = sharded_local_tensor.to(
                        self.device, non_blocking=True
                    )
                (
                    all_gather_inputs,
                    self._extensions_data.all_gather_metadata,
                ) = sharded_local_tensor.fsdp_pre_all_gather(self.mesh_info.mesh)
                self._extensions_data.all_gather_input_sizes = [
                    t.size() for t in all_gather_inputs
                ]
                return [t.view(-1) for t in all_gather_inputs]
            sharded_param_data = self._sharded_param_data
            if self.offload_to_cpu:
                sharded_param_data = sharded_param_data.to(
                    self.device, non_blocking=True
                )
            return [_to_dtype_if_needed(sharded_param_data, self.param_dtype)]
        elif self.sharded_state == ShardedState.SHARDED_POST_FORWARD:
<<<<<<< HEAD
            if (
                not torch._dynamo.compiled_autograd.compiled_autograd_enabled
                and hasattr(self._sharded_local_tensor, "fsdp_pre_all_gather")
=======
            if not ca.compiled_autograd_enabled and hasattr(
                self._sharded_local_tensor, "fsdp_pre_all_gather"
>>>>>>> aee154ed
            ):
                raise NotImplementedError
            all_gather_input = _to_dtype_if_needed(
                cast(torch.Tensor, self._sharded_post_forward_param_data),
                self.param_dtype,
            )
            return [all_gather_input]
        return [torch.empty(0)]  # mypy

    @property
    def unsharded_param(self) -> nn.Parameter:  # ND
        self._assert_in_states(ShardedState.UNSHARDED)
        return self._unsharded_param

    @property
    def unsharded_grad_data(self) -> torch.Tensor:
        grad = self.unsharded_param.grad
        assert grad is not None, "Expects unsharded_param.grad to not be None"
        return self._get_grad_inner_tensor(grad)

    @property
    def unsharded_accumulated_grad_data(self) -> torch.Tensor:
        grad = self.unsharded_accumulated_grad
        assert grad is not None, "Expects unsharded_accumulated_grad to not be None"
        return self._get_grad_inner_tensor(grad)

    def _get_grad_inner_tensor(self, grad: torch.Tensor) -> torch.Tensor:
        if self.is_dtensor:
            if isinstance(grad, AsyncCollectiveTensor):
                grad = grad.wait()
            assert isinstance(grad, DTensor), f"{type(grad)}"
            if any(pl.is_partial() for pl in grad.placements):
                placements = [
                    Replicate() if pl.is_partial() else pl for pl in grad.placements
                ]
                grad = grad.redistribute(placements=placements)
            grad = grad._local_tensor
        return grad

    @property
    def _sharded_local_tensor(self) -> torch.Tensor:
        return cast(DTensor, self.sharded_param)._local_tensor

    def _assert_in_states(self, *states: ShardedState) -> None:
        if self.sharded_state not in states:
            _raise_assert_with_print(
                f"Expects to be in one of {states}, not {self.sharded_state}"
            )

    def reset_sharded_param(self):
        # For ops like `nn.Module._apply` or `load_state_dict(assign=True)`
        # that change the sharded parameter tensor, we may need to re-pad the
        # sharded local tensor and re-save the reference.
        module_info = self._module_info
        new_param = getattr(module_info.module, module_info.param_name)
        if new_param is not self.sharded_param:
            if torch.__future__.get_swap_module_params_on_conversion():
                raise AssertionError(
                    f"Expects swap_tensors to preserve object but got {new_param} "
                    f"instead of {self.sharded_param}"
                )
            self.sharded_param = new_param
        local_tensor = new_param._local_tensor
        if local_tensor.is_meta:
            return
        padded_sharded_size = self.padded_sharded_param_size
        if local_tensor.size() != padded_sharded_size:
            padded_local_tensor = local_tensor.new_zeros(padded_sharded_size)
            padded_local_tensor[: local_tensor.size(0)].copy_(local_tensor)
            local_tensor = padded_local_tensor
        if self.pin_memory and not local_tensor.is_pinned():
            local_tensor = local_tensor.cpu().pin_memory()
        self._sharded_param_data = local_tensor.view(-1)
        assert isinstance(self.sharded_param, DTensor)  # mypy
        self.sharded_param._local_tensor = local_tensor[: self.sharded_size[0]]


def alloc_storage(tensor: torch.Tensor) -> None:
    size = tensor.numel() * tensor.itemsize
    if (storage := tensor.untyped_storage()).size() != size:
        storage.resize_(size)


def free_storage(tensor: torch.Tensor) -> None:
    if (storage := tensor.untyped_storage()).size() != 0:
        storage.resize_(0)


# NOTE: These bypass `nn.Module.__setattr__` checks, which incur non-trivial
# CPU overhead, if the module did not override it. For FSDP, we know we do not
# need those checks when transitioning between sharded/unsharded parameters.
def unsafe_setattr_param(
    module: nn.Module, param_name: str, param: nn.Parameter
) -> None:
    if getattr(module.__setattr__, "__func__", None) is nn.Module.__setattr__:
        module._parameters[param_name] = param
    else:  # slow path
        setattr(module, param_name, param)


def set_requires_grad_if_needed(
    src_tensor: torch.Tensor, dst_tensor: torch.Tensor
) -> None:
    # Only call `requires_grad_` if needed to avoid the Python <> C++ context
    # switch overhead
    if src_tensor.requires_grad != dst_tensor.requires_grad:
        dst_tensor.requires_grad_(src_tensor.requires_grad)<|MERGE_RESOLUTION|>--- conflicted
+++ resolved
@@ -355,14 +355,8 @@
             self._extensions_data.clear()
             return
         inner_tensor = self._sharded_local_tensor
-<<<<<<< HEAD
-        if (
-            not torch._dynamo.compiled_autograd.compiled_autograd_enabled
-            and hasattr(inner_tensor, "fsdp_post_all_gather")
-=======
         if not ca.compiled_autograd_enabled and hasattr(
             inner_tensor, "fsdp_post_all_gather"
->>>>>>> aee154ed
         ):
             all_gather_outputs = self._unflatten_all_gather_outputs()
             (
@@ -533,14 +527,8 @@
     def all_gather_inputs(self) -> List[torch.Tensor]:  # 1D
         self._assert_in_states(ShardedState.SHARDED, ShardedState.SHARDED_POST_FORWARD)
         if self.sharded_state == ShardedState.SHARDED:
-<<<<<<< HEAD
-            if (
-                not torch._dynamo.compiled_autograd.compiled_autograd_enabled
-                and hasattr(self._sharded_local_tensor, "fsdp_pre_all_gather")
-=======
             if not ca.compiled_autograd_enabled and hasattr(
                 self._sharded_local_tensor, "fsdp_pre_all_gather"
->>>>>>> aee154ed
             ):
                 sharded_local_tensor = self._sharded_local_tensor
                 if self.offload_to_cpu:
@@ -562,14 +550,8 @@
                 )
             return [_to_dtype_if_needed(sharded_param_data, self.param_dtype)]
         elif self.sharded_state == ShardedState.SHARDED_POST_FORWARD:
-<<<<<<< HEAD
-            if (
-                not torch._dynamo.compiled_autograd.compiled_autograd_enabled
-                and hasattr(self._sharded_local_tensor, "fsdp_pre_all_gather")
-=======
             if not ca.compiled_autograd_enabled and hasattr(
                 self._sharded_local_tensor, "fsdp_pre_all_gather"
->>>>>>> aee154ed
             ):
                 raise NotImplementedError
             all_gather_input = _to_dtype_if_needed(
