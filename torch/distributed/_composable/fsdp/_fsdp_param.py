import itertools
from dataclasses import dataclass, field
from enum import auto, Enum
from typing import Any, cast, List, Optional, Sequence, Tuple

import torch
import torch.nn as nn

from torch._prims_common import make_contiguous_strides_for
from torch.distributed._functional_collectives import AsyncCollectiveTensor
from torch.distributed._tensor import DTensor, Placement, Replicate, Shard
from torch.distributed._tensor.device_mesh import _mesh_resources
from torch.distributed._tensor.placement_types import DTensorSpec
from ._fsdp_api import CPUOffloadPolicy, MixedPrecisionPolicy, OffloadPolicy
from ._fsdp_common import (
    _chunk_with_empty,
    _from_local_no_grad,
    _get_dim0_chunked_size,
    _raise_assert_with_print,
    _to_dtype_if_needed,
    FSDPMeshInfo,
    HSDPMeshInfo,
)

"""
[Note: FSDP tensors]
FSDP considers the following tensors:
- Original parameter: parameter passed to :class:`FSDPParam`, i.e. the one
  on the module when applying FSDP
- Sharded parameter: sharding the original parameter on dim-0 as a DTensor
  over the main mesh
- All-gather inputs: the ``torch.Tensor`` or ``Tensor`` s passed to all-gather,
  derived from the sharded parameter
- All-gather output: the ``torch.Tensor`` or ``Tensor`` s resulting from
  all-gathering the all-gather inputs
- Unsharded parameter: parameter used for forward/backward computation, derived
  from the all-gather output; autograd leaf

We define these tensors to describe the general framework that can accomodate
extensions, where:
- all-gather-inputs = pre-all-gather-transform(sharded-parameter)
- unsharded-parameter = post-all-gather-transform(all-gather-outputs)

For the default ``torch.Tensor`` case, there is only one all-gather input, and
it shares the same underlying tensor data as the sharded parameter, meaning
that they can be thought of as the same tensors. The same applies for the
all-gather output and unsharded parameter. For non-``torch.Tensor`` extensions,
these equivalences may no longer hold due to the pre/post-all-gather
transforms, and some may have multiple all-gather inputs/outputs (e.g.
quantized data and scales).

[Note: FSDP and autograd]
FSDP dynamically frees and allocates the unsharded parameter. Since autograd
can pack a reference to it or a view to save for backward, we use storage
resizing to implement the freeing/allocation since that preserves the aliasing.
This implies that we construct the unsharded parameter object once and write to
it in-place thereafter. For the default ``torch.Tensor` original parameter
case, the all-gather output and unsharded parameter share the same
data, so we use storage resizing on the all-gather output.
"""


class ShardedState(Enum):
    """
    - ``SHARDED``: The sharded parameter is registered to the module. It is the
      only contributor to parameter memory.
    - ``SHARDED_POST_FORWARD``: The unsharded parameter is resharded to a
      smaller world size. Since this data should not be used for computation,
      we do not register it to the module. Users should reshard the module
      before any in-place modifications. Both it and the sharded parameter
      contribute to parameter memory.
    - ``UNSHARDED``: The unsharded parameter is registered to the module. Both
      it and the sharded parameter contribute to parameter memory.
    """

    SHARDED = auto()
    SHARDED_POST_FORWARD = auto()
    UNSHARDED = auto()


@dataclass
class ParamModuleInfo:
    """
    For a parameter, this stores the module and the parameter name to be able
    to do a parameter swap via ``setattr(module, param_name, ...)`` or to get
    the parameter via ``getattr(module, param_name)``. We additionally save
    shared modules and shared parameter names to update them accordingly.
    """

    # Parameter names are unprefixed, e.g. "weight", not "lin.weight"
    module: nn.Module
    param_name: str
    shared_modules: List[nn.Module] = field(default_factory=list)
    shared_param_names: List[str] = field(default_factory=list)


@dataclass
class ExtensionsData:
    # User-defined metadata passed from pre to post-all-gather
    all_gather_metadata: Optional[Any] = None
    # Save the all-gather input sizes to unflatten the all-gather outputs to ND
    all_gather_input_sizes: Sequence[torch.Size] = ()  # ND

    def clear(self):
        self.all_gather_metadata = None
        self.all_gather_input_sizes = ()


class FSDPParam:
    """
    This class manages a parameter with FSDP or FSDP variants applied,
    implementing dim-0 per-parameter sharding.
    """

    orig_dtype: torch.dtype
    param_dtype: Optional[torch.dtype]
    reduce_dtype: Optional[torch.dtype]
    _orig_size: torch.Size  # ND
    sharded_size: torch.Size  # ND
    contiguous_sharded_stride: Tuple[int, ...]
    padded_sharded_param_size: torch.Size  # ND
    sharded_post_forward_size: torch.Size  # ND
    contiguous_sharded_post_forward_stride: Tuple[int, ...]
    _sharded_param_data: torch.Tensor  # 1D
    sharded_param: nn.Parameter  # ND
    _sharded_post_forward_param_data: Optional[torch.Tensor]  # 1D
    _sharded_post_forward_param: Optional[nn.Parameter]  # ND
    _unsharded_param: nn.Parameter  # ND
    unsharded_accumulated_grad: Optional[torch.Tensor]  # ND
    _global_placements: Tuple[Placement, ...]
    _global_size: torch.Size
    _global_stride: Tuple[int, ...]
    all_gather_outputs: List[torch.Tensor]  # 1D
    # DTensor attributes (only defined for DTensor `param`):
    _tp_spec: DTensorSpec
    # All-gather extension attributes
    _extensions_data: ExtensionsData
    _unsharded_inner_tensors: List[torch.Tensor]

    def __init__(
        self,
        param: nn.Parameter,
        module_info: ParamModuleInfo,
        mesh_info: FSDPMeshInfo,
        post_forward_mesh_info: Optional[FSDPMeshInfo],
        device: torch.device,
        mp_policy: MixedPrecisionPolicy,
        offload_policy: OffloadPolicy,
    ):
        self._module_info: ParamModuleInfo = module_info
        self.mesh_info = mesh_info
        self.post_forward_mesh_info = post_forward_mesh_info
        self.device = device
        self.offload_to_cpu: bool = isinstance(offload_policy, CPUOffloadPolicy)
        self.pin_memory = (
            self.offload_to_cpu and cast(CPUOffloadPolicy, offload_policy).pin_memory
        )
        self.grad_offload_event: Optional[torch.cuda.Event] = None
        self._init_sharded_param(param, device)
        if self.post_forward_mesh_info:
            self._init_sharded_post_forward_param_metadata(param)
        self._init_extensions()
        self.all_gather_outputs: List[torch.Tensor] = []
        self.unsharded_accumulated_grad = None
        self._param_fqn: Optional[str] = None  # prefixed from root module
        # TODO: Remove this padding logic once DTensor pads the local tensor:
        # https://github.com/pytorch/pytorch/issues/113045
        self._post_load_hook_handle = (
            module_info.module.register_load_state_dict_post_hook(
                lambda *args, **kwargs: self.reset_sharded_param()
            )
        )

    @torch.no_grad()
    def _init_sharded_param(self, param: nn.Parameter, device: torch.device):
        if param.device != device and param.device.type != "meta":
            raise AssertionError(
                f"Expects the parameter to already be moved to device {device} but got {param.device}"
            )
        # TODO: Replace the sharded DTensor parameter construction logic with
        # `distribute_tensor` after https://github.com/pytorch/pytorch/issues/116101
        # TODO: Simplify the following sharded parameter padding logic after
        # https://github.com/pytorch/pytorch/issues/113045
        self.is_dtensor = isinstance(param, DTensor)
        if self.is_dtensor:
            self._tp_spec = cast(DTensor, param)._spec
            if (
                self.mesh_info.shard_mesh_dim != 0
                or self.mesh_info.replicate_mesh_dim is not None
            ):
                raise NotImplementedError("Using TP with HSDP is not supported")
            dp_mesh, tp_mesh = (self.mesh_info.mesh, self._tp_spec.mesh)
            dp_global_mesh = _mesh_resources.get_parent_mesh(dp_mesh)
            tp_global_mesh = _mesh_resources.get_parent_mesh(tp_mesh)
            if dp_global_mesh != tp_global_mesh or (
                dp_global_mesh is None or tp_global_mesh is None
            ):
                raise AssertionError(
                    "FSDP requires the DP and TP mesh to have the same parent mesh but got: \n"
                    f"DP's global mesh: {dp_global_mesh}\nTP's global mesh: {tp_global_mesh}"
                )
            self._global_mesh = dp_global_mesh
            if len(self._tp_spec.placements) != 1:
                raise NotImplementedError(
                    f"FSDP only supports 1D TP, not {self._tp_spec.placements}"
                )
            global_placements: List[Placement] = [Replicate(), Replicate()]
            global_dp_mesh_dim = _mesh_resources.get_parent_mesh_dim(dp_mesh)
            global_tp_mesh_dim = _mesh_resources.get_parent_mesh_dim(tp_mesh)
            assert global_dp_mesh_dim is not None  # mypy
            assert global_tp_mesh_dim is not None  # mypy
            # for PP, DP, TP case, dp mesh dim would be 1, tp mesh dim would be 2
            # DP/TP would only live in the inner most 2-3 dims (HSDP + TP would be 3)
            dp_tp_mesh_ndim = dp_mesh.ndim + tp_mesh.ndim
            outer_mesh_ndim = self._global_mesh.ndim - dp_tp_mesh_ndim
            if self._global_mesh.ndim > dp_tp_mesh_ndim:
                global_dp_mesh_dim = global_dp_mesh_dim - outer_mesh_ndim
                global_tp_mesh_dim = global_tp_mesh_dim - outer_mesh_ndim

            # TODO: Hard code FSDP + TP; need to support HSDP + TP
            global_placements[global_dp_mesh_dim] = Shard(0)
            global_placements[global_tp_mesh_dim] = self._tp_spec.placements[0]
            self._global_placements = tuple(global_placements)
            self._global_size = param.size()
            self._global_stride = param.stride()
            param_data = cast(DTensor, param)._local_tensor
        else:
            self._global_mesh = self.mesh_info.mesh
            if isinstance(self.mesh_info, HSDPMeshInfo):
                self._global_placements = (Replicate(), Shard(0))
            else:
                self._global_placements = (Shard(0),)
            self._global_size = param.size()
            self._global_stride = param.stride()
            param_data = param
        self._orig_size = param_data.size()
        self._contiguous_orig_stride = make_contiguous_strides_for(self._orig_size)
        shard_rank = self.mesh_info.shard_mesh_rank
        shard_world_size = self.mesh_info.shard_mesh_size
        chunks = _chunk_with_empty(param_data, shard_world_size, dim=0)
        sharded_param = chunks[shard_rank]
        self.sharded_size = _get_dim0_chunked_size(sharded_param, param_data.size())
        self.contiguous_sharded_stride = make_contiguous_strides_for(self.sharded_size)
        padded_sharded_size = chunks[0].size()  # 0th always padded
        padded_sharded_param = param_data.new_zeros(padded_sharded_size)
        self.padded_sharded_param_size = padded_sharded_param.size()
        if sharded_param.numel() > 0:
            padded_sharded_param[: sharded_param.size(0)].copy_(sharded_param)
        if self.offload_to_cpu and not padded_sharded_param.is_meta:
            padded_sharded_param = padded_sharded_param.cpu()
            if self.pin_memory:
                padded_sharded_param = padded_sharded_param.pin_memory()
        self._sharded_param_data = padded_sharded_param.view(-1)
        self.sharded_param = nn.Parameter(
            self.to_sharded_dtensor(padded_sharded_param[: sharded_param.size(0)])
        )
        self.sharded_param.requires_grad_(param.requires_grad)
        # Let `param_data` be freed normally when its ref count reaches 0 when
        # the `fully_shard` call returns to allow provided parameters to alias
        self._setattr_on_modules(self.sharded_param)
        self.sharded_state = ShardedState.SHARDED

    def _init_sharded_post_forward_param_metadata(self, param: torch.Tensor) -> None:
        mesh_info = self.post_forward_mesh_info
        assert mesh_info is not None  # mypy
        param_data = param._local_tensor if isinstance(param, DTensor) else param
        chunks = _chunk_with_empty(param_data, mesh_info.shard_mesh_size, dim=0)
        self.sharded_post_forward_size = _get_dim0_chunked_size(
            chunks[mesh_info.shard_mesh_rank], param_data.size()
        )
        self.contiguous_sharded_post_forward_stride = make_contiguous_strides_for(
            self.sharded_post_forward_size
        )

    def init_dtype_attrs(self, mp_policy: MixedPrecisionPolicy):
        param_dtype, reduce_dtype = (mp_policy.param_dtype, mp_policy.reduce_dtype)
        self.orig_dtype = self.sharded_param.dtype
        # Clamp `param_dtype` to `None` if no casting is required
        if param_dtype == self.orig_dtype:
            param_dtype = None
        self.param_dtype = param_dtype
        self.reduce_dtype = reduce_dtype
        # None indicates that the mixed precision is not enabled

    def _init_extensions(self) -> None:
        inner_tensor = self._sharded_local_tensor
        has_fsdp_pre_all_gather = hasattr(inner_tensor, "fsdp_pre_all_gather")
        has_fsdp_post_all_gather = hasattr(inner_tensor, "fsdp_post_all_gather")
        if has_fsdp_pre_all_gather != has_fsdp_post_all_gather:
            raise AssertionError(
                "Both fsdp_pre_all_gather and fsdp_post_all_gather should be defined "
                f"if using all-gather extensions: {inner_tensor}"
            )
        if has_fsdp_pre_all_gather:
            if self.padded_sharded_param_size != self._sharded_local_tensor.size():
                raise NotImplementedError(
                    "FSDP all-gather extensions require even sharding on dim-0.\n"
                    f"{self._orig_size} is not divisible by FSDP world size {self.mesh_info.mesh.size()}."
                )
            self._extensions_data = ExtensionsData()
        self._unsharded_inner_tensors: List[torch.Tensor] = []

    def init_all_gather_outputs(
        self,
        all_gather_input_numels: List[int],
        all_gather_input_dtypes: List[torch.dtype],
        world_size: int,
        device: torch.device,
        force_recreate: bool = False,
    ):
        if not force_recreate and len(self.all_gather_outputs) > 0:
            return  # already initialized
        self.all_gather_outputs = [
            torch.empty(torch.Size([numel * world_size]), dtype=dtype, device=device)
            for numel, dtype in zip(all_gather_input_numels, all_gather_input_dtypes)
        ]

    def init_unsharded_param(self):
        """
        [Note: Invariants for torch.compile Traceable FSDP2]
        1. Under compile, we always re-populate the content of `self._unsharded_param`
           per AllGather using the slow path.
        2. Under compile, we always recreate `self.all_gather_outputs` per AllGather.
           This is to ensure the buffer creation is internal to the graph and
           avoid `self.all_gather_outputs` being captured as a graph input.
        3. Under compile, at the end of `free_unsharded_param()`, we always clean up
           `self.all_gather_outputs` and `self._unsharded_inner_tensors`,
           to avoid them being captured as graph output.

        With these invariants, only these tensors will be inputs to the graph:
        - Sharded parameters
        - Placeholders for the `self._unsharded_param` nn.Parameter
        """
        if not ca.compiled_autograd_enabled and hasattr(
            self, "_unsharded_param"
        ):  # after the 1st all-gather
            inner_tensor = self._sharded_local_tensor
            if not hasattr(inner_tensor, "fsdp_post_all_gather"):
                return  # already initialized
            for tensor in self._unsharded_inner_tensors:
                alloc_storage(tensor)
            all_gather_outputs = self._unflatten_all_gather_outputs()
            inner_tensor.fsdp_post_all_gather(
                all_gather_outputs,
                self._extensions_data.all_gather_metadata,
                self.param_dtype or self.orig_dtype,
                out=self._unsharded_param,
            )
            self._extensions_data.clear()
            return
        inner_tensor = self._sharded_local_tensor
        if hasattr(inner_tensor, "fsdp_post_all_gather"):
            all_gather_outputs = self._unflatten_all_gather_outputs()
            (
                unsharded_tensor,
                self._unsharded_inner_tensors,
            ) = inner_tensor.fsdp_post_all_gather(
                all_gather_outputs,
                self._extensions_data.all_gather_metadata,
                self.param_dtype or self.orig_dtype,
            )
            self._extensions_data.clear()
        else:
            # For the default path (no post-all-gather), the all-gather output
            # gives the unsharded parameter data directly
            assert len(self.all_gather_outputs) == 1, f"{len(self.all_gather_outputs)}"
            unsharded_tensor = self.all_gather_outputs[0]
        unsharded_param = torch.as_strided(
            unsharded_tensor,
            self._orig_size,
            self._contiguous_orig_stride,
            storage_offset=0,
        )
        if self.is_dtensor:
<<<<<<< HEAD
            unsharded_param = _from_local_no_grad(
                unsharded_param,
                self._tp_spec.mesh,
                self._tp_spec.placements,
                self._global_size,
                self._global_stride,
            )
        self._unsharded_param = nn.Parameter(unsharded_param)
        self._unsharded_param.requires_grad_(self.sharded_param.requires_grad)
=======
            unsharded_param = _from_local_no_grad(unsharded_param, self._tp_spec)
        if hasattr(self, "_unsharded_param"):
            assert ca.compiled_autograd_enabled
            with torch.no_grad():
                alloc_storage(self._unsharded_param)
                self._unsharded_param.copy_(unsharded_param)
        else:
            self._unsharded_param = nn.Parameter(
                unsharded_param, requires_grad=self.sharded_param.requires_grad
            )
>>>>>>> d3b82306

    def _unflatten_all_gather_outputs(self) -> Tuple[torch.Tensor, ...]:
        return tuple(
            t.view(-1, *s[1:])
            for t, s in zip(
                self.all_gather_outputs, self._extensions_data.all_gather_input_sizes
            )
        )

    def to_sharded(self) -> None:
        self._setattr_on_modules(self.sharded_param)
        self.free_unsharded_param()
        self.sharded_state = ShardedState.SHARDED

    def to_sharded_post_forward(self) -> None:
        if self.is_dtensor:
            raise NotImplementedError(
                "Resharding to smaller mesh with TP is not supported yet"
            )
        self._assert_in_states(ShardedState.UNSHARDED)
        assert self.post_forward_mesh_info is not None  # mypy
        assert len(self.all_gather_outputs) == 1
        shard_world_size = self.post_forward_mesh_info.shard_mesh_size
        if (numel := self.all_gather_outputs[0].numel()) % shard_world_size != 0:
            _raise_assert_with_print(
                f"All-gather output size ({numel}) must be divisible by the shard "
                f"world size ({shard_world_size})"
            )
        shard_rank = self.post_forward_mesh_info.shard_mesh_rank
        sharded_numel = numel // shard_world_size
        self._sharded_post_forward_param_data = (
            self.all_gather_outputs[0].narrow(
                0, sharded_numel * shard_rank, sharded_numel
            )
        ).clone()  # clone to be able to free all-gather output
        sharded_post_forward_tensor = torch.as_strided(
            self._sharded_post_forward_param_data,
            size=self.sharded_post_forward_size,
            stride=self.contiguous_sharded_post_forward_stride,
            storage_offset=0,
        )
        self._sharded_post_forward_param = nn.Parameter(
            self.to_sharded_post_forward_dtensor(sharded_post_forward_tensor)
        )
        self._setattr_on_modules(self._sharded_post_forward_param)
        self.free_unsharded_param()
        self.sharded_state = ShardedState.SHARDED_POST_FORWARD

    def to_unsharded(self) -> None:
        # Assume that the data has been allocated and all-gathered
        set_requires_grad_if_needed(self.sharded_param, self._unsharded_param)
        self._setattr_on_modules(self._unsharded_param)
        if self.sharded_state == ShardedState.SHARDED_POST_FORWARD:
            # The data is allocated in the default stream via the post-forward
            # reshard and must be kept alive for the next all-gather copy-in.
            # Since we call this method after the copy-out, the data's lifetime
            # is ensured without further synchronization.
            self._sharded_post_forward_param = None
            self._sharded_post_forward_param_data = None  # free
        self.sharded_state = ShardedState.UNSHARDED

    def _setattr_on_modules(self, param: nn.Parameter) -> None:
        unsafe_setattr_param(
            self._module_info.module, self._module_info.param_name, param
        )
        for shared_module, shared_param_name in zip(
            self._module_info.shared_modules, self._module_info.shared_param_names
        ):
            unsafe_setattr_param(shared_module, shared_param_name, param)

    def to_sharded_dtensor(self, tensor: torch.Tensor) -> DTensor:
        """
        Converts a local tensor representing either the sharded parameter or
        sharded gradient to DTensor.
        """
        if tensor.shape != self.sharded_size:
            _raise_assert_with_print(
                f"Expects size {self.sharded_size} but got {tensor.shape}"
            )
        return _from_local_no_grad(
            tensor,
            self._global_mesh,
            self._global_placements,
            self._global_size,
            self._global_stride,
        )

    def to_sharded_post_forward_dtensor(self, tensor: torch.Tensor) -> DTensor:
        if tensor.shape != self.sharded_post_forward_size:
            _raise_assert_with_print(
                f"Expects size {self.sharded_post_forward_size} but got {tensor.shape}"
            )
        assert isinstance(self.post_forward_mesh_info, HSDPMeshInfo)
        # TODO: Prefer this DTensor to be read-only and generalize the
        # placement once we support TP.
        return _from_local_no_grad(
            tensor,
            self.post_forward_mesh_info.mesh,
            (Replicate(), Shard(0)),
            self._global_size,
            self._global_stride,
        )

    def to_accumulated_grad_if_needed(self) -> None:
        # Access `_unsharded_param` to bypass the sharded state check since we
        # prefer to reshard before upcasting the gradient to save memory
        if (
            self.reduce_dtype is None
            or self._unsharded_param.grad is None
            or self._unsharded_param.grad.dtype == self.reduce_dtype
        ):
            return
        unsharded_grad = self._unsharded_param.grad
        self._unsharded_param.grad = None
        self.unsharded_accumulated_grad = unsharded_grad.to(self.reduce_dtype)

    def accumulate_unsharded_grad_if_needed(self) -> None:
        if (
            self.unsharded_accumulated_grad is not None
            and self.unsharded_param.grad is not None
        ):
            self.unsharded_accumulated_grad += self.unsharded_param.grad
            self.unsharded_param.grad = None

    def alloc_all_gather_outputs(self) -> None:
        for tensor in self.all_gather_outputs:
            alloc_storage(tensor)

    def free_unsharded_param(self) -> None:
        for tensor in itertools.chain(
            self.all_gather_outputs, self._unsharded_inner_tensors
        ):
            free_storage(tensor)
        if ca.compiled_autograd_enabled:
            self.all_gather_outputs = []
            self._unsharded_inner_tensors = []

    @property
    def all_gather_inputs(self) -> List[torch.Tensor]:  # 1D
        self._assert_in_states(ShardedState.SHARDED, ShardedState.SHARDED_POST_FORWARD)
        if self.sharded_state == ShardedState.SHARDED:
            if hasattr(self._sharded_local_tensor, "fsdp_pre_all_gather"):
                sharded_local_tensor = self._sharded_local_tensor
                if self.offload_to_cpu:
                    sharded_local_tensor = sharded_local_tensor.to(
                        self.device, non_blocking=True
                    )
                (
                    all_gather_inputs,
                    self._extensions_data.all_gather_metadata,
                ) = sharded_local_tensor.fsdp_pre_all_gather(self.mesh_info.mesh)
                self._extensions_data.all_gather_input_sizes = [
                    t.size() for t in all_gather_inputs
                ]
                return [t.view(-1) for t in all_gather_inputs]
            sharded_param_data = self._sharded_param_data
            if self.offload_to_cpu:
                sharded_param_data = sharded_param_data.to(
                    self.device, non_blocking=True
                )
            return [_to_dtype_if_needed(sharded_param_data, self.param_dtype)]
        elif self.sharded_state == ShardedState.SHARDED_POST_FORWARD:
            if hasattr(self._sharded_local_tensor, "fsdp_pre_all_gather"):
                raise NotImplementedError
            all_gather_input = _to_dtype_if_needed(
                cast(torch.Tensor, self._sharded_post_forward_param_data),
                self.param_dtype,
            )
            return [all_gather_input]
        return [torch.empty(0)]  # mypy

    @property
    def unsharded_param(self) -> nn.Parameter:  # ND
        self._assert_in_states(ShardedState.UNSHARDED)
        return self._unsharded_param

    @property
    def unsharded_grad_data(self) -> torch.Tensor:
        grad = self.unsharded_param.grad
        assert grad is not None, "Expects unsharded_param.grad to not be None"
        return self._get_grad_inner_tensor(grad)

    @property
    def unsharded_accumulated_grad_data(self) -> torch.Tensor:
        grad = self.unsharded_accumulated_grad
        assert grad is not None, "Expects unsharded_accumulated_grad to not be None"
        return self._get_grad_inner_tensor(grad)

    def _get_grad_inner_tensor(self, grad: torch.Tensor) -> torch.Tensor:
        if self.is_dtensor:
            if isinstance(grad, AsyncCollectiveTensor):
                grad = grad.wait()
            assert isinstance(grad, DTensor), f"{type(grad)}"
            if any(pl.is_partial() for pl in grad.placements):
                placements = [
                    Replicate() if pl.is_partial() else pl for pl in grad.placements
                ]
                grad = grad.redistribute(placements=placements)
            grad = grad._local_tensor
        return grad

    @property
    def _sharded_local_tensor(self) -> torch.Tensor:
        return cast(DTensor, self.sharded_param)._local_tensor

    def _assert_in_states(self, *states: ShardedState) -> None:
        if self.sharded_state not in states:
            _raise_assert_with_print(
                f"Expects to be in one of {states}, not {self.sharded_state}"
            )

    def reset_sharded_param(self):
        # For ops like `nn.Module._apply` or `load_state_dict(assign=True)`
        # that change the sharded parameter tensor, we may need to re-pad the
        # sharded local tensor and re-save the reference.
        module_info = self._module_info
        new_param = getattr(module_info.module, module_info.param_name)
        if new_param is not self.sharded_param:
            if torch.__future__.get_swap_module_params_on_conversion():
                raise AssertionError(
                    f"Expects swap_tensors to preserve object but got {new_param} "
                    f"instead of {self.sharded_param}"
                )
            self.sharded_param = new_param
        local_tensor = new_param._local_tensor
        if local_tensor.is_meta:
            return
        padded_sharded_size = self.padded_sharded_param_size
        if local_tensor.size() != padded_sharded_size:
            padded_local_tensor = local_tensor.new_zeros(padded_sharded_size)
            padded_local_tensor[: local_tensor.size(0)].copy_(local_tensor)
            local_tensor = padded_local_tensor
        if self.pin_memory and not local_tensor.is_pinned():
            local_tensor = local_tensor.cpu().pin_memory()
        self._sharded_param_data = local_tensor.view(-1)
        assert isinstance(self.sharded_param, DTensor)  # mypy
        self.sharded_param._local_tensor = local_tensor[: self.sharded_size[0]]


def alloc_storage(tensor: torch.Tensor) -> None:
    size = tensor.numel() * tensor.itemsize
    if (storage := tensor.untyped_storage()).size() != size:
        storage.resize_(size)


def free_storage(tensor: torch.Tensor) -> None:
    if (storage := tensor.untyped_storage()).size() != 0:
        storage.resize_(0)


# NOTE: These bypass `nn.Module.__setattr__` checks, which incur non-trivial
# CPU overhead, if the module did not override it. For FSDP, we know we do not
# need those checks when transitioning between sharded/unsharded parameters.
def unsafe_setattr_param(
    module: nn.Module, param_name: str, param: nn.Parameter
) -> None:
    if getattr(module.__setattr__, "__func__", None) is nn.Module.__setattr__:
        module._parameters[param_name] = param
    else:  # slow path
        setattr(module, param_name, param)


def set_requires_grad_if_needed(
    src_tensor: torch.Tensor, dst_tensor: torch.Tensor
) -> None:
    # Only call `requires_grad_` if needed to avoid the Python <> C++ context
    # switch overhead
    if src_tensor.requires_grad != dst_tensor.requires_grad:
        dst_tensor.requires_grad_(src_tensor.requires_grad)<|MERGE_RESOLUTION|>--- conflicted
+++ resolved
@@ -1,16 +1,18 @@
+# mypy: allow-untyped-defs
 import itertools
 from dataclasses import dataclass, field
 from enum import auto, Enum
 from typing import Any, cast, List, Optional, Sequence, Tuple
 
 import torch
+import torch._dynamo.compiled_autograd as ca
 import torch.nn as nn
 
 from torch._prims_common import make_contiguous_strides_for
 from torch.distributed._functional_collectives import AsyncCollectiveTensor
-from torch.distributed._tensor import DTensor, Placement, Replicate, Shard
+from torch.distributed._tensor import DTensor, Replicate, Shard
 from torch.distributed._tensor.device_mesh import _mesh_resources
-from torch.distributed._tensor.placement_types import DTensorSpec
+from torch.distributed._tensor.placement_types import DTensorSpec, Placement, TensorMeta
 from ._fsdp_api import CPUOffloadPolicy, MixedPrecisionPolicy, OffloadPolicy
 from ._fsdp_common import (
     _chunk_with_empty,
@@ -127,12 +129,10 @@
     _sharded_post_forward_param: Optional[nn.Parameter]  # ND
     _unsharded_param: nn.Parameter  # ND
     unsharded_accumulated_grad: Optional[torch.Tensor]  # ND
-    _global_placements: Tuple[Placement, ...]
-    _global_size: torch.Size
-    _global_stride: Tuple[int, ...]
-    all_gather_outputs: List[torch.Tensor]  # 1D
+    _sharding_spec: DTensorSpec
     # DTensor attributes (only defined for DTensor `param`):
     _tp_spec: DTensorSpec
+    all_gather_outputs: List[torch.Tensor]  # 1D
     # All-gather extension attributes
     _extensions_data: ExtensionsData
     _unsharded_inner_tensors: List[torch.Tensor]
@@ -199,39 +199,45 @@
                     "FSDP requires the DP and TP mesh to have the same parent mesh but got: \n"
                     f"DP's global mesh: {dp_global_mesh}\nTP's global mesh: {tp_global_mesh}"
                 )
-            self._global_mesh = dp_global_mesh
+
+            name_dims_error = "FSDP requires named DeviceMesh dims for ND parallelism"
+            assert dp_mesh.mesh_dim_names is not None, name_dims_error
+            assert tp_mesh.mesh_dim_names is not None, name_dims_error
+
+            submesh_names = dp_mesh.mesh_dim_names + tp_mesh.mesh_dim_names
+            self._spmd_mesh = dp_global_mesh[submesh_names]
             if len(self._tp_spec.placements) != 1:
                 raise NotImplementedError(
                     f"FSDP only supports 1D TP, not {self._tp_spec.placements}"
                 )
-            global_placements: List[Placement] = [Replicate(), Replicate()]
-            global_dp_mesh_dim = _mesh_resources.get_parent_mesh_dim(dp_mesh)
-            global_tp_mesh_dim = _mesh_resources.get_parent_mesh_dim(tp_mesh)
-            assert global_dp_mesh_dim is not None  # mypy
-            assert global_tp_mesh_dim is not None  # mypy
-            # for PP, DP, TP case, dp mesh dim would be 1, tp mesh dim would be 2
-            # DP/TP would only live in the inner most 2-3 dims (HSDP + TP would be 3)
-            dp_tp_mesh_ndim = dp_mesh.ndim + tp_mesh.ndim
-            outer_mesh_ndim = self._global_mesh.ndim - dp_tp_mesh_ndim
-            if self._global_mesh.ndim > dp_tp_mesh_ndim:
-                global_dp_mesh_dim = global_dp_mesh_dim - outer_mesh_ndim
-                global_tp_mesh_dim = global_tp_mesh_dim - outer_mesh_ndim
 
             # TODO: Hard code FSDP + TP; need to support HSDP + TP
-            global_placements[global_dp_mesh_dim] = Shard(0)
-            global_placements[global_tp_mesh_dim] = self._tp_spec.placements[0]
-            self._global_placements = tuple(global_placements)
-            self._global_size = param.size()
-            self._global_stride = param.stride()
+            self._spmd_placements: Tuple[Placement, ...] = (
+                Shard(0),
+                self._tp_spec.placements[0],
+            )
+
+            self._sharding_spec = DTensorSpec(
+                self._spmd_mesh,
+                self._spmd_placements,
+                tensor_meta=self._tp_spec.tensor_meta,
+            )
             param_data = cast(DTensor, param)._local_tensor
         else:
-            self._global_mesh = self.mesh_info.mesh
+            self._spmd_mesh = self.mesh_info.mesh
             if isinstance(self.mesh_info, HSDPMeshInfo):
-                self._global_placements = (Replicate(), Shard(0))
+                self._spmd_placements = (Replicate(), Shard(0))
             else:
-                self._global_placements = (Shard(0),)
-            self._global_size = param.size()
-            self._global_stride = param.stride()
+                self._spmd_placements = (Shard(0),)
+            self._sharding_spec = DTensorSpec(
+                self._spmd_mesh,
+                self._spmd_placements,
+                tensor_meta=TensorMeta(
+                    param.size(),
+                    param.stride(),
+                    param.dtype,
+                ),
+            )
             param_data = param
         self._orig_size = param_data.size()
         self._contiguous_orig_stride = make_contiguous_strides_for(self._orig_size)
@@ -349,7 +355,9 @@
             self._extensions_data.clear()
             return
         inner_tensor = self._sharded_local_tensor
-        if hasattr(inner_tensor, "fsdp_post_all_gather"):
+        if not ca.compiled_autograd_enabled and hasattr(
+            inner_tensor, "fsdp_post_all_gather"
+        ):
             all_gather_outputs = self._unflatten_all_gather_outputs()
             (
                 unsharded_tensor,
@@ -372,17 +380,6 @@
             storage_offset=0,
         )
         if self.is_dtensor:
-<<<<<<< HEAD
-            unsharded_param = _from_local_no_grad(
-                unsharded_param,
-                self._tp_spec.mesh,
-                self._tp_spec.placements,
-                self._global_size,
-                self._global_stride,
-            )
-        self._unsharded_param = nn.Parameter(unsharded_param)
-        self._unsharded_param.requires_grad_(self.sharded_param.requires_grad)
-=======
             unsharded_param = _from_local_no_grad(unsharded_param, self._tp_spec)
         if hasattr(self, "_unsharded_param"):
             assert ca.compiled_autograd_enabled
@@ -393,7 +390,6 @@
             self._unsharded_param = nn.Parameter(
                 unsharded_param, requires_grad=self.sharded_param.requires_grad
             )
->>>>>>> d3b82306
 
     def _unflatten_all_gather_outputs(self) -> Tuple[torch.Tensor, ...]:
         return tuple(
@@ -475,10 +471,7 @@
             )
         return _from_local_no_grad(
             tensor,
-            self._global_mesh,
-            self._global_placements,
-            self._global_size,
-            self._global_stride,
+            self._sharding_spec,
         )
 
     def to_sharded_post_forward_dtensor(self, tensor: torch.Tensor) -> DTensor:
@@ -489,13 +482,12 @@
         assert isinstance(self.post_forward_mesh_info, HSDPMeshInfo)
         # TODO: Prefer this DTensor to be read-only and generalize the
         # placement once we support TP.
-        return _from_local_no_grad(
-            tensor,
+        post_forward_sharding_spec = DTensorSpec(
             self.post_forward_mesh_info.mesh,
             (Replicate(), Shard(0)),
-            self._global_size,
-            self._global_stride,
-        )
+            tensor_meta=self._sharding_spec.tensor_meta,
+        )
+        return _from_local_no_grad(tensor, post_forward_sharding_spec)
 
     def to_accumulated_grad_if_needed(self) -> None:
         # Access `_unsharded_param` to bypass the sharded state check since we
@@ -535,7 +527,9 @@
     def all_gather_inputs(self) -> List[torch.Tensor]:  # 1D
         self._assert_in_states(ShardedState.SHARDED, ShardedState.SHARDED_POST_FORWARD)
         if self.sharded_state == ShardedState.SHARDED:
-            if hasattr(self._sharded_local_tensor, "fsdp_pre_all_gather"):
+            if not ca.compiled_autograd_enabled and hasattr(
+                self._sharded_local_tensor, "fsdp_pre_all_gather"
+            ):
                 sharded_local_tensor = self._sharded_local_tensor
                 if self.offload_to_cpu:
                     sharded_local_tensor = sharded_local_tensor.to(
@@ -556,7 +550,9 @@
                 )
             return [_to_dtype_if_needed(sharded_param_data, self.param_dtype)]
         elif self.sharded_state == ShardedState.SHARDED_POST_FORWARD:
-            if hasattr(self._sharded_local_tensor, "fsdp_pre_all_gather"):
+            if not ca.compiled_autograd_enabled and hasattr(
+                self._sharded_local_tensor, "fsdp_pre_all_gather"
+            ):
                 raise NotImplementedError
             all_gather_input = _to_dtype_if_needed(
                 cast(torch.Tensor, self._sharded_post_forward_param_data),
