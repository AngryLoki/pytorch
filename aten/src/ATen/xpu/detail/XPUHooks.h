--- conflicted
+++ resolved
@@ -18,11 +18,8 @@
   c10::DeviceIndex getNumGPUs() const override;
   DeviceIndex current_device() const override;
   void deviceSynchronize(DeviceIndex device_index) const override;
-<<<<<<< HEAD
-=======
   Allocator* getPinnedMemoryAllocator() const override;
   bool isPinnedPtr(const void* data) const override;
->>>>>>> f34905f6
 };
 
 } // namespace at::xpu::detail