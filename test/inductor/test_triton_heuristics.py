# Owner(s): ["module: inductor"]

import sys
import unittest

import torch
from torch.testing._internal.common_device_type import expectedFailureXPU

from torch.testing._internal.common_utils import IS_LINUX
from torch.testing._internal.inductor_utils import GPU_TYPE, HAS_GPU

try:
    import triton  # noqa: F401
except ImportError:
    if __name__ == "__main__":
        sys.exit(0)
    raise unittest.SkipTest("requires triton")  # noqa: TRY200

from torch._inductor import config
from torch._inductor.test_case import run_tests, TestCase
from torch._inductor.triton_heuristics import triton_config


class TestTritonHeuristics(TestCase):
    device_type = GPU_TYPE

    def test_triton_config(self):
        """
        Make sure block size does not exceed the maximum defined in inductor config.
        """
        cfg = triton_config([2048, 2], 64, 64)
        for label in "XYZ":
            key = f"{label}BLOCK"
            if key not in cfg.kwargs:
                continue
            self.assertTrue(cfg.kwargs[key] <= config.triton.max_block[label])

    def _test_artificial_zgrid(self):
        def forward(primals_1, primals_2, primals_5):
            view = torch.ops.aten.reshape.default(primals_5, [-1, 4, 128])
            primals_5 = None
            permute = torch.ops.aten.permute.default(view, [0, 2, 1])
            clone = torch.ops.aten.clone.default(
                permute, memory_format=torch.contiguous_format
            )
            permute = None
            view_1 = torch.ops.aten.reshape.default(clone, [-1, 4])
            clone = None
            permute_1 = torch.ops.aten.permute.default(primals_1, [1, 0])
            primals_1 = None
            addmm = torch.ops.aten.addmm.default(primals_2, view_1, permute_1)
            primals_2 = None
            return addmm

        s0 = 727828
        s1 = 512

        args = [
            torch.rand([2, 4], device=GPU_TYPE),
            torch.rand([2], device=GPU_TYPE),
            torch.rand([s0, s1], device=GPU_TYPE),
        ]
        torch._dynamo.mark_dynamic(args[-1], 0)
        foo_c = torch.compile(forward)

        self.assertEqual(forward(*args), foo_c(*args))

        args = [
            torch.rand([2, 4], device=GPU_TYPE),
            torch.rand([2], device=GPU_TYPE),
            torch.rand([s0, s1], device=GPU_TYPE),
        ]
        self.assertEqual(forward(*args), foo_c(*args))

<<<<<<< HEAD
    @expectedFailureXPU
    def test_artificial_zgrid(self):
        self._test_artificial_zgrid()

    @expectedFailureXPU
=======
    @unittest.skip("https://github.com/pytorch/pytorch/issues/123210")
    def test_artificial_zgrid(self):
        self._test_artificial_zgrid()

    @unittest.skip("https://github.com/pytorch/pytorch/issues/123210")
>>>>>>> ac3eca87
    @config.patch("cpp_wrapper", True)
    def test_artificial_grid_cpp_wrapper(self):
        self._test_artificial_zgrid()

    @config.patch("triton.max_tiles", 3)
    def test_artificial_grid_max_tiles(self):
        with self.assertRaisesRegex(Exception, "Generated y grid"):
            self._test_artificial_zgrid()


if __name__ == "__main__":
    if IS_LINUX and HAS_GPU:
        run_tests()<|MERGE_RESOLUTION|>--- conflicted
+++ resolved
@@ -72,19 +72,13 @@
         ]
         self.assertEqual(forward(*args), foo_c(*args))
 
-<<<<<<< HEAD
+
+    @unittest.skip("https://github.com/pytorch/pytorch/issues/123210")
     @expectedFailureXPU
     def test_artificial_zgrid(self):
         self._test_artificial_zgrid()
 
     @expectedFailureXPU
-=======
-    @unittest.skip("https://github.com/pytorch/pytorch/issues/123210")
-    def test_artificial_zgrid(self):
-        self._test_artificial_zgrid()
-
-    @unittest.skip("https://github.com/pytorch/pytorch/issues/123210")
->>>>>>> ac3eca87
     @config.patch("cpp_wrapper", True)
     def test_artificial_grid_cpp_wrapper(self):
         self._test_artificial_zgrid()
