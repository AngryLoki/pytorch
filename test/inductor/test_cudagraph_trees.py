--- conflicted
+++ resolved
@@ -1438,6 +1438,23 @@
             node = self.get_manager().current_node
             self.assertEqual(len(list(node.path_live_weakrefs())), 1)
 
+        def test_unstable_ptr(self):
+            import torch
+
+            @torch.compile(mode="reduce-overhead")
+            def foo(m, inp):
+                return m(inp)
+
+            def f():
+                l = []
+                m = torch.nn.Linear(20, 20).cuda()
+                for _ in range(4):
+                    inp = torch.rand([20, 20], device="cuda")
+                    foo(m, inp)
+                    m.weight.data = torch.rand([20, 20], device="cuda")
+
+            self.assertRaises(RuntimeError, f)
+
         @requires_multigpu()
         def test_manager_per_device(self):
             def test():
@@ -1714,7 +1731,47 @@
             with self.assertRaisesRegex(Exception, "custom error msg"):
                 device = x.untyped_storage()
 
-<<<<<<< HEAD
+        def test_static_inputs_address_mutation_log(self):
+            class Goo(torch.nn.Module):
+                def __init__(self) -> None:
+                    super().__init__()
+                    self.linear = torch.nn.Linear(2, 2, device="cuda")
+
+                def forward(self, x) -> torch.Tensor:
+                    return self.linear(x)
+
+            class Foo(torch.nn.Module):
+                def __init__(self) -> None:
+                    super().__init__()
+                    self.static_tensor = torch.zeros((2, 2), device="cuda")
+                    self.goo = Goo()
+
+                def forward(self, x) -> torch.Tensor:
+                    self.static_tensor.add_(torch.ones((2, 2), device="cuda"))
+                    return self.static_tensor + x + self.goo(x)
+
+            foo = Foo()
+            foo = torch.compile(foo, mode="reduce-overhead")
+            inp = torch.rand((2, 2), device="cuda")
+
+            for _ in range(3):
+                foo(inp)
+
+            # mutates static input tensors' addresses
+            foo.static_tensor = torch.ones((2, 2), device="cuda")
+            foo.goo.linear.bias = torch.nn.Parameter(torch.ones((2,), device="cuda"))
+
+            with self.assertRaisesRegex(
+                Exception,
+                r"static input data pointer changed.\n"
+                r"input name: primals_2. data pointer changed from .* to .*. input stack trace: None\n"
+                r"input name: primals_3. data pointer changed from .* to .*. input stack trace:.*,"
+                r" in forward\n.* self.static_tensor.add\_\(torch.ones\(\(2, 2\), device=\"cuda\"\)\).*\n\n",
+            ):
+                self.curr_node().run(
+                    [foo.goo.linear.weight, foo.goo.linear.bias, foo.static_tensor, inp]
+                )
+
         def run_static_input_param_test(self, fn_eager, num_graphs):
             with torch.device("cuda"):
                 fn_compiled = torch.compile(fn_eager, mode="reduce-overhead")
@@ -1856,48 +1913,6 @@
             # two versions of Graph 1
             # and then two backward graphs
             self.run_static_input_param_test(fn, 6)
-=======
-        def test_static_inputs_address_mutation_log(self):
-            class Goo(torch.nn.Module):
-                def __init__(self) -> None:
-                    super().__init__()
-                    self.linear = torch.nn.Linear(2, 2, device="cuda")
-
-                def forward(self, x) -> torch.Tensor:
-                    return self.linear(x)
-
-            class Foo(torch.nn.Module):
-                def __init__(self) -> None:
-                    super().__init__()
-                    self.static_tensor = torch.zeros((2, 2), device="cuda")
-                    self.goo = Goo()
-
-                def forward(self, x) -> torch.Tensor:
-                    self.static_tensor.add_(torch.ones((2, 2), device="cuda"))
-                    return self.static_tensor + x + self.goo(x)
-
-            foo = Foo()
-            foo = torch.compile(foo, mode="reduce-overhead")
-            inp = torch.rand((2, 2), device="cuda")
-
-            for _ in range(3):
-                foo(inp)
-
-            # mutates static input tensors' addresses
-            foo.static_tensor = torch.ones((2, 2), device="cuda")
-            foo.goo.linear.bias = torch.nn.Parameter(torch.ones((2,), device="cuda"))
-
-            with self.assertRaisesRegex(
-                Exception,
-                r"static input data pointer changed.\n"
-                r"input name: primals_2. data pointer changed from .* to .*. input stack trace: None\n"
-                r"input name: primals_3. data pointer changed from .* to .*. input stack trace:.*,"
-                r" in forward\n.* self.static_tensor.add\_\(torch.ones\(\(2, 2\), device=\"cuda\"\)\).*\n\n",
-            ):
-                self.curr_node().run(
-                    [foo.goo.linear.weight, foo.goo.linear.bias, foo.static_tensor, inp]
-                )
->>>>>>> 96fba0d1
 
     instantiate_parametrized_tests(CudaGraphTreeTests)
 
