--- conflicted
+++ resolved
@@ -802,12 +802,8 @@
         )
 
     @skipCUDAIf(not SM80OrLater, "Requires sm80")
-<<<<<<< HEAD
-    def test_aoti_eager_support_out(self):
-=======
     @skip_if_halide  # aoti
     def test_eager_aoti_support_out(self):
->>>>>>> aff5b1e2
         ns = "aten"
         op_name = "clamp"
         dispatch_key = "CPU"
@@ -859,12 +855,8 @@
             self.assertEqual(ref_out_tensor1, res_out_tensor1)
 
     @skipCUDAIf(not SM80OrLater, "Requires sm80")
-<<<<<<< HEAD
-    def test_aoti_eager_cache_hit(self):
-=======
     @skip_if_halide  # aoti
     def test_eager_aoti_cache_hit(self):
->>>>>>> aff5b1e2
         ns = "aten"
         op_name = "abs"
         dispatch_key = "CPU"
@@ -905,12 +897,8 @@
                 self.assertEqual(ref_value, res_value)
 
     @skipCUDAIf(not SM80OrLater, "Requires sm80")
-<<<<<<< HEAD
-    def test_aoti_eager_with_persistent_cache(self):
-=======
     @skip_if_halide  # aoti
     def test_eager_aoti_with_persistent_cache(self):
->>>>>>> aff5b1e2
         def fn(a):
             return torch.abs(a)
 
@@ -954,12 +942,8 @@
         self.assertTrue(kernel_lib_path in kernel_libs_abs_path)
 
     @skipCUDAIf(not SM80OrLater, "Requires sm80")
-<<<<<<< HEAD
-    def test_aoti_eager_with_scalar(self):
-=======
     @skip_if_halide  # aoti
     def test_eager_aoti_with_scalar(self):
->>>>>>> aff5b1e2
         namespace_name = "aten"
         op_name = "add"
         op_overload_name = "Tensor"
@@ -1029,12 +1013,8 @@
             self.assertEqual(ref_values, res_values)
 
     @skipCUDAIf(not SM80OrLater, "Requires sm80")
-<<<<<<< HEAD
-    def test_aoti_eager_override_registration(self):
-=======
     @skip_if_halide  # aoti
     def test_eager_aoti_override_registration(self):
->>>>>>> aff5b1e2
         namespace_name = "aten"
         dispatch_key = "CPU"
         device = torch.device("cpu")
