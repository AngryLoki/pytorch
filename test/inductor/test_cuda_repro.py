# Owner(s): ["module: inductor"]
import gc
import math
import sys
import unittest

import torch
import torch._dynamo.config as dynamo_config
import torch.backends.cuda
import torch.nn.functional as F
from torch import nn
from torch._dynamo.debug_utils import same_two_models
from torch._dynamo.testing import rand_strided
from torch._dynamo.utils import same
from torch._inductor import config
from torch._inductor.compile_fx import compile_fx_inner
from torch._inductor.runtime.hints import DeviceProperties
from torch._inductor.utils import run_and_get_code
from torch.fx.experimental.proxy_tensor import make_fx
from torch.testing import FileCheck
from torch.testing._internal.common_cuda import PLATFORM_SUPPORTS_FLASH_ATTENTION
from torch.testing._internal.common_utils import (
    DeterministicGuard,
    freeze_rng_state,
    IS_FBCODE,
    skipIfRocm,
    TEST_WITH_ASAN,
)

try:
    try:
        import triton
        from triton import language as tl
    except ImportError:
        raise unittest.SkipTest("requires triton")  # noqa: B904

    try:
        from . import test_torchinductor
    except ImportError:
        import test_torchinductor
except unittest.SkipTest:
    if __name__ == "__main__":
        sys.exit(0)
    raise


TestCase = test_torchinductor.TestCase
ToTuple = test_torchinductor.ToTuple
check_model_cuda = test_torchinductor.check_model_cuda
aten = torch.ops.aten


class CudaReproTests(TestCase):
    common = check_model_cuda

    def test_index_put_issue(self):
        def forward(
            self,
            arg76_1,
            expand_default,
            full_like_default,
            _to_copy_default_67,
            zeros,
        ):
            sum_sym_int_19 = torch.ops.aten.sum(_to_copy_default_67, [0], True)
            view_default_57 = torch.ops.aten.view.default(sum_sym_int_19, [512, 768])
            where_self = torch.ops.aten.where.self(
                expand_default, view_default_57, full_like_default
            )
            clone_default_12 = torch.ops.aten.clone.default(zeros)
            index_put__default = torch.ops.aten.index_put_.default(
                clone_default_12, [arg76_1], where_self, True
            )
            return (index_put__default,)

        inps = [
            (torch.Size([512]), torch.int64),
            (torch.Size([512, 768]), torch.bool),
            (torch.Size([512, 768]), torch.float16),
            (torch.Size([4, 512, 768]), torch.float16),
            (torch.Size([512, 768]), torch.float16),
        ]
        inps = [torch.zeros(())] + [
            torch.ones(shape, dtype=dtype, device="cuda") for (shape, dtype) in inps
        ]
        mod = make_fx(forward)(*inps)
        compiled = compile_fx_inner(mod, inps)
        compiled(inps)

    @skipIfRocm
    def test_input_channels_last(self):
        m = torch.nn.Sequential(
            torch.nn.Conv2d(3, 3, 1, 1),
            ToTuple(),
        ).cuda()
        inp = torch.randn([2, 3, 16, 16]).to(memory_format=torch.channels_last).cuda()

        self.common(
            m,
            (inp,),
            check_lowp=False,
        )

        @torch._dynamo.optimize()
        def foo(m, inp):
            return m(inp)

        self.assertTrue(foo(m, inp)[0].is_contiguous(memory_format=torch.channels_last))

    # https://github.com/pytorch/torchdynamo/issues/1681#issuecomment-1283433527
    def test_unspec_inputs_interop(self):
        class Repro(torch.nn.Module):
            def forward(self, x, y):
                unsqueeze = torch.ops.aten.unsqueeze.default(x, 4)
                permute = torch.ops.aten.permute.default(unsqueeze, [0, 1, 2, 4, 3])
                add = torch.ops.aten.add.Tensor(y, 1)
                return [permute, add]

        inps = [
            rand_strided((12, 3, 512, 64), (64, 196608, 768, 1), torch.float32, "cuda"),
            rand_strided((), (), torch.int64, "cpu"),
        ]
        mod = make_fx(Repro().to(device="cuda"))(*inps)
        compiled = compile_fx_inner(mod, inps)
        compiled(inps)

    @unittest.skipIf(
        IS_FBCODE, "RuntimeError: Triton Error [CUDA]: invalid device context"
    )
    def test_backward_context(self):
        def fn(x):
            return x * 3

        x = torch.randn(4, device="cuda", requires_grad=True)
        gO = torch.rand_like(x)
        opt_fn = torch.compile(fn)
        out = opt_fn(x)
        out.backward(gO)

    @config.patch(fallback_random=True)
    def test_dtype_factory_issue(self):
        def forward():
            randn = torch.ops.aten.randn.default(
                [12, 64, 1, 64],
                dtype=torch.float32,
                device=torch.device(type="cuda", index=0),
                pin_memory=False,
            )
            unsqueeze_default_2 = torch.ops.aten.unsqueeze.default(randn, -1)
            return (unsqueeze_default_2,)

        mod = make_fx(forward)()
        compiled = compile_fx_inner(mod, ())
        assert compiled([])[0].device.type == "cuda"

    @config.patch({"triton.cudagraphs": True})
    @dynamo_config.patch(automatic_dynamic_shapes=True)
    def test_no_device_idx_repro_cudagraphs(self):
        class Repro(torch.nn.Module):
            def __init__(self):
                super().__init__()

            def forward(self):
                full = torch.ops.aten.full.default(
                    [8, 512],
                    1,
                    dtype=torch.float32,
                    layout=torch.strided,
                    device=torch.device(type="cuda", index=0),
                    pin_memory=False,
                )
                full_1 = torch.ops.aten.full.default(
                    [8, 512],
                    0,
                    dtype=torch.int64,
                    layout=torch.strided,
                    device=torch.device(type="cuda", index=0),
                    pin_memory=False,
                )
                return (full_1, full)

        self.common(Repro(), ())

    @config.patch({"triton.cudagraphs": True})
    @dynamo_config.patch(automatic_dynamic_shapes=True)
    def test_expanded_inputs_cudagraphs(self):
        @torch._dynamo.optimize("inductor")
        def fn(x, y):
            return x + y

        inputs = (
            rand_strided((5, 5, 5, 5), (0, 5, 0, 1), device="cuda"),
            rand_strided((5, 5, 5, 5), (0, 5, 0, 1), device="cuda"),
        )
        self.assertTrue(same(fn(*inputs), inputs[0] + inputs[1]))

    @config.patch({"triton.cudagraphs": True})
    @dynamo_config.patch(
        automatic_dynamic_shapes=True,
        assume_static_by_default=False,
    )
    def test_dynamic_to_static_cudagraphs(self):
        for b in [False, True]:
            with config.patch({"triton.cudagraph_trees": b}):

                @torch._dynamo.optimize("inductor")
                def fn(x, y):
                    r = x + y
                    return r, r.size(0)

                inputs = (
                    torch.randn((5, 5), device="cuda"),
                    torch.randn((5, 5), device="cuda"),
                )
                self.assertTrue(same(fn(*inputs), (inputs[0] + inputs[1], 5)))

                inputs = (
                    torch.randn((6, 6), device="cuda"),
                    torch.randn((6, 6), device="cuda"),
                )
                self.assertTrue(same(fn(*inputs), (inputs[0] + inputs[1], 6)))

    # TODO: Abstract this out, test more extensively
    @torch._dynamo.config.patch(assume_static_by_default=False)
    def test_dynamic_shapes(self):
        torch._dynamo.reset()  # Needed since everywhere else uses "inductor"

        def f(x):
            return x.cos().view(x.shape).sin()

        cnts = torch._dynamo.testing.CompileCounterWithBackend("inductor")

        f2 = torch._dynamo.optimize(cnts)(f)

        f2(torch.randn(32))

        inp = torch.randn(16)
        real_out = f(inp)
        compiled_out = f2(inp)

        self.assertEqual(cnts.frame_count, 1)
        self.assertEqual(real_out, compiled_out)
        torch._dynamo.reset()

    @config.patch({"triton.cudagraphs": True, "size_asserts": False})
    @dynamo_config.patch(automatic_dynamic_shapes=True)
    def test_expanded_inputs_cudagraphs_no_size_asserts(self):
        @torch._dynamo.optimize("inductor")
        def fn(x, y):
            return x + y

        inputs = (
            rand_strided((5, 5, 5, 5), (0, 5, 0, 1), device="cuda"),
            rand_strided((5, 5, 5, 5), (0, 5, 0, 1), device="cuda"),
        )
        self.assertTrue(same(fn(*inputs), inputs[0] + inputs[1]))

    @config.patch({"triton.cudagraph_trees": False})
    @config.patch({"triton.cudagraphs": True})
    @dynamo_config.patch(automatic_dynamic_shapes=True)
    def test_inplace_updates_cudagraphs(self):
        class Repro(torch.nn.Module):
            def __init__(self):
                super().__init__()
                self.weight1 = torch.nn.Parameter(
                    torch.randn(10, 20, requires_grad=True)
                )

            def forward(self, x):
                x = torch.matmul(x, self.weight1)
                return x

        from copy import deepcopy

        model = Repro().cuda()
        model_ref = deepcopy(model)
        model_opt = torch._dynamo.optimize("inductor")(model)

        input = torch.randn(10, 10, device="cuda", requires_grad=True)

        for i in range(2):
            output_ref = model_ref(input)
            output_res = model_opt(input)
            output_ref.sum().backward()
            output_res.sum().backward()
            for p_ref, p_res in zip(model_ref.parameters(), model_opt.parameters()):
                self.assertEqual(p_ref.grad, p_res.grad)
            with torch.no_grad():
                for param in model_ref.parameters():
                    param.add_(1.0)
                for param in model_opt.parameters():
                    param.add_(1.0)

    # https://github.com/pytorch/torchdynamo/issues/1850
    def test_inductor_output_aliases_intermediate(self):
        def foo(x):
            out = x + x
            return out.t()

        foo_opt = torch._dynamo.optimize("inductor")(foo)

        inpt = torch.randn(10, 10, device="cuda", requires_grad=True)
        # TODO: this is broken, fix later
        # out = foo_opt(inpt)
        # out.add_(2)

        out_ref = foo(inpt)
        out_ref.add_(2)
        # self.assertEqual(out_ref, out)

    def test_accuracy_issue1(self):
        class Repro(torch.nn.Module):
            def __init__(self):
                super().__init__()
                self.linear = torch.nn.Linear(
                    in_features=768, out_features=2, bias=True
                )

            def forward(self, start_positions: torch.Tensor, x: torch.Tensor):
                linear = self.linear(x)
                split = linear.split(1, dim=-1)
                getitem = split[0]
                squeeze = getitem.squeeze(-1)
                clamp = start_positions.clamp(0, 128)
                cross_entropy = torch.nn.functional.cross_entropy(
                    squeeze, clamp, None, None, 128, None, "mean", 0.0
                )
                return cross_entropy

        mod = Repro().cuda()
        opt_mod = torch._dynamo.optimize("inductor")(mod)
        mod.eval()
        opt_mod.eval()

        args = [
            ((1,), (1,), torch.int64, "cuda", False),
            ((1, 128, 768), (98304, 768, 1), torch.float32, "cuda", True),
        ]
        args = [
            rand_strided(sh, st, dt, dev).requires_grad_(rg)
            for (sh, st, dt, dev, rg) in args
        ]
        with torch.cuda.amp.autocast(enabled=False):
            assert same_two_models(mod, opt_mod, args), "Dynamo failed"

    @config.patch(allow_buffer_reuse=False)
    def test_issue103461(self):
        def forward(add_1):
            var_mean = torch.ops.aten.var_mean.correction(
                add_1, [2], correction=0, keepdim=True
            )
            getitem_1 = var_mean[1]
            return getitem_1

        x = torch.randn(1, 8, 768, device="cuda")
        correct = forward(x)
        actual = torch.compile(forward, fullgraph=True)(x)
        self.assertEqual(actual, correct)

    def test_full_copy(self):
        def forward(x):
            full_10 = torch.ops.aten.full.default(
                [204, 204, 28],
                0,
                dtype=torch.float64,
                layout=torch.strided,
                device="cuda",
                pin_memory=False,
            )
            return x + full_10.to("cpu")

        o = torch.randn([204, 204, 28], dtype=torch.float64)
        correct = forward(o)
        actual = torch.compile(forward, fullgraph=True)(o)
        self.assertEqual(actual, correct)

    def test_autotune_inplace_kernel(self):
        """
        This UT tests autotune on an inplace kernel. The autotune should not contaminate
        the input buffers when tuning with multiple configs. For more details, refer to
        https://github.com/openai/triton/issues/781
        https://github.com/pytorch/torchdynamo/issues/1670
        """
        from torch._C import _cuda_getCurrentRawStream as get_cuda_stream
        from torch._inductor.runtime.hints import HeuristicType, instance_descriptor
        from torch._inductor.runtime.triton_heuristics import CachingAutotuner, grid

        def autotune(configs, meta):
            def decorator(fn):
                return CachingAutotuner(
                    # force autotune by setting save_cache_hook to False
                    fn,
                    triton_meta=meta,
                    configs=configs,
                    save_cache_hook=False,
                    mutated_arg_names=["in_out_ptr0"],
                    heuristic_type=HeuristicType.POINTWISE,
                )

            return decorator

        @autotune(
            configs=[
                triton.Config({"XBLOCK": 1}),
                triton.Config({"XBLOCK": 2}),
            ],
            meta={
                "signature": {0: "*fp32", 1: "*fp32", 2: "i32"},
                "device": DeviceProperties.create(torch.device("cuda")),
                "configs": [instance_descriptor(divisible_by_16=(0, 1), equal_to_1=())],
                "constants": {},
            },
        )
        @triton.jit
        def kernel(in_out_ptr0, in_ptr0, xnumel, XBLOCK: tl.constexpr):
            pid = tl.program_id(0)
            block_start = pid * XBLOCK
            offsets = block_start + tl.arange(0, XBLOCK)
            mask = offsets < xnumel
            x = tl.load(in_out_ptr0 + offsets, mask=mask)
            y = tl.load(in_ptr0 + offsets, mask=mask)
            output = x + y
            tl.store(in_out_ptr0 + offsets, output, mask=mask)

        xnumel = 384
        in0 = rand_strided((xnumel,), (1,), device="cuda", dtype=torch.float32)
        inout1 = rand_strided((xnumel,), (1,), device="cuda", dtype=torch.float32)
        inout2 = inout1.clone()

        stream0 = get_cuda_stream(0)
        kernel.run(inout1, in0, xnumel, grid=grid(xnumel), stream=stream0)
        kernel.run(inout2, in0, xnumel, grid=grid(xnumel), stream=stream0)

        assert same(
            inout1, inout2, tol=0.001, equal_nan=True
        ), "failed autotune with inplace kernel"

    def test_sort_stride_issue(self):
        # This minified testcase comes from detectron2_maskrcnn_r_50_fpn
        # There was a false error from our size_assert code
        @torch._dynamo.optimize(nopython=True)
        def forward(pred_objectness_logits_3_: torch.Tensor):
            sort_3 = pred_objectness_logits_3_.sort(descending=True, dim=1)
            getitem_12 = sort_3[0]
            return getitem_12

        args = [((1, 100), (0, 1), torch.float16, "cuda", False)]
        args = [
            rand_strided(sh, st, dt, dev).requires_grad_(rg)
            for (sh, st, dt, dev, rg) in args
        ]
        result = forward(*args)
        assert same(result, torch.sort(args[0], descending=True, dim=1)[0])

    def test_scalar_triton_index(self):
        # The indirect indexing via a scalar like below used to lead to
        # bad triton code that made triton segfault when compiling.
        # See https://github.com/pytorch/torchdynamo/issues/1515
        def fn(a):
            zero = torch.zeros((16,), device=a.device, dtype=torch.int64)
            return (a[zero],)

        a = torch.randn((8,), dtype=torch.float32, device="cuda")

        fn_optimized = torch._dynamo.optimize("inductor")(fn)
        assert same(fn(a), fn_optimized(a))

    def test_indirect_indexing_dense_mask(self):
        def fn(x, y):
            ne = torch.ops.aten.ne.Scalar(x, 1)
            sum_1 = torch.ops.aten.sum.dim_IntList(ne, [1])
            sub = torch.ops.aten.sub.Tensor(sum_1, 1)
            unsqueeze = torch.ops.aten.unsqueeze.default(sub, -1)
            gather = torch.ops.aten.gather.default(x, 1, unsqueeze)
            squeeze = torch.ops.aten.squeeze.default(gather)
            out = torch.ops.aten.multiply(y, squeeze)
            return (out,)

        a = torch.zeros((1, 128), dtype=torch.int64, device="cuda")
        b = torch.zeros((1, 128), dtype=torch.int64, device="cuda")

        fn_optimized = torch._dynamo.optimize("inductor")(fn)
        assert same(fn(a, b), fn_optimized(a, b))

    def test_simplify_dims(self):
        def fn(a):
            return (a + 1,)

        self.common(fn, (torch.randn(2, 3, 10, 5, 6, device="cuda")[:, :, 2::2, :, :],))

    @config.patch(permute_fusion=True)
    def test_permute_fusion(self):
        class Repro(torch.nn.Module):
            def forward(self, view, reshape_2):
                permute = view.permute(0, 2, 1)
                view = None
                reshape = torch.reshape(permute, (-1, 642))
                bmm = torch.bmm(permute, reshape_2)
                return (bmm,)

        args = [
            ((1024, 642, 160), (102720, 160, 1), torch.float32, "cuda", True),
            ((1024, 642, 20), (12840, 20, 1), torch.float32, "cuda", True),
        ]
        args = [
            rand_strided(sh, st, dt, dev).requires_grad_(rg)
            for (sh, st, dt, dev, rg) in args
        ]

        mod = Repro()
        opt_mod = torch._dynamo.optimize("inductor")(mod)

        ref = mod(*args)
        res = opt_mod(*args)
        self.assertTrue(same(ref, res))

    @config.patch({"triton.autotune_pointwise": True})
    def test_inplace_add_alpha_autotune(self):
        def fn(x, y):
            aten.add_.Tensor(x, y, alpha=0.55)
            return (x,)

        x1 = torch.zeros(2, 3, 4, 10, device="cuda")
        x2 = torch.zeros(2, 3, 4, 10, device="cuda")
        x3 = torch.zeros(2, 3, 4, 10, device="cuda")
        y = torch.randn(2, 3, 4, 10, device="cuda").to(
            memory_format=torch.channels_last
        )
        fn_fx = make_fx(fn)(x1, y)
        fn_compiled = compile_fx_inner(fn_fx, [x1, y])
        fn(x2, y)
        fn_compiled([x3, y])
        assert same(x2, x3)

    @config.patch({"triton.autotune_pointwise": True})
    def test_inplace_buffer_autotune(self):
        def foo(x, y, z):
            a = x @ y
            return a.unsqueeze(0).unsqueeze(0) + z

        x = torch.zeros(5, 5, device="cuda")
        y = torch.zeros(5, 5, device="cuda")
        z = torch.zeros(1, 1, 5, 5, device="cuda").to(memory_format=torch.channels_last)
        self.common(
            foo,
            (x, y, z),
            check_lowp=False,
        )

    def test_memory_history_inductor(self):
        def called_inside_compile(x, w, b):
            a = x @ w + b
            return torch.sigmoid(a)

        @torch.compile
        def fn(x, w, b):
            x = called_inside_compile(x, w, b)
            return called_inside_compile(x, w, b)

        w = torch.rand(3, 3, device="cuda")
        b = torch.rand(3, device="cuda")
        x = torch.rand(3, device="cuda")
        try:
            torch.cuda.memory.empty_cache()
            torch.cuda.memory._record_memory_history(True)
            r = fn(x, w, b)
        finally:
            torch.cuda.memory._record_memory_history(False)
        snapshot = str(torch.cuda.memory._snapshot())
        self.assertTrue("called_inside_compile" in snapshot)

    def test_negative_arange_dynamic_shapes(self):
        # Repro from alibi relative encodings
        def sign(x):
            return (x > 0) - (x < 0)

        class Repro(torch.nn.Module):
            def __init__(self):
                super().__init__()
                nheads = 16
                start = math.log2(0.5)
                end = math.log2(1 / (2**8))

                self.register_buffer(
                    "scales",
                    2
                    ** torch.arange(
                        start,
                        end + 1e-6 * sign(end - start),
                        (end - start) / (nheads - 1),
                    ).view(1, nheads, 1, 1),
                )
                self.emb = nn.Embedding(1024, 256)
                self.dec_layer = nn.TransformerDecoderLayer(
                    256, 16, 512, batch_first=True, norm_first=True
                )
                self.head = nn.Linear(256, 1024)

            def forward(self, enc_out: torch.Tensor, dec_in: torch.Tensor):
                padmask = dec_in == 0
                dec_mask = padmask.unsqueeze(-1) == padmask.unsqueeze(-2)
                dec_mask = dec_mask.to(dtype=torch.float32)
                dec_mask = dec_mask.tril(diagonal=0).cuda()

                q_pos = torch.arange(dec_in.size(1), dtype=torch.long, device="cuda")
                k_pos = torch.arange(dec_in.size(1), dtype=torch.long, device="cuda")
                rel_pos = k_pos[None, :] - q_pos[:, None]
                values = rel_pos.abs().neg().unsqueeze(0).unsqueeze(0)
                dec_bias = values * self.scales
                dec_bias.tril_(diagonal=0)

                dec_mask = dec_mask + dec_bias[0]
                out = self.emb(dec_in)
                out = self.dec_layer(out, enc_out, tgt_mask=dec_mask)
                return self.head(out)

        mod = Repro().cuda()
        opt_mod = torch._dynamo.optimize("inductor", dynamic=True)(mod)
        mod.eval()
        opt_mod.eval()

        enc_out = torch.rand(1, 512, 256).cuda()
        dec_inputs = [
            torch.randint(0, 512, (1, i + 1), dtype=torch.long).cuda() for i in range(8)
        ]

        for dec_inp in dec_inputs:
            assert same_two_models(
                mod, opt_mod, [enc_out, dec_inp], only_fwd=True
            ), "Inductor with dynamic shapes failed"

    def test_issue97695_1input(self):
        def fn(arg3_1, relu, permute_1):
            addmm_1 = torch.ops.aten.addmm.default(arg3_1, relu, permute_1)
            cat_2 = torch.ops.aten.cat.default([addmm_1], 1)
            return (cat_2,)

        args = [
            ((96,), (1,), torch.float32, "cuda"),
            ((10, 256), (256, 1), torch.float32, "cuda"),
            ((256, 96), (1, 256), torch.float32, "cuda"),
        ]
        args = [rand_strided(sh, st, dt, dev) for (sh, st, dt, dev) in args]
        correct = fn(*args)

        mod = make_fx(fn, tracing_mode="real")(*args)
        compiled = compile_fx_inner(mod, args)
        ref = compiled(list(args))
        assert same(ref, correct)

        ref = torch.compile(fn, fullgraph=True)(*args)
        assert same(ref, correct)

    def test_issue_103924(self):
        class MyModule(torch.nn.Module):
            def __init__(self):
                super().__init__()
                self.temperature = 1
                self.layer = torch.nn.Softmax(dim=1)

            def forward(self, x):
                n_samples, _ = x.shape
                y = 1.0 * torch.ones(n_samples, dtype=x.dtype, device=x.device)
                inp = x / y[..., None]
                return self.layer(inp)

        x = torch.rand([4, 4], device="cuda")
        m = MyModule()
        opt_m = torch.compile(backend="inductor")(m)
        self.assertEqual(opt_m(x), m(x))

    def test_issue97695_2input(self):
        def fn(arg3_1, arg3_2, relu, permute_1):
            addmm_1 = torch.ops.aten.addmm.default(arg3_1, relu, permute_1)
            addmm_2 = torch.ops.aten.addmm.default(arg3_2, relu, permute_1)
            cat_2 = torch.ops.aten.cat.default([addmm_1, addmm_2], 1)
            return (cat_2,)

        args = [
            ((96,), (1,), torch.float32, "cuda"),
            ((96,), (1,), torch.float32, "cuda"),
            ((10, 256), (256, 1), torch.float32, "cuda"),
            ((256, 96), (1, 256), torch.float32, "cuda"),
        ]
        args = [rand_strided(sh, st, dt, dev) for (sh, st, dt, dev) in args]
        correct = fn(*args)

        ref = torch.compile(fn, fullgraph=True)(*args)
        assert same(ref, correct)

    def test_embedding_var_mean(self):
        def forward(arg0_1):
            full = torch.ops.aten.full.default(
                [1, 2048],
                1,
                dtype=torch.float32,
                layout=torch.strided,
                device=torch.device(type="cuda", index=0),
                pin_memory=False,
            )
            convert_element_type_1 = torch.ops.prims.convert_element_type.default(
                full, torch.int64
            )
            cumsum = torch.ops.aten.cumsum.default(convert_element_type_1, 1)
            mul = torch.ops.aten.mul.Tensor(cumsum, convert_element_type_1)
            sub_1 = torch.ops.aten.sub.Tensor(mul, 1)
            slice_5 = torch.ops.aten.slice.Tensor(sub_1, 0, 0, 9223372036854775807)
            slice_6 = torch.ops.aten.slice.Tensor(slice_5, 1, 0, 9223372036854775807)
            add_2 = torch.ops.aten.add.Tensor(slice_6, 2)
            embedding_1 = torch.ops.aten.embedding.default(arg0_1, add_2)
            var_mean = torch.ops.aten.var_mean.correction(
                embedding_1, [2], correction=0, keepdim=True
            )
            return [var_mean[0], var_mean[1], add_2]

        emb = torch.randn([2050, 768], device="cuda")
        gm = make_fx(forward)(emb)
        opt = torch._inductor.compile_fx.compile_fx_inner(gm, [emb])
        opt([emb])
        torch.cuda.synchronize()

    def test_deterministic_algorithms(self):
        N = 10000

        @torch.compile
        def fn(idx, values):
            x = torch.zeros(1, device="cuda")
            x[idx] += values
            return x

        idx = torch.zeros(N, dtype=torch.int64, device="cuda")
        values = torch.randn(N, device="cuda")

        r0 = fn(idx, values)
        with DeterministicGuard(True):
            r1 = fn(idx, values)
            for _ in range(10):
                rn = fn(idx, values)
                self.assertEqual(r1, rn, atol=0, rtol=0)

    # https://github.com/pytorch/pytorch/issues/96406
    def test_linear_cpu_input(self):
        class Model(nn.Module):
            def __init__(self):
                super().__init__()
                self.linear = nn.Linear(4, 4)

            def forward(self, data):
                data = data.to("cuda")
                return self.linear(data)

        mod = Model().cuda().eval()
        with torch.no_grad():
            self.common(mod, (torch.randn(4, 4),))

    @config.patch({"fallback_random": True, "triton.cudagraphs": True})
    def test_xlnet_lm_stride_repro(self):
        class Repro(nn.Module):
            def __init__(self):
                super().__init__()
                self.dropout = nn.Dropout(p=0.1, inplace=False)

            def forward(self, x):
                y = torch._C._nn.gelu(x)
                return self.dropout(y)

        mod = Repro()
        x = torch.randn((512, 1, 4096), requires_grad=True, device="cuda")
        y = torch.compile(mod)(x)
        # Inductor claims the output layout of gelu's saved variable for
        # backwards will be (4096, 4096, 1) but in actuality it is (4096,
        # 2097152, 1).  Fortunately this doesn't actually matter in practice.
        y.sum().backward()

    def test_lookup_seed_backward(self):
        @torch.compile(fullgraph=True)
        def forward(inductor_seeds, mul_4, view_15):
            inductor_lookup_seed_2 = torch.ops.prims.inductor_lookup_seed.default(
                inductor_seeds, 2
            )
            inductor_random_2 = torch.ops.prims.inductor_random.default(
                [2, 512, 768], inductor_lookup_seed_2, "rand"
            )
            gt_2 = torch.ops.aten.gt.Scalar(inductor_random_2, 0.1)
            mul_7 = torch.ops.aten.mul.Tensor(gt_2, view_15)
            mul_8 = torch.ops.aten.mul.Tensor(mul_7, 1.1111111111111112)
            add_5 = torch.ops.aten.add.Tensor(mul_8, mul_4)
            var_mean_1 = torch.ops.aten.var_mean.correction(
                add_5, [2], correction=0, keepdim=True
            )
            getitem_3 = var_mean_1[1]
            sub_3 = torch.ops.aten.sub.Tensor(add_5, getitem_3)
            return (sub_3,)

        buf0 = torch.zeros((37,), dtype=torch.int64, device="cuda")
        buf1 = torch.zeros((2, 512, 768), device="cuda")
        buf2 = torch.zeros((2, 512, 768), device="cuda")
        forward(buf0, buf1, buf2)

    def test_issue100806(self):
        class Model(torch.nn.Module):
            def __init__(self):
                super().__init__()
                self.linear1 = torch.nn.Linear(10, 20)
                self.linear2 = torch.nn.Linear(20, 30)
                self.relu = torch.nn.ReLU()

            def forward(self, x):
                x = self.linear1(x)
                x = self.linear2(x)
                x = torch.cat((x, x), dim=1)
                x = x.view(-1, 2, 30)
                x = x[:, 1, :]
                x = self.relu(x)
                return x

        device = "cuda"
        batch_size = 2
        x = torch.randn(batch_size, 10).to(device)
        func = Model().to(device)

        with torch.no_grad():
            func.train(False)
            jit_func = torch.compile(func)

            res1 = func(x)
            res2 = jit_func(x)
            self.assertEqual(res1, res2)

    def test_issue103481(self):
        def fn(x, y):
            # NOTE: 6 dimensions is important! does not fail for 5 dimensions
            mean = torch.mean(x, [2, 3, 4, 5], keepdim=True)
            add = mean + y
            return add

        x = torch.rand(4, 4, 4, 4, 4, 4, device="cuda")
        y = torch.rand((), device="cuda")
        expect = fn(x, y)

        opt_fn = torch.compile(fn)
        actual = opt_fn(x, y)

        self.assertEqual(expect, actual)

    @config.patch({"triton.dense_indexing": True})
    @dynamo_config.patch(automatic_dynamic_shapes=True)
    def test_bucketize_dynamic_dense(self):
        """
        Make sure that ops.bucketize() can handle dense_indexing, which previously
        caused issues due to incorrect handling of the size of offsets.
        """

        def fn(values, offsets):
            return torch.bucketize(values, offsets)

        values = torch.rand((64, 64), device="cuda")
        offsets = torch.tensor([0.05, 0.1, 0.5, 0.8, 0.85, 0.95], device="cuda")

        expect = fn(values, offsets)

        opt_fn = torch.compile(fn, dynamic=True)
        actual = opt_fn(values, offsets)

        self.assertEqual(expect, actual)

    def test_float64_constants(self):
        def fn():
            # NOTE: tensors of all the same value are constant folded, so we
            # need a tensor with two distinct values
            a = torch.tensor([1 / 10, 2 / 10], dtype=torch.float64, device="cuda")
            return a * 2e50

        cfn = torch.compile(fn)
        expect = fn()
        actual = cfn()
        self.assertEqual(expect, actual, atol=0, rtol=0)

    def test_issue104759(self):
        def fn(arg7_1, add_1, permute_2, select_scatter, slice_8):
            slice_scatter_4 = torch.ops.aten.slice_scatter.default(
                permute_2, select_scatter, 0, 1, 9223372036854775807
            )
            permute_3 = torch.ops.aten.permute.default(slice_scatter_4, [1, 3, 0, 2, 4])
            view_6 = torch.ops.aten.view.default(permute_3, [1, 1000, 48])
            view_7 = torch.ops.aten.view.default(view_6, [1000, 48])
            view_8 = torch.ops.aten.view.default(view_7, [1, 1000, 48])
            view_9 = torch.ops.aten.view.default(view_8, [1, 1000, 3, 4, 4])
            permute_4 = torch.ops.aten.permute.default(view_9, [2, 0, 3, 1, 4])
            slice_7 = torch.ops.aten.slice.Tensor(permute_4, 0, 1, 9223372036854775807)
            slice_scatter_5 = torch.ops.aten.slice_scatter.default(
                slice_8, slice_7, 4, 0, 9223372036854775807
            )
            slice_scatter_6 = torch.ops.aten.slice_scatter.default(
                arg7_1, slice_scatter_5, 3, 0, 1000
            )
            mul_8 = torch.ops.aten.mul.Scalar(add_1, 0.7071067811865476)
            slice_9 = torch.ops.aten.slice.Tensor(slice_scatter_6, 3, 0, 1000)
            slice_10 = torch.ops.aten.slice.Tensor(slice_9, 4, 0, 9223372036854775807)
            select_2 = torch.ops.aten.select.int(slice_10, 0, 0)
            permute_5 = torch.ops.aten.permute.default(select_2, [0, 1, 3, 2])
            mul_9 = torch.ops.aten.mul.Scalar(permute_5, 0.7071067811865476)
            expand = torch.ops.aten.expand.default(mul_8, [1, 4, 1000, 4])
            view_10 = torch.ops.aten.view.default(expand, [4, 1000, 4])
            expand_1 = torch.ops.aten.expand.default(mul_9, [1, 4, 4, 1000])
            view_11 = torch.ops.aten.view.default(expand_1, [4, 4, 1000])
            bmm = torch.ops.aten.bmm.default(view_10, view_11)
            return (bmm,)

        args = []
        args.append(torch.randn((2, 1, 4, 1200, 4), dtype=torch.float16, device="cuda"))
        args.append(
            rand_strided(
                (1, 4, 1000, 4), (16000, 4, 16, 1), dtype=torch.float16, device="cuda"
            )
        )
        args.append(
            rand_strided(
                (3, 1, 4, 1000, 4),
                (16, 48000, 4, 48, 1),
                dtype=torch.float16,
                device="cuda",
            )
        )
        args.append(
            rand_strided(
                (2, 1, 4, 1000, 4),
                (16, 48000, 4, 48, 1),
                dtype=torch.float16,
                device="cuda",
            )
        )
        args.append(
            rand_strided(
                (2, 1, 4, 1000, 4),
                (19200, 19200, 4800, 4, 1),
                dtype=torch.float16,
                device="cuda",
            )
        )

        correct = fn(*args)
        mod = make_fx(fn, tracing_mode="real")(*args)
        compiled = compile_fx_inner(mod, args)
        ref = compiled(list(args))
        assert same(ref, correct)

    @config.patch({"triton.cudagraphs": True})
    def test_index_put_inplace_cudagraph(self):
        def fn(x, y, z):
            x = torch.zeros_like(x)
            return x.index_put_([y], z, True)

        x = torch.zeros((512, 512), device="cuda", dtype=torch.bool)
        y = torch.zeros((512,), device="cuda", dtype=torch.int64)
        z = torch.ones((512, 512), device="cuda", dtype=torch.bool)

        opt_fn = torch._dynamo.optimize("inductor")(fn)

        ref = fn(x, y, z)

        # run it twice to test cuda graph issue
        res = opt_fn(x, y, z)
        res = opt_fn(x, y, z)

        self.assertEqual(ref, res)

    @config.patch({"triton.cudagraphs": True})
    @config.patch({"fx_graph_cache": True})
    def test_index_put_cudagraph(self):
        for _ in range(2):

            def fn(x, y, z):
                x = torch.zeros_like(x)
                return x.index_put([y], z, True)

            x = torch.zeros((512, 512), device="cuda", dtype=torch.bool)
            y = torch.zeros((512,), device="cuda", dtype=torch.int64)
            z = torch.ones((512, 512), device="cuda", dtype=torch.bool)

            opt_fn = torch._dynamo.optimize("inductor")(fn)

            ref = fn(x, y, z)

            # run it twice to test cuda graph issue
            res = opt_fn(x, y, z)
            res = opt_fn(x, y, z)

            self.assertEqual(ref, res)
            torch._dynamo.reset()
            gc.collect()

    @unittest.skipIf(
        not PLATFORM_SUPPORTS_FLASH_ATTENTION, "flash attention not supported"
    )
    def test_flash_attention_dynamic(self):
        class Model(nn.Module):
            def __init__(self, *args, **kwargs) -> None:
                super().__init__(*args, **kwargs)

                self.q = nn.Linear(1024, 1024)
                self.k = nn.Linear(1024, 1024)
                self.v = nn.Linear(1024, 1024)

            def forward(self, x):
                batch_size, seq_len, _ = x.size()

                queries = self.q(x).view(batch_size, seq_len, 8, 128).transpose(2, 1)
                keys = self.k(x).view(batch_size, seq_len, 8, 128).transpose(2, 1)
                values = self.v(x).view(batch_size, seq_len, 8, 128).transpose(2, 1)

                attn = F.scaled_dot_product_attention(
                    queries,
                    keys,
                    values,
                )

                return attn

        cnts = torch._dynamo.testing.CompileCounterWithBackend("inductor")

        model = Model().cuda().half()
        model = torch.compile(model, backend=cnts, dynamic=True)

        with torch.backends.cuda.sdp_kernel(
            enable_flash=True, enable_math=False, enable_mem_efficient=False
        ):
            input1 = torch.rand(5, 512, 1024, device="cuda", dtype=torch.float16)
            input2 = torch.rand(5, 513, 1024, device="cuda", dtype=torch.float16)
            input3 = torch.rand(5, 514, 1024, device="cuda", dtype=torch.float16)

            out1 = model(input1)
            out2 = model(input2)
            out3 = model(input3)

        self.assertEqual(cnts.frame_count, 1)

    @config.patch({"triton.cudagraphs": True})
    def test_index_put_no_fallback_cudagraph(self):
        def fn(x, y, z):
            x = torch.zeros_like(x)
            return x.index_put([y], z, True)

        x = torch.zeros((512, 512), device="cuda", dtype=torch.int32)
        y = torch.zeros((512,), device="cuda", dtype=torch.int64)
        z = torch.ones((512, 512), device="cuda", dtype=torch.int32)

        opt_fn = torch._dynamo.optimize("inductor")(fn)

        ref = fn(x, y, z)

        # run it twice to test cuda graph issue
        res = opt_fn(x, y, z)
        res = opt_fn(x, y, z)

        self.assertEqual(ref, res)

    # https://github.com/pytorch/pytorch/issues/104937
    def test_linear_with_zero_infeature_size(self):
        m = nn.Linear(in_features=0, out_features=0, bias=True).to("cuda")
        x = torch.rand(1, 1, 0, device="cuda")
        expect = m(x)
        opt_fn = torch.compile(m)
        actual = opt_fn(x)
        self.assertEqual(expect, actual)

    @config.patch(fallback_random=True)
    def test_multi_output_layout_fallback(self):
        mod = nn.RReLU(lower=3.2350976, upper=8.4220314, inplace=True)
        inp = torch.rand([4, 4]).cuda()
        m = torch.compile(mod)

        with freeze_rng_state():
            o1 = m(inp.clone())

        o2 = mod(inp.clone())

        self.assertEqual(o1, o2)

    def test_cat_int8_one_kernel(self):
        @torch.compile()
        def cat(inps):
            return torch.cat(inps) + 1

        for dtype in [torch.uint8, torch.int8]:
            inps = [
                torch.empty([256, 256], dtype=dtype, device="cuda") for _ in range(4)
            ]

            out, code = run_and_get_code(cat, inps)
            self.assertEqual(torch.cat(inps) + 1, out)
            FileCheck().check_not("aten.cat.default(").check_count(
                ".run(", 1, exactly=True
            ).run(code[0])

    @config.patch("triton.use_block_ptr", True)
    def test_selecsls42b_misaligned_address(self):
        # https://github.com/openai/triton/issues/2836

        @torch.compile(fullgraph=True)
        def fn(arg207_1, arg208_1, convert_element_type_40, expand, full, mul_3):
            div = torch.ops.aten.div.Scalar(expand, 16)
            where = torch.ops.aten.where.self(arg207_1, full, div)
            convert_element_type_43 = torch.ops.prims.convert_element_type.default(
                where, torch.float32
            )
            sum_2 = torch.ops.aten.sum.dim_IntList(convert_element_type_43, [0, 2, 3])
            sub = torch.ops.aten.sub.Tensor(convert_element_type_40, arg208_1)
            mul = torch.ops.aten.mul.Tensor(convert_element_type_43, sub)
            sum_3 = torch.ops.aten.sum.dim_IntList(mul, [0, 2, 3])
            mul_1 = torch.ops.aten.mul.Tensor(sum_2, 0.0078125)
            unsqueeze = torch.ops.aten.unsqueeze.default(mul_1, 0)
            unsqueeze_1 = torch.ops.aten.unsqueeze.default(unsqueeze, 2)
            unsqueeze_2 = torch.ops.aten.unsqueeze.default(unsqueeze_1, 3)
            mul_2 = torch.ops.aten.mul.Tensor(sum_3, 0.0078125)
            mul_4 = torch.ops.aten.mul.Tensor(mul_2, mul_3)
            unsqueeze_3 = torch.ops.aten.unsqueeze.default(mul_4, 0)
            unsqueeze_4 = torch.ops.aten.unsqueeze.default(unsqueeze_3, 2)
            unsqueeze_5 = torch.ops.aten.unsqueeze.default(unsqueeze_4, 3)
            mul_6 = torch.ops.aten.mul.Tensor(sub, unsqueeze_5)
            sub_1 = torch.ops.aten.sub.Tensor(convert_element_type_43, mul_6)
            sub_2 = torch.ops.aten.sub.Tensor(sub_1, unsqueeze_2)
            return (sub_2,)

        args = [
            torch.randn((8, 1024, 4, 4), device="cuda") > 0,  # torch.bool tensor
            torch.randn((1, 1024, 1, 1), device="cuda"),
            torch.randn((8, 1024, 4, 4), device="cuda"),
            torch.randn((8, 1024, 1, 1), dtype=torch.float16, device="cuda").expand(
                (8, 1024, 4, 4)
            ),
            torch.randn((), device="cuda"),
            torch.randn((1024,), device="cuda"),
        ]
        fn(*args)
        torch.cuda.synchronize()  # shake out Triton Error [CUDA]: misaligned address

    def test_non_commutative_scan_op(self):
        from torch._higher_order_ops.associative_scan import associative_scan

        a = torch.randn(1024, 8192, dtype=torch.float64, device="cuda")
        b = torch.randn(1024, 8192, dtype=torch.float64, device="cuda")

        def baseline(v, u):
            A = []
            A.append(b[:, 0])
            for i in range(1, v.shape[1]):
                A.append(a[:, i] * A[i - 1] + b[:, i])
            return torch.stack(A, dim=1)

        def combine_fn(i, j):
            ia, ib = i
            ja, jb = j
            return ia * ja, ib * ja + jb

        @torch.compile
        def compiled_scan(a, b):
            return associative_scan(combine_fn, (a, b), dim=-1)[1]

        out1 = baseline(a, b)
        out2 = compiled_scan(a, b)
        self.assertEqual(out1, out2)

<<<<<<< HEAD
=======
    def test_dynamic_persistent_reductions(self):
        @torch.compile(dynamic=True)
        def inner_reduce(x):
            assert x.shape[1] <= 1024
            return x.sum(1)

        a = torch.randn(50, 600, device="cuda")
        out, code = run_and_get_code(inner_reduce, a)
        self.assertEqual(inner_reduce(a), out)
        self.assertTrue("for roffset" not in code)

        @torch.compile(dynamic=True)
        def outer_reduce(x):
            assert x.shape[0] <= 64
            return x.sum(0)

        out, code = run_and_get_code(outer_reduce, a)
        self.assertEqual(outer_reduce(a), out)
        self.assertTrue("for roffset" not in code)

    def test_epilogue_fusion_with_view(self):
        class ToyModel(torch.nn.Module):
            def __init__(self):
                super().__init__()
                self.conv = torch.nn.Conv2d(3, 64, kernel_size=3, stride=1, padding=1)
                self.linear = torch.nn.Linear(262144, 100)
                self.relu = torch.nn.ReLU()

            def forward(self, x):
                x = self.conv(x)
                x = x.view(x.size(0), -1)
                return self.relu(self.linear(x))

        m = ToyModel().to(device="cuda:0")
        input_tensor = torch.randn(32, 3, 64, 64).to(device="cuda:0")
        from torch._inductor.utils import fresh_inductor_cache

        with fresh_inductor_cache():
            cm = torch.compile(m, mode="max-autotune")
            out = cm(input_tensor)
            out2 = m(input_tensor)
            self.assertEqual(out, out2, atol=1e-3, rtol=1e-3)

    def test_reflection_pad_loop_order(self):
        def fn(x, y):
            a = torch.nn.functional.pad(x, (5, 5, 5, 5), mode="reflect")
            b = torch.nn.functional.pad(y, (5, 5, 5, 5), mode="reflect")
            return a + b

        cfn = torch.compile(fn)
        a = torch.rand((10, 10, 10), device="cuda")
        b = torch.rand((10, 10, 10), device="cuda")
        expect = fn(a, b)
        actual, code = run_and_get_code(cfn, a, b)
        self.assertEqual(expect, actual)

        # Expect the code iterates in contiguous order, and is not tiled
        kernel_code = "\n".join(code[0].split("\n")[50:64])
        self.assertExpectedInline(
            kernel_code,
            """\
@triton.jit
def triton_(in_ptr0, in_ptr1, out_ptr0, xnumel, XBLOCK : tl.constexpr):
    xnumel = 4000
    xoffset = tl.program_id(0) * XBLOCK
    xindex = xoffset + tl.arange(0, XBLOCK)[:]
    xmask = xindex < xnumel
    x0 = xindex % 20
    x1 = (xindex // 20) % 20
    x2 = (xindex // 400)
    x3 = xindex
    tmp0 = tl.load(in_ptr0 + (99 + ((-1)*(tl_math.abs((-9) + (tl_math.abs((-5) + x0))))) + ((-10)*(tl_math.abs((-9) + (tl_math.abs((-5) + x1))))) + (100*x2)), xmask, eviction_policy='evict_last')
    tmp1 = tl.load(in_ptr1 + (99 + ((-1)*(tl_math.abs((-9) + (tl_math.abs((-5) + x0))))) + ((-10)*(tl_math.abs((-9) + (tl_math.abs((-5) + x1))))) + (100*x2)), xmask, eviction_policy='evict_last')
    tmp2 = tmp0 + tmp1
    tl.store(out_ptr0 + (x3), tmp2, xmask)""",  # noqa: B950
        )

    def test_int64_index_intermediate(self):
        def foo(inp):
            view_23 = torch.ops.aten.view.default(inp, [-1, 8192, 8192])
            split_1 = torch.ops.aten.split.Tensor(view_23, 1024, 1)
            view_23 = None
            getitem_17 = split_1[0]
            getitem_18 = split_1[1]
            getitem_19 = split_1[2]
            getitem_20 = split_1[3]
            getitem_21 = split_1[4]
            getitem_22 = split_1[5]
            getitem_23 = split_1[6]
            getitem_24 = split_1[7]
            split_1 = None
            cat_1 = torch.ops.aten.cat.default(
                [
                    getitem_17,
                    getitem_18,
                    getitem_19,
                    getitem_20,
                    getitem_21,
                    getitem_22,
                    getitem_23,
                    getitem_24,
                ]
            )
            getitem_17 = (
                getitem_18
            ) = (
                getitem_19
            ) = getitem_20 = getitem_21 = getitem_22 = getitem_23 = getitem_24 = None
            return cat_1

        for mark_dynamic in [False, True]:
            inp = torch.rand((65536, 8192), dtype=torch.bfloat16, device="cuda")
            if mark_dynamic:
                torch._dynamo.mark_dynamic(inp, 0)
            foo_c = torch.compile(foo)
            torch.testing.assert_allclose(foo(inp), foo_c(inp))

>>>>>>> f2d7f235

if __name__ == "__main__":
    from torch._inductor.test_case import run_tests
    from torch.testing._internal.inductor_utils import HAS_CUDA

    if HAS_CUDA and not TEST_WITH_ASAN:
        run_tests(needs="filelock")<|MERGE_RESOLUTION|>--- conflicted
+++ resolved
@@ -417,8 +417,8 @@
             block_start = pid * XBLOCK
             offsets = block_start + tl.arange(0, XBLOCK)
             mask = offsets < xnumel
-            x = tl.load(in_out_ptr0 + offsets, mask=mask)
-            y = tl.load(in_ptr0 + offsets, mask=mask)
+            x = tl.load(in_out_ptr0 + offsets, mask=mask, other=0.0)
+            y = tl.load(in_ptr0 + offsets, mask=mask, other=0.0)
             output = x + y
             tl.store(in_out_ptr0 + offsets, output, mask=mask)
 
@@ -1161,8 +1161,6 @@
         out2 = compiled_scan(a, b)
         self.assertEqual(out1, out2)
 
-<<<<<<< HEAD
-=======
     def test_dynamic_persistent_reductions(self):
         @torch.compile(dynamic=True)
         def inner_reduce(x):
@@ -1280,7 +1278,6 @@
             foo_c = torch.compile(foo)
             torch.testing.assert_allclose(foo(inp), foo_c(inp))
 
->>>>>>> f2d7f235
 
 if __name__ == "__main__":
     from torch._inductor.test_case import run_tests
