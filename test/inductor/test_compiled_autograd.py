--- conflicted
+++ resolved
@@ -1767,8 +1767,6 @@
             out = compiled_fn(activations)
             self.assertTrue(len(activations) == 0)
 
-<<<<<<< HEAD
-=======
     def test_callback_graph_break_throws_error(self):
         called = [0]
 
@@ -1796,7 +1794,6 @@
                 b = MyFunc.apply(a)
                 b.sum().backward()
 
->>>>>>> d21f311a
     @unittest.skipIf(not HAS_CUDA, "requires cuda")
     def test_cudagraphs_cpu_division(self):
         from torch._dynamo.testing import reduce_to_scalar_loss
@@ -2151,10 +2148,7 @@
     "test_saving_variable_to_disk",  # Cannot call numel() on tensor with symbolic sizes/strides
     "test_setitem_mask",  # torch.fx.experimental.symbolic_shapes.GuardOnDataDependentSymNode: It appears that you're
     "test_wrapped_number_saved_variable_hooks",  # RuntimeError: this hook should not be called
-<<<<<<< HEAD
-=======
     "test_save_tensor_hook_version_counter_not_shared",  # raise UnsupportedInputs
->>>>>>> d21f311a
     "test_accumulate_grad_tensor_reference",  # backend='inner_compiler' raised:
     "test_anomaly_grad_warnings",  # "one of the variables needed for gradient computation has been modified by an...
     "test_autograd_inplace_views_cross_dtype",  # view_fn not supported by compiled autograd
