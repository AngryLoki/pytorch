--- conflicted
+++ resolved
@@ -4,11 +4,8 @@
 import unittest
 
 import torch
-<<<<<<< HEAD
+import torch.xpu._gpu_trace as gpu_trace
 import torch.nn as nn
-=======
-import torch.xpu._gpu_trace as gpu_trace
->>>>>>> 8b7da5b7
 from torch.testing._internal.common_device_type import (
     dtypes,
     instantiate_device_type_tests,
@@ -245,7 +242,68 @@
 instantiate_device_type_tests(TestXpu, globals(), only_for="xpu")
 
 
-<<<<<<< HEAD
+class TestXpuTrace(TestCase):
+    def setUp(self):
+        torch._C._activate_gpu_trace()
+        self.mock = unittest.mock.MagicMock()
+
+    def test_event_creation_callback(self):
+        gpu_trace.register_callback_for_event_creation(self.mock)
+
+        event = torch.xpu.Event()
+        event.record()
+        self.mock.assert_called_once_with(event._as_parameter_.value)
+
+    def test_event_deletion_callback(self):
+        gpu_trace.register_callback_for_event_deletion(self.mock)
+
+        event = torch.xpu.Event()
+        event.record()
+        event_id = event._as_parameter_.value
+        del event
+        self.mock.assert_called_once_with(event_id)
+
+    def test_event_record_callback(self):
+        gpu_trace.register_callback_for_event_record(self.mock)
+
+        event = torch.xpu.Event()
+        event.record()
+        self.mock.assert_called_once_with(
+            event._as_parameter_.value, torch.xpu.current_stream().sycl_queue
+        )
+
+    def test_event_wait_callback(self):
+        gpu_trace.register_callback_for_event_wait(self.mock)
+
+        event = torch.xpu.Event()
+        event.record()
+        event.wait()
+        self.mock.assert_called_once_with(
+            event._as_parameter_.value, torch.xpu.current_stream().sycl_queue
+        )
+
+    def test_device_synchronization_callback(self):
+        gpu_trace.register_callback_for_device_synchronization(self.mock)
+
+        torch.xpu.synchronize()
+        self.mock.assert_called()
+
+    def test_stream_synchronization_callback(self):
+        gpu_trace.register_callback_for_stream_synchronization(self.mock)
+
+        stream = torch.xpu.Stream()
+        stream.synchronize()
+        self.mock.assert_called_once_with(stream.sycl_queue)
+
+    def test_event_synchronization_callback(self):
+        gpu_trace.register_callback_for_event_synchronization(self.mock)
+
+        event = torch.xpu.Event()
+        event.record()
+        event.synchronize()
+        self.mock.assert_called_once_with(event._as_parameter_.value)
+
+
 class TestBasicConv(TestCase):
     @dtypes(torch.float32, torch.bfloat16)
     def test_conv2d(self, device, dtype):
@@ -473,69 +531,6 @@
 
 
 instantiate_device_type_tests(TestBasicConv, globals(), only_for="xpu")
-=======
-class TestXpuTrace(TestCase):
-    def setUp(self):
-        torch._C._activate_gpu_trace()
-        self.mock = unittest.mock.MagicMock()
-
-    def test_event_creation_callback(self):
-        gpu_trace.register_callback_for_event_creation(self.mock)
-
-        event = torch.xpu.Event()
-        event.record()
-        self.mock.assert_called_once_with(event._as_parameter_.value)
-
-    def test_event_deletion_callback(self):
-        gpu_trace.register_callback_for_event_deletion(self.mock)
-
-        event = torch.xpu.Event()
-        event.record()
-        event_id = event._as_parameter_.value
-        del event
-        self.mock.assert_called_once_with(event_id)
-
-    def test_event_record_callback(self):
-        gpu_trace.register_callback_for_event_record(self.mock)
-
-        event = torch.xpu.Event()
-        event.record()
-        self.mock.assert_called_once_with(
-            event._as_parameter_.value, torch.xpu.current_stream().sycl_queue
-        )
-
-    def test_event_wait_callback(self):
-        gpu_trace.register_callback_for_event_wait(self.mock)
-
-        event = torch.xpu.Event()
-        event.record()
-        event.wait()
-        self.mock.assert_called_once_with(
-            event._as_parameter_.value, torch.xpu.current_stream().sycl_queue
-        )
-
-    def test_device_synchronization_callback(self):
-        gpu_trace.register_callback_for_device_synchronization(self.mock)
-
-        torch.xpu.synchronize()
-        self.mock.assert_called()
-
-    def test_stream_synchronization_callback(self):
-        gpu_trace.register_callback_for_stream_synchronization(self.mock)
-
-        stream = torch.xpu.Stream()
-        stream.synchronize()
-        self.mock.assert_called_once_with(stream.sycl_queue)
-
-    def test_event_synchronization_callback(self):
-        gpu_trace.register_callback_for_event_synchronization(self.mock)
-
-        event = torch.xpu.Event()
-        event.record()
-        event.synchronize()
-        self.mock.assert_called_once_with(event._as_parameter_.value)
-
->>>>>>> 8b7da5b7
 
 if __name__ == "__main__":
     run_tests()