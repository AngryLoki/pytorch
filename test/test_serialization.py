--- conflicted
+++ resolved
@@ -15,12 +15,7 @@
 import shutil
 import pathlib
 import platform
-<<<<<<< HEAD
-import builtins
 from collections import namedtuple, OrderedDict
-=======
-from collections import OrderedDict
->>>>>>> f9723fac
 from copy import deepcopy
 from itertools import product
 
@@ -811,6 +806,15 @@
 
 Point = namedtuple('Point', ['x', 'y'])
 
+class ClassThatUsesBuildInstruction:
+    def __init__(self, num):
+        self.num = num
+
+    def __reduce_ex__(self, proto):
+        # Third item, state here will cause pickle to push a BUILD instruction
+        return ClassThatUsesBuildInstruction, (self.num,), {'foo': 'bar'}
+
+
 @unittest.skipIf(IS_WINDOWS, "NamedTemporaryFile on windows")
 class TestBothSerialization(TestCase):
     @parametrize("weights_only", (True, False))
@@ -1056,7 +1060,8 @@
             finally:
                 torch.serialization.clear_safe_globals()
 
-    def test_weights_only_allowlist_newobj(self):
+    def test_weights_only_safe_globals_newobj(self):
+        # This will use NEWOBJ
         p = Point(x=1, y=2)
         with BytesIOContext() as f:
             torch.save(p, f)
@@ -1071,6 +1076,38 @@
                 self.assertEqual(loaded_p, p)
             finally:
                 torch.serialization.clear_safe_globals()
+
+    def test_weights_only_safe_globals_build(self):
+        counter = 0
+
+        def fake_set_state(obj, *args):
+            nonlocal counter
+            counter += 1
+
+        c = ClassThatUsesBuildInstruction(2)
+        with BytesIOContext() as f:
+            torch.save(c, f)
+            f.seek(0)
+            with self.assertRaisesRegex(pickle.UnpicklingError,
+                                        "GLOBAL __main__.ClassThatUsesBuildInstruction was not an allowed global by default"):
+                torch.load(f, weights_only=True)
+            try:
+                torch.serialization.add_safe_globals([ClassThatUsesBuildInstruction])
+                # Test dict update path
+                f.seek(0)
+                loaded_c = torch.load(f, weights_only=True)
+                self.assertEqual(loaded_c.num, 2)
+                self.assertEqual(loaded_c.foo, 'bar')
+                # Test setstate path
+                ClassThatUsesBuildInstruction.__setstate__ = fake_set_state
+                f.seek(0)
+                loaded_c = torch.load(f, weights_only=True)
+                self.assertEqual(loaded_c.num, 2)
+                self.assertEqual(counter, 1)
+                self.assertFalse(hasattr(loaded_c, 'foo'))
+            finally:
+                torch.serialization.clear_safe_globals()
+                ClassThatUsesBuildInstruction.__setstate__ = None
 
     @parametrize('weights_only', (False, True))
     def test_serialization_math_bits(self, weights_only):
