# Owner(s): ["module: dynamo"]
import math
import random
import unittest

import numpy as np
import torch
import torch._dynamo.test_case
import torch._dynamo.testing
import torch.nn.functional as F

from torch._dynamo.comptime import comptime
from torch._dynamo.testing import CompileCounter, same
from torch.testing._internal.logging_utils import logs_to_string


# The intention of this test file is you should put test cases specifically
# for assume_static_by_default=False, aka you want to YOLO make everything as
# dynamic as possible.  If you want to test the more normal situation where
# you assume static by default, put it in a regular test file and
# test_dynamic_shapes will cover both the YOLO and non-YOLO cases.


@torch._dynamo.config.patch(assume_static_by_default=False)
class UnspecTests(torch._dynamo.test_case.TestCase):
    def test_numpy_correctness(self):
        def fn(x, y, z):
            xy = [x + y, y, False]
            np_x = x.numpy()
            np_y = y.numpy()
            return {
                "x": x,
                "z": z,
                "a": np_y.sum(),
                "b": xy,
                "c": np_y[0][0] / 68,
                "d": np_x.sum(),
                "e": np_x + np_y,
            }, x + np_y.sum() + z

        x = torch.tensor([[1.0, 2.0], [3.0, 4.0]], dtype=torch.float64)
        y = torch.ones([2, 2], dtype=torch.int64)
        z = np.int64(12)
        res1 = fn(x, y, z)
        cnts = torch._dynamo.testing.CompileCounter()
        opt_fn = torch._dynamo.optimize(cnts)(fn)
        res2 = opt_fn(x, y, z)
        self.assertEqual(res1, res2)

    def test_no_recompilations(self):
        # no recompilations if passing on different numpy int values
        def fn(x, y):
            return {"a": x + 1, "b": y / 2}

        x = torch.tensor([[1.0, 2.0], [3.0, 4.0]], dtype=torch.float64)
        cnts = torch._dynamo.testing.CompileCounter()
        opt_fn = torch._dynamo.optimize(cnts)(fn)
        for i in range(10):
            opt_fn(x, np.int64(i))
        self.assertEqual(cnts.frame_count, 1)
        self.assertEqual(cnts.op_count, 2)

    @unittest.expectedFailure  # array scalars decay to 0D arrays
    def test_builtin_max_min(self):
        # test unspecialized primitive max/min
        def fn(x, y, z):
            return z + 1, max(x, y), min(x - 4, y)

        x = np.int64(12)
        y = 10
        z = torch.tensor([[1.0, 2.0], [3.0, 4.0]], dtype=torch.float64)
        res1 = fn(x, y, z)
        cnts = torch._dynamo.testing.CompileCounter()
        opt_fn = torch._dynamo.optimize(cnts)(fn)
        res2 = opt_fn(x, y, z)
        self.assertTrue(same(res1, res2, relax_numpy_equality=True))

    def test_feed_random_values_into_graph_only(self):
        def fn(shape):
            torch.manual_seed(123)
            x = torch.randn(shape, device="cpu") * random.randint(30, 100)
            return x

        shape = [2, 3]
        random.seed(1)
        res1 = fn(shape)
        cnts = torch._dynamo.testing.CompileCounter()
        opt_fn = torch._dynamo.optimize(cnts)(fn)
        random.seed(1)
        res2 = opt_fn(shape)

        self.assertTrue(same(res1, res2))

    def test_random_values_with_graph_break(self):
        def fn(x):
            r1 = random.random()
            y = x + random.uniform(10, 20)
            y.sum().item()
            r2 = random.randint(2, 18)  # no graph output in this frame
            y.sum().item()
            return y + r1, r2

        x = torch.tensor([[1.0, 2.0], [3.0, 4.0]])
        random.seed(1)
        res1 = fn(x)
        cnts = torch._dynamo.testing.CompileCounter()
        opt_fn = torch._dynamo.optimize(cnts)(fn)
        random.seed(1)
        res2 = opt_fn(x)
        self.assertTrue(same(res1, res2))

    # Really annoying intersection of specialization and RandomValueSource
    # If we get a RandomValueSource with a single element tensor, we should return a ConstantVariable like other
    # unspects... but if we do, we break the bytecode assumptions and guards will not work as we will be referring
    # to a name from a source that is not there. If we call .item() and take the wrapped_value out, where we do
    # wrapped_value = wrapped_value.item() where we send unspec down to wrap_fx_proxy, this test passes and then
    # some models fail on missing codegen.tx.output.random_values_var. If we let the tensor value go into wrap as
    # it is, this test fails.
    # The real solution here is to rewrite RandomValueSource and all the codegen it does from the ground up.
    def test_multiple_consecutive_random_calls_before_graph(self):
        def fn(x):
            dim1 = random.randrange(start=0, stop=5)
            dim2 = random.randrange(start=0, stop=5)
            dim3 = random.randrange(start=0, stop=5)
            y = torch.rand(dim1, dim2, dim3)
            return x + 2, y

        x = torch.tensor([[1.0, 2.0], [3.0, 4.0]])
        random.seed(1)
        res1 = fn(x)
        cnts = torch._dynamo.testing.CompileCounter()
        opt_fn = torch._dynamo.optimize(cnts)(fn)
        random.seed(1)
        res2 = opt_fn(x)
        self.assertTrue(same(res1, res2))

    def test_compiled_random_calls_are_random(self):
        # For compiled functions with random calls,
        # it should return different values for every iteration.
        # https://github.com/pytorch/pytorch/issues/95425
        @torch.compile(backend="eager", fullgraph=True)
        def fn(x):
            return (x + 1) * random.uniform(0, 1)

        res = []
        for _ in range(5):
            res.append(fn(torch.ones(2)))
        for i in range(1, 5):
            self.assertFalse(same(res[i - 1], res[i]))

    def test_random_call_with_while_loop(self):
        def fn(x):
            dim1 = random.randrange(start=0, stop=3)
            dim2 = dim1
            while dim1 == dim2:
                dim2 = random.randrange(start=0, stop=3)
            return x * 2

        x = torch.randn(4)
        random.seed(1)
        res1 = fn(x)
        opt_fn = torch._dynamo.optimize("eager")(fn)
        random.seed(1)
        res2 = opt_fn(x)
        self.assertTrue(same(res1, res2))

        random.seed(10)
        res1 = fn(x)
        random.seed(10)
        res2 = opt_fn(x)
        self.assertTrue(same(res1, res2))

    def test_builtin_getitem(self):
        # builtin getitem args[0] is python list and args[1] is unspec
        def fn(x, idx):
            return (torch.zeros(idx), x[idx], x[idx:])

        x = list(range(50))
        ref = fn(x, 48)  # 48 is unspecialized
        cnts = torch._dynamo.testing.CompileCounter()
        opt_fn = torch._dynamo.optimize(cnts)(fn)
        res = opt_fn(x, 48)
        self.assertTrue(same(ref, res))

    def test_use_and_specialize(self):
        cnt = CompileCounter()

        @torch.compile(backend=cnt, fullgraph=True, dynamic=True)
        def fn(x, y):
            x = x + y
            if y == 2:
                return x - 1
            else:
                return x + 1

        self.assertTrue(same(fn(torch.tensor([5]), 2), 6))
        self.assertTrue(same(fn(torch.tensor([6]), 2), 7))
        self.assertTrue(same(fn(torch.tensor([5]), 3), 9))
        self.assertTrue(same(fn(torch.tensor([4]), 3), 8))
        self.assertEqual(cnt.frame_count, 2)

    def test_no_recompiles(self):
        cnt = CompileCounter()

        @torch.compile(backend=cnt, fullgraph=True, dynamic=True)
        def fn(x, y):
            return x + y

        self.assertTrue(same(fn(torch.tensor([5]), 100), 105))
        self.assertTrue(same(fn(torch.tensor([4]), 200), 204))
        self.assertTrue(same(fn(torch.tensor([3]), 300), 303))
        self.assertTrue(same(fn(torch.tensor([2]), 400), 402))
        self.assertEqual(cnt.frame_count, 1)
        self.assertEqual(cnt.op_count, 1)

    def test_no_recompiles_prod_backward(self):
        # https://github.com/pytorch/pytorch/issues/120608
        cnt = CompileCounter()

        @torch.compile(backend=cnt, fullgraph=True, dynamic=True)
        def fn(t):
            return torch.prod(t, 3, keepdim=True)

        input_shapes = [(8, 10, 3, 2), (8, 3, 5, 2), (8, 4, 8, 2)]
        for s in input_shapes:
            t1 = torch.randn(s, requires_grad=True)
            h_result = fn(t1)
            grad = torch.ones_like(h_result)
            h_result.backward(grad)

        self.assertEqual(cnt.frame_count, 1)
        self.assertEqual(cnt.op_count, 1)

    @unittest.skipIf(not torch.cuda.is_available(), "requires cuda")
    def test_builtin_functions_on_cuda(self):
        def fn(x, scaler):
            m = torch.nn.ReLU()
            y = m(x) * scaler
            return y

        x = torch.randn([3, 6], device="cuda")
        scaler = 0.23  # 0.23 is unspecialized
        ref = fn(x, scaler)
        cnts = torch._dynamo.testing.CompileCounter()
        opt_fn = torch._dynamo.optimize(cnts)(fn)
        res = opt_fn(x, scaler)
        self.assertTrue(same(ref, res))
        self.assertEqual(ref.device, res.device)

    def test_unspec_float_precision(self):
        def fn(image, scale_factor):
            image = torch.nn.functional.interpolate(
                image[None],
                size=None,
                scale_factor=scale_factor,
                mode="bilinear",
                recompute_scale_factor=True,
                align_corners=False,
            )[0]

            return image.shape

        x = torch.rand([3, 427, 640])
        scale_factor = 1.873536229133606
        ref = fn(x, scale_factor)
        cnts = torch._dynamo.testing.CompileCounter()
        opt_fn = torch._dynamo.optimize(cnts)(fn)
        res = opt_fn(x, scale_factor)
        self.assertTrue(same(ref, res))

    @unittest.expectedFailure  # fails as long as numpy scalars are 0D arrays
    def test_specializing_numpy_float_in_control_flow(self):
        # np.float64 is unspecialized by default,
        # but it should be specialized when used in control flow.
        def fn(x, y):
            if y > 1.0:
                return x + 1
            else:
                return x - 1

        x = torch.rand(4)
        opt_fn = torch._dynamo.optimize("eager", nopython=True)(fn)
        for t in [np.float16, np.float32, np.float64]:
            y = t(1.23)
            ref = fn(x, y)
            res = opt_fn(x, y)
            self.assertTrue(same(ref, res))

    def test_mark_static_inside(self):
        def fn(x):
            torch._dynamo.mark_static(x, 0)
            comptime.assert_static(x.size(0))
            return x + 1

        opt_fn = torch.compile(fn, dynamic=True, fullgraph=True)
        opt_fn(torch.randn(12, 23))

    def test_shape_graph_break(self):
        from torch._dynamo.comptime import comptime

        def fn(x):
            x_shape = x.size()
            comptime.graph_break()
            return x + torch.randn(x_shape)

        x = torch.randn(20)
        opt_fn = torch._dynamo.optimize("eager")(fn)
        opt_fn(x)

    def test_isinstance_symint(self):
        def fn(x):
            assert isinstance(x.size(0), int)
            return x * 2

        x = torch.randn(20)
        opt_fn = torch._dynamo.optimize("eager")(fn)
        opt_fn(x)
        y = torch.randn(30)
        torch._dynamo.mark_dynamic(y, 0)
        opt_fn(y)

    def test_mark_01_dynamic(self):
        def fn(x):
            return x * 2

        x = torch.randn(1)
        torch._dynamo.mark_dynamic(x, 0)
        opt_fn = torch._dynamo.optimize("eager")(fn)
        # This will fail to compile a generic kernel, but we should not
        # complain about it (mark dynamic will try its best but 0/1
        # specialization is allowed)
        opt_fn(x)

    @unittest.expectedFailure
    def test_conv1d_symint_padding(self):
        kernel = torch.randn(1, 1, 4)

        def func(x):
            padding = math.ceil((kernel.shape[-1] + x.shape[-1] % 2) / 2) - 1
            out = F.conv1d(x, kernel, padding=padding, stride=2)
            return out

        # TODO: NameError: name 's1' is not defined when dynamic=True
        opt_func = torch.compile(func)

        x = torch.randn(1, 1, 175)
        opt_func(x)  # passes
        x = torch.randn(1, 1, 249)
        opt_func(x)  # crashes

    @torch._dynamo.config.patch("assume_static_by_default", True)
    def test_propagate_dynamic_dim(self):
        x = torch.randn(20)
        torch._dynamo.mark_dynamic(x, 0)

        @torch.compile()
        def fn(x):
            y = x * 2
            comptime.graph_break()
            z = y * 2
            return z

        z = fn(x)
        self.assertEqual(z._dynamo_weak_dynamic_indices, {0})

    def test_rshift_dynamic(self):
        def shift_right(tensor: torch.Tensor) -> torch.Tensor:
            return (tensor >> 2).to(torch.long)

        opt_fn = torch.compile(shift_right, fullgraph=True, dynamic=True)
        sample_input = torch.tensor([4, 4, 16, 32], dtype=torch.uint8)
        opt_fn(sample_input)

    @torch._dynamo.config.patch(capture_scalar_outputs=True)
    def test_symfloat_to_tensor(self):
        def f1(v):
            return torch.tensor([v.item()])

        def f2(v):
            return torch.tensor([[v.item()], [2.0]])

        def f3(v):
            return torch.tensor(v.item())

        def f4(v):
            return torch.tensor((v.item(),))

        optimize = torch.compile(backend="aot_eager", fullgraph=True)

        r = torch.randn(1)

        self.assertEqual(f1(r), optimize(f1)(r))
        self.assertEqual(f2(r), optimize(f2)(r))
        self.assertEqual(f3(r), optimize(f3)(r))
        self.assertEqual(f4(r), optimize(f4)(r))

    def test_to_tensor(self):
        def f1():
            a = np.random.uniform(low=-1, high=1, size=(20, 1))
            return torch.tensor([a, a, a, a], dtype=torch.float64, device="cpu")

        def f2():
            a = torch.tensor([[[123]]])
            return torch.tensor([a, a])

        def f3():
            a = torch.tensor(123)
            return torch.tensor([a, a])

        def f4():
            a = torch.tensor(123)
            b = torch.tensor([[[456]]])
            return torch.tensor([a, b])

        def f5():
            a = np.array([1, 2])
            return torch.tensor([a, a])

        optimize = torch.compile(backend="aot_eager", fullgraph=True)

        self.assertEqual(f1().shape, optimize(f1)().shape)
        self.assertEqual(f2(), optimize(f2)())
        self.assertEqual(f3(), optimize(f3)())
        self.assertEqual(f4(), optimize(f4)())
        self.assertEqual(f5(), optimize(f5)())

    def test_sym_int_conversion(self):
        def f(x):
            y = x.size(0)
            return x * int(y == 0)

        opt_fn = torch.compile(f, backend="eager", fullgraph=True)
        x = torch.randn(2, 3)
        opt_fn(x)

    def test_sum_dimlist_spec(self):
        def fn(inputs, dim):
            return torch.sum(inputs, dim)

        inputs = torch.randn(128, 5, 24, 24)
        dim = (-1, 1, 0, 2)
        compl_fn = torch.compile(fn, dynamic=True, backend="eager", fullgraph=True)
        self.assertEqual(compl_fn(inputs, dim), fn(inputs, dim))

    @torch._dynamo.config.patch(capture_scalar_outputs=True)
    def test_item_max(self):
        def fn(x):
            return torch.ones(max(x.item(), 1024))

        x = torch.tensor([1000])
        y = torch.tensor([2000])
        compl_fn = torch.compile(fn, backend="eager", fullgraph=True)
        self.assertEqual(fn(x), compl_fn(x))
        self.assertEqual(fn(y), compl_fn(y))

    # https://github.com/pytorch/pytorch/issues/104812
    def test_argmin_coerces_symint_to_intlist_spec(self):
        def fn(x, dim):
            # the python arg parser coerces dim into a vector<int>
            return torch.amin(x, dim=dim, keepdim=True)

        x = torch.randn(4, 4, 4)
        dim = 2
        compl_fn = torch.compile(fn, dynamic=True, backend="eager", fullgraph=True)
        self.assertEqual(compl_fn(x, dim), fn(x, dim))

    def test_exponential(self):
        def fn(inputs, op_inputs_dict):
            res = inputs.exponential_(**op_inputs_dict)
            return res

        inputs = torch.randn(2, 3, 4)
        op_inputs_dict = {"lambd": 10, "generator": None}
        compl_fn = torch.compile(fn, dynamic=True, backend="eager", fullgraph=True)
        self.assertEqual(compl_fn(inputs, op_inputs_dict), fn(inputs, op_inputs_dict))

    def test_symbol_guard_limit_before_specialize(self):
        cnts = torch._dynamo.testing.CompileCounter()

        @torch._dynamo.optimize(cnts, dynamic=True)
        def fn(x):
            torch._check(x.size(0) != 3)
            torch._check(x.size(0) != 4)
            torch._check(x.size(0) != 5)
            torch._check(x.size(0) != 6)
            return x + 2

        # Control test
        fn(torch.randn(12))
        fn(torch.randn(13))
        fn(torch.randn(14))

        self.assertExpectedInline(cnts.frame_count, """1""")
        cnts.frame_count = 0

        torch._dynamo.reset()

        with torch.fx.experimental._config.patch(
            symbol_guard_limit_before_specialize=3
        ):
            fn(torch.randn(12))
            fn(torch.randn(13))
            fn(torch.randn(14))

            self.assertExpectedInline(cnts.frame_count, """3""")

    def test_defaults(self):
        def g(x, i=8):
            comptime.assert_static(i)
            return x * i

        def fn(x):
            return g(x)

        inputs = torch.randn(2, 3, 4)
        compl_fn = torch.compile(fn, dynamic=True, backend="eager")
        self.assertEqual(compl_fn(inputs), fn(inputs))

    @torch._dynamo.config.patch(specialize_float=False, assume_static_by_default=True)
    def test_unspec_float_input(self):
        cnts = torch._dynamo.testing.CompileCounter()

        def f(x, y):
            if y == 5.0:
                return x + 2
            else:
                return x + y

        cf = torch.compile(backend=cnts, fullgraph=True)(f)

        x = torch.randn(3)
        self.assertEqual(f(x, 3.0), cf(x, 3.0))
        self.assertEqual(f(x, 4.0), cf(x, 4.0))
        self.assertExpectedInline(cnts.frame_count, """1""")  # no recompile
        self.assertEqual(f(x, 5.0), cf(x, 5.0))
        self.assertExpectedInline(cnts.frame_count, """2""")  # guard worked
<<<<<<< HEAD
=======
        self.assertEqual(f(x, math.nan), cf(x, math.nan))
        self.assertExpectedInline(cnts.frame_count, """3""")  # nan always recompiles
>>>>>>> 6bcf1566

    @torch._dynamo.config.patch(specialize_float=False, assume_static_by_default=True)
    def test_unspec_float_output(self):
        cnts = torch._dynamo.testing.CompileCounter()

        def f(x, y):
            return x + 1, y * 2

        cf = torch.compile(backend=cnts, fullgraph=True)(f)
        x = torch.randn(3)

        self.assertEqual(f(x, 3.0), cf(x, 3.0))
        self.assertEqual(f(x, 4.0), cf(x, 4.0))
        self.assertEqual(f(x, 5.0), cf(x, 5.0))

    @torch._dynamo.config.patch(capture_scalar_outputs=True)
    def test_data_dependent_evaluate_expr_graph_break(self):
        cnts = torch._dynamo.testing.CompileCounter()

        # To ensure that the continuation frame is compiled,
        # have to write the test function in this funny way.
        # See https://github.com/pytorch/pytorch/issues/111918
        def test(y):
            if y > 2:
                return True
            else:
                return False

        @torch._dynamo.optimize(cnts)
        def fn(x):
            x = x + 1
            y = x.item()
            if test(y):
                return x * 2
            else:
                return x * 3

        x = torch.tensor([3.0])
        fn(x)

        self.assertExpectedInline(cnts.frame_count, """2""")
        self.assertExpectedInline(cnts.op_count, """4""")
<<<<<<< HEAD
=======

    def test_prune_torch_check(self):
        log_stream, ctx = logs_to_string("torch._dynamo.output_graph", "graph_code")

        @torch.compile(fullgraph=True, dynamic=True, backend="eager")
        def f(x, y):
            torch._check(y + 5 == 85)
            torch._check(x.size(0) == 80)

        with ctx():
            f(torch.randn(80, 100), 80)

        out = "\n".join(log_stream.getvalue().strip().split("\n")[3:]).strip()
        self.assertExpectedInline(
            out,
            """\
def forward(self):
        return ()""",
        )
>>>>>>> 6bcf1566

    @torch._dynamo.config.patch(capture_scalar_outputs=True)
    def test_split_aot_autograd(self):
        @torch.compile(backend="aot_eager", fullgraph=True)
        def f(x, i):
            y, z = i.tolist()
            return torch.split(x, [y, z])

        print(f(torch.randn(10, requires_grad=True), torch.tensor([7, 3])))

    def test_bool_tensor_ctor(self):
        cnts = torch._dynamo.testing.CompileCounter()

        @torch.compile(backend=cnts, dynamic=True, fullgraph=True)
        def f(x):
            y = torch.empty((x.size(0) // 13) * 13)
            return torch.tensor(y.numel() == 0)

        self.assertTrue(f(torch.empty(8)).item())
        self.assertFalse(f(torch.empty(13)).item())


if __name__ == "__main__":
    from torch._dynamo.test_case import run_tests

    run_tests()<|MERGE_RESOLUTION|>--- conflicted
+++ resolved
@@ -534,11 +534,8 @@
         self.assertExpectedInline(cnts.frame_count, """1""")  # no recompile
         self.assertEqual(f(x, 5.0), cf(x, 5.0))
         self.assertExpectedInline(cnts.frame_count, """2""")  # guard worked
-<<<<<<< HEAD
-=======
         self.assertEqual(f(x, math.nan), cf(x, math.nan))
         self.assertExpectedInline(cnts.frame_count, """3""")  # nan always recompiles
->>>>>>> 6bcf1566
 
     @torch._dynamo.config.patch(specialize_float=False, assume_static_by_default=True)
     def test_unspec_float_output(self):
@@ -581,8 +578,6 @@
 
         self.assertExpectedInline(cnts.frame_count, """2""")
         self.assertExpectedInline(cnts.op_count, """4""")
-<<<<<<< HEAD
-=======
 
     def test_prune_torch_check(self):
         log_stream, ctx = logs_to_string("torch._dynamo.output_graph", "graph_code")
@@ -602,7 +597,6 @@
 def forward(self):
         return ()""",
         )
->>>>>>> 6bcf1566
 
     @torch._dynamo.config.patch(capture_scalar_outputs=True)
     def test_split_aot_autograd(self):
