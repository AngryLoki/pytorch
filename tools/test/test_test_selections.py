from __future__ import annotations

import functools
import pathlib
import random
import sys
import unittest
from collections import defaultdict
<<<<<<< HEAD
from pathlib import Path
=======
from typing import Dict, List, Tuple
>>>>>>> ba2171bb

REPO_ROOT = pathlib.Path(__file__).resolve().parent.parent.parent
try:
    # using tools/ to optimize test run.
    sys.path.append(str(REPO_ROOT))
    from tools.testing.test_run import ShardedTest, TestRun
    from tools.testing.test_selections import calculate_shards, THRESHOLD
except ModuleNotFoundError:
    print("Can't import required modules, exiting")
    sys.exit(1)


def gen_class_times(test_times: dict[str, float]) -> dict[str, dict[str, float]]:
    return {k: {"class1": v} for k, v in test_times.items()}


class TestCalculateShards(unittest.TestCase):
    tests: list[TestRun] = [
        TestRun("super_long_test"),
        TestRun("long_test1"),
        TestRun("long_test2"),
        TestRun("normal_test1"),
        TestRun("normal_test2"),
        TestRun("normal_test3"),
        TestRun("short_test1"),
        TestRun("short_test2"),
        TestRun("short_test3"),
        TestRun("short_test4"),
        TestRun("short_test5"),
    ]

    test_times: dict[str, float] = {
        "super_long_test": 55,
        "long_test1": 22,
        "long_test2": 18,
        "normal_test1": 9,
        "normal_test2": 7,
        "normal_test3": 5,
        "short_test1": 1,
        "short_test2": 0.6,
        "short_test3": 0.4,
        "short_test4": 0.3,
        "short_test5": 0.01,
    }

    test_class_times: dict[str, dict[str, float]] = {
        "super_long_test": {"class1": 55},
        "long_test1": {"class1": 1, "class2": 21},
        "long_test2": {"class1": 10, "class2": 8},
        "normal_test1": {"class1": 9},
        "normal_test2": {"class1": 7},
        "normal_test3": {"class1": 5},
        "short_test1": {"class1": 1},
        "short_test2": {"class1": 0.6},
        "short_test3": {"class1": 0.4},
        "short_test4": {"class1": 0.3},
        "short_test5": {"class1": 0.01},
    }

    def assert_shards_equal(
        self,
        expected_shards: list[tuple[float, list[ShardedTest]]],
        actual_shards: list[tuple[float, list[ShardedTest]]],
    ) -> None:
        for expected, actual in zip(expected_shards, actual_shards):
            self.assertAlmostEqual(expected[0], actual[0])
            self.assertListEqual(expected[1], actual[1])

    def test_no_times(self) -> None:
        # Check that round robin sharding is used when no times are provided
        expected_shards = [
            (
                0.0,
                [
                    ShardedTest(
                        test="super_long_test", shard=1, num_shards=1, time=None
                    ),
                    ShardedTest(test="long_test2", shard=1, num_shards=1, time=None),
                    ShardedTest(test="normal_test2", shard=1, num_shards=1, time=None),
                    ShardedTest(test="short_test1", shard=1, num_shards=1, time=None),
                    ShardedTest(test="short_test3", shard=1, num_shards=1, time=None),
                    ShardedTest(test="short_test5", shard=1, num_shards=1, time=None),
                ],
            ),
            (
                0.0,
                [
                    ShardedTest(test="long_test1", shard=1, num_shards=1, time=None),
                    ShardedTest(test="normal_test1", shard=1, num_shards=1, time=None),
                    ShardedTest(test="normal_test3", shard=1, num_shards=1, time=None),
                    ShardedTest(test="short_test2", shard=1, num_shards=1, time=None),
                    ShardedTest(test="short_test4", shard=1, num_shards=1, time=None),
                ],
            ),
        ]
        self.assert_shards_equal(
            expected_shards,
            calculate_shards(2, self.tests, {}, {}, sort_by_time=False),
        )

    def test_some_times_with_not_sort_by_time(self) -> None:
        expected_shards = [
            (
                400.0,
                [
                    ShardedTest(test="test_1", shard=1, num_shards=1, time=None),
                    ShardedTest(test="test_2", shard=1, num_shards=1, time=400),
                    ShardedTest(test="test_5", shard=1, num_shards=1, time=None),
                ],
            ),
            (
                300.0,
                [
                    ShardedTest(test="test_3", shard=1, num_shards=1, time=300),
                    ShardedTest(test="test_4", shard=1, num_shards=1, time=None),
                ],
            ),
        ]
        self.assert_shards_equal(
            expected_shards,
            calculate_shards(
                2,
                [
                    TestRun("test_1"),
                    TestRun("test_2"),
                    TestRun("test_3"),
                    TestRun("test_4"),
                    TestRun("test_5"),
                ],
                {"test_2": 400, "test_3": 300},
                {},
                sort_by_time=False,
            ),
        )

    def test_serial_parallel_interleaving(self) -> None:
        expected_shards = [
            (
                300.0,
                [
                    ShardedTest(test="test_1", shard=1, num_shards=1, time=None),
                    ShardedTest(test="test_3", shard=1, num_shards=1, time=300),
                    ShardedTest(test="test_4", shard=1, num_shards=1, time=None),
                ],
            ),
            (
                400.0,
                [
                    ShardedTest(test="test_2", shard=1, num_shards=1, time=400),
                    ShardedTest(test="test_5", shard=1, num_shards=1, time=None),
                ],
            ),
        ]
        self.assert_shards_equal(
            expected_shards,
            calculate_shards(
                2,
                [
                    TestRun("test_1"),
                    TestRun("test_2"),
                    TestRun("test_3"),
                    TestRun("test_4"),
                    TestRun("test_5"),
                ],
                {"test_2": 400, "test_3": 300},
                {},
                must_serial=lambda x: x in ["test_1", "test_3"],
                sort_by_time=False,
            ),
        )

    def test_calculate_2_shards_with_complete_test_times(self) -> None:
        expected_shards = [
            (
                60.0,
                [
                    ShardedTest(test="super_long_test", shard=1, num_shards=1, time=55),
                    ShardedTest(test="normal_test3", shard=1, num_shards=1, time=5),
                ],
            ),
            (
                58.31,
                [
                    ShardedTest(test="long_test1", shard=1, num_shards=1, time=22),
                    ShardedTest(test="long_test2", shard=1, num_shards=1, time=18),
                    ShardedTest(test="normal_test1", shard=1, num_shards=1, time=9),
                    ShardedTest(test="normal_test2", shard=1, num_shards=1, time=7),
                    ShardedTest(test="short_test1", shard=1, num_shards=1, time=1),
                    ShardedTest(test="short_test2", shard=1, num_shards=1, time=0.6),
                    ShardedTest(test="short_test3", shard=1, num_shards=1, time=0.4),
                    ShardedTest(test="short_test4", shard=1, num_shards=1, time=0.3),
                    ShardedTest(test="short_test5", shard=1, num_shards=1, time=0.01),
                ],
            ),
        ]
        self.assert_shards_equal(
            expected_shards,
            calculate_shards(2, self.tests, self.test_times, self.test_class_times),
        )

    def test_calculate_1_shard_with_complete_test_times(self) -> None:
        tests = self.tests.copy()
        class_test1 = TestRun("long_test1", excluded=["class2"])
        class_test2 = TestRun("long_test1", included=["class2"])
        tests.append(class_test1)
        tests.append(class_test2)

        expected_shards = [
            (
                140.31,
                [
                    ShardedTest(test="super_long_test", shard=1, num_shards=1, time=55),
                    ShardedTest(test="long_test1", shard=1, num_shards=1, time=22),
                    ShardedTest(class_test2, shard=1, num_shards=1, time=21),
                    ShardedTest(test="long_test2", shard=1, num_shards=1, time=18),
                    ShardedTest(test="normal_test1", shard=1, num_shards=1, time=9),
                    ShardedTest(test="normal_test2", shard=1, num_shards=1, time=7),
                    ShardedTest(test="normal_test3", shard=1, num_shards=1, time=5),
                    ShardedTest(test="short_test1", shard=1, num_shards=1, time=1),
                    ShardedTest(class_test1, shard=1, num_shards=1, time=1),
                    ShardedTest(test="short_test2", shard=1, num_shards=1, time=0.6),
                    ShardedTest(test="short_test3", shard=1, num_shards=1, time=0.4),
                    ShardedTest(test="short_test4", shard=1, num_shards=1, time=0.3),
                    ShardedTest(test="short_test5", shard=1, num_shards=1, time=0.01),
                ],
            )
        ]
        self.assert_shards_equal(
            expected_shards,
            calculate_shards(1, tests, self.test_times, self.test_class_times),
        )

    def test_calculate_5_shards_with_complete_test_times(self) -> None:
        expected_shards = [
            (
                55.0,
                [ShardedTest(test="super_long_test", shard=1, num_shards=1, time=55)],
            ),
            (22.0, [ShardedTest(test="long_test1", shard=1, num_shards=1, time=22)]),
            (18.0, [ShardedTest(test="long_test2", shard=1, num_shards=1, time=18)]),
            (
                11.31,
                [
                    ShardedTest(test="normal_test1", shard=1, num_shards=1, time=9),
                    ShardedTest(test="short_test1", shard=1, num_shards=1, time=1),
                    ShardedTest(test="short_test2", shard=1, num_shards=1, time=0.6),
                    ShardedTest(test="short_test3", shard=1, num_shards=1, time=0.4),
                    ShardedTest(test="short_test4", shard=1, num_shards=1, time=0.3),
                    ShardedTest(test="short_test5", shard=1, num_shards=1, time=0.01),
                ],
            ),
            (
                12.0,
                [
                    ShardedTest(test="normal_test2", shard=1, num_shards=1, time=7),
                    ShardedTest(test="normal_test3", shard=1, num_shards=1, time=5),
                ],
            ),
        ]
        self.assert_shards_equal(
            expected_shards,
            calculate_shards(5, self.tests, self.test_times, self.test_class_times),
        )

    def test_calculate_2_shards_with_incomplete_test_times(self) -> None:
        incomplete_test_times = {
            k: v for k, v in self.test_times.items() if "test1" in k
        }
        expected_shards = [
            (
                22.0,
                [
                    ShardedTest(test="long_test1", shard=1, num_shards=1, time=22),
                    ShardedTest(
                        test="super_long_test", shard=1, num_shards=1, time=None
                    ),
                    ShardedTest(test="normal_test2", shard=1, num_shards=1, time=None),
                    ShardedTest(test="short_test2", shard=1, num_shards=1, time=None),
                    ShardedTest(test="short_test4", shard=1, num_shards=1, time=None),
                ],
            ),
            (
                10.0,
                [
                    ShardedTest(test="normal_test1", shard=1, num_shards=1, time=9),
                    ShardedTest(test="short_test1", shard=1, num_shards=1, time=1),
                    ShardedTest(test="long_test2", shard=1, num_shards=1, time=None),
                    ShardedTest(test="normal_test3", shard=1, num_shards=1, time=None),
                    ShardedTest(test="short_test3", shard=1, num_shards=1, time=None),
                    ShardedTest(test="short_test5", shard=1, num_shards=1, time=None),
                ],
            ),
        ]
        self.assert_shards_equal(
            expected_shards,
            calculate_shards(
                2,
                self.tests,
                incomplete_test_times,
                gen_class_times(incomplete_test_times),
            ),
        )

    def test_calculate_5_shards_with_incomplete_test_times(self) -> None:
        incomplete_test_times = {
            k: v for k, v in self.test_times.items() if "test1" in k
        }
        expected_shards = [
            (
                22.0,
                [
                    ShardedTest(test="long_test1", shard=1, num_shards=1, time=22),
                    ShardedTest(
                        test="super_long_test", shard=1, num_shards=1, time=None
                    ),
                    ShardedTest(test="short_test3", shard=1, num_shards=1, time=None),
                ],
            ),
            (
                9.0,
                [
                    ShardedTest(test="normal_test1", shard=1, num_shards=1, time=9),
                    ShardedTest(test="long_test2", shard=1, num_shards=1, time=None),
                    ShardedTest(test="short_test4", shard=1, num_shards=1, time=None),
                ],
            ),
            (
                1.0,
                [
                    ShardedTest(test="short_test1", shard=1, num_shards=1, time=1),
                    ShardedTest(test="normal_test2", shard=1, num_shards=1, time=None),
                    ShardedTest(test="short_test5", shard=1, num_shards=1, time=None),
                ],
            ),
            (
                0.0,
                [
                    ShardedTest(test="normal_test3", shard=1, num_shards=1, time=None),
                ],
            ),
            (
                0.0,
                [
                    ShardedTest(test="short_test2", shard=1, num_shards=1, time=None),
                ],
            ),
        ]
        self.assert_shards_equal(
            expected_shards,
            calculate_shards(
                5,
                self.tests,
                incomplete_test_times,
                gen_class_times(incomplete_test_times),
            ),
        )

    def test_split_shards(self) -> None:
        test_times: dict[str, float] = {"test1": THRESHOLD, "test2": THRESHOLD}
        expected_shards = [
            (600.0, [ShardedTest(test="test1", shard=1, num_shards=1, time=THRESHOLD)]),
            (600.0, [ShardedTest(test="test2", shard=1, num_shards=1, time=THRESHOLD)]),
        ]
        self.assert_shards_equal(
            expected_shards,
            calculate_shards(
                2,
                [TestRun(t) for t in test_times.keys()],
                test_times,
                gen_class_times(test_times),
            ),
        )

        test_times = {"test1": THRESHOLD * 4, "test2": THRESHOLD * 2.5}
        expected_shards = [
            (
                2200.0,
                [
                    ShardedTest(test="test1", shard=1, num_shards=4, time=600.0),
                    ShardedTest(test="test1", shard=3, num_shards=4, time=600.0),
                    ShardedTest(test="test2", shard=1, num_shards=3, time=500.0),
                    ShardedTest(test="test2", shard=3, num_shards=3, time=500.0),
                ],
            ),
            (
                1700.0,
                [
                    ShardedTest(test="test1", shard=2, num_shards=4, time=600.0),
                    ShardedTest(test="test1", shard=4, num_shards=4, time=600.0),
                    ShardedTest(test="test2", shard=2, num_shards=3, time=500.0),
                ],
            ),
        ]
        self.assert_shards_equal(
            expected_shards,
            calculate_shards(
                2,
                [TestRun(t) for t in test_times.keys()],
                test_times,
                gen_class_times(test_times),
            ),
        )

        test_times = {"test1": THRESHOLD / 2, "test2": THRESHOLD}
        expected_shards = [
            (600.0, [ShardedTest(test="test2", shard=1, num_shards=1, time=THRESHOLD)]),
            (
                300.0,
                [ShardedTest(test="test1", shard=1, num_shards=1, time=THRESHOLD / 2)],
            ),
        ]
        self.assert_shards_equal(
            expected_shards,
            calculate_shards(
                2,
                [TestRun(t) for t in test_times.keys()],
                test_times,
                gen_class_times(test_times),
            ),
        )

    def test_zero_tests(self) -> None:
        self.assertListEqual([(0.0, []), (0.0, [])], calculate_shards(2, [], {}, None))

    def test_split_shards_random(self) -> None:
        random.seed(120)
        for _ in range(100):
            num_shards = random.randint(1, 10)
            num_tests = random.randint(1, 100)
            test_names = [str(i) for i in range(num_tests)]
            tests = [TestRun(x) for x in test_names]
            serial = [x for x in test_names if random.randint(0, 1) == 0]
            has_times = [x for x in test_names if random.randint(0, 1) == 0]
            random_times: dict[str, float] = {
                i: random.randint(0, THRESHOLD * 10) for i in has_times
            }
            sort_by_time = random.randint(0, 1) == 0

            shards = calculate_shards(
                num_shards,
                tests,
                random_times,
                None,
                must_serial=lambda x: x in serial,
                sort_by_time=sort_by_time,
            )

            times = [x[0] for x in shards]
            max_diff = max(times) - min(times)
            self.assertTrue(max_diff <= THRESHOLD + (num_tests - len(has_times)) * 60)

            all_sharded_tests: dict[str, list[ShardedTest]] = defaultdict(list)
            for _, sharded_tests in shards:
                for sharded_test in sharded_tests:
                    all_sharded_tests[sharded_test.name].append(sharded_test)

            # Check that all test files are represented in the shards
            self.assertListEqual(sorted(test_names), sorted(all_sharded_tests.keys()))
            # Check that for each test file, the pytest shards' times adds up to
            # original and all shards are present
            for test, sharded_tests in all_sharded_tests.items():
                if random_times.get(test) is None:
                    self.assertTrue(len(sharded_tests) == 1)
                    self.assertTrue(sharded_tests[0].time is None)
                else:
                    # x.time is not None because of the above check
                    self.assertAlmostEqual(
                        random_times[test], sum(x.time for x in sharded_tests)  # type: ignore[misc]
                    )
                self.assertListEqual(
                    list(range(sharded_tests[0].num_shards)),
                    sorted(x.shard - 1 for x in sharded_tests),
                )
            # Check that sort_by_time is respected
            if sort_by_time:

                def comparator(a: ShardedTest, b: ShardedTest) -> int:
                    # serial comes first
                    if a.name in serial and b.name not in serial:
                        return -1
                    if a.name not in serial and b.name in serial:
                        return 1
                    # known test times come first
                    if a.time is not None and b.time is None:
                        return -1
                    if a.time is None and b.time is not None:
                        return 1
                    if a.time == b.time:
                        return 0
                    # not None due to the above checks
                    return -1 if a.time > b.time else 1  # type: ignore[operator]

            else:

                def comparator(a: ShardedTest, b: ShardedTest) -> int:
                    # serial comes first
                    if a.name in serial and b.name not in serial:
                        return -1
                    if a.name not in serial and b.name in serial:
                        return 1
                    return test_names.index(a.name) - test_names.index(b.name)

            for _, sharded_tests in shards:
                self.assertListEqual(
                    sorted(sharded_tests, key=functools.cmp_to_key(comparator)),
                    sharded_tests,
                )

    def test_calculate_2_shards_against_optimal_shards(self) -> None:
        random.seed(120)
        for _ in range(100):
            random_times = {k.test_file: random.random() * 10 for k in self.tests}
            # all test times except first two
            rest_of_tests = [
                i
                for k, i in random_times.items()
                if k != "super_long_test" and k != "long_test1"
            ]
            sum_of_rest = sum(rest_of_tests)
            random_times["super_long_test"] = max(sum_of_rest / 2, *rest_of_tests)
            random_times["long_test1"] = sum_of_rest - random_times["super_long_test"]
            # An optimal sharding would look like the below, but we don't need to compute this for the test:
            # optimal_shards = [
            #     (sum_of_rest, ['super_long_test', 'long_test1']),
            #     (sum_of_rest, [i for i in self.tests if i != 'super_long_test' and i != 'long_test1']),
            # ]
            calculated_shards = calculate_shards(
                2, self.tests, random_times, gen_class_times(random_times)
            )
            max_shard_time = max(calculated_shards[0][0], calculated_shards[1][0])
            if sum_of_rest != 0:
                # The calculated shard should not have a ratio worse than 7/6 for num_shards = 2
                self.assertGreaterEqual(7.0 / 6.0, max_shard_time / sum_of_rest)
                sorted_tests = sorted([t.test_file for t in self.tests])
                sorted_shard_tests = sorted(
                    calculated_shards[0][1] + calculated_shards[1][1]
                )
                # All the tests should be represented by some shard
                self.assertEqual(sorted_tests, [x.name for x in sorted_shard_tests])


if __name__ == "__main__":
    unittest.main()<|MERGE_RESOLUTION|>--- conflicted
+++ resolved
@@ -6,11 +6,6 @@
 import sys
 import unittest
 from collections import defaultdict
-<<<<<<< HEAD
-from pathlib import Path
-=======
-from typing import Dict, List, Tuple
->>>>>>> ba2171bb
 
 REPO_ROOT = pathlib.Path(__file__).resolve().parent.parent.parent
 try:
