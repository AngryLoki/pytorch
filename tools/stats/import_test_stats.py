#!/usr/bin/env python3

from __future__ import annotations

import datetime
import json
import os
import shutil
from pathlib import Path
<<<<<<< HEAD
from typing import Any, Callable, cast, Dict, List, Optional, Union
from urllib.request import urlopen


REPO_ROOT = Path(__file__).resolve().parents[2]
=======
from typing import Any, Callable, cast, Dict
from urllib.request import urlopen

REPO_ROOT = Path(__file__).resolve().parent.parent.parent
>>>>>>> 19099ed9


def get_disabled_issues() -> list[str]:
    reenabled_issues = os.getenv("REENABLED_ISSUES", "")
    issue_numbers = reenabled_issues.split(",")
    print("Ignoring disabled issues: ", issue_numbers)
    return issue_numbers


SLOW_TESTS_FILE = ".pytorch-slow-tests.json"
DISABLED_TESTS_FILE = ".pytorch-disabled-tests.json"
ADDITIONAL_CI_FILES_FOLDER = Path(".additional_ci_files")
TEST_TIMES_FILE = "test-times.json"
TEST_CLASS_TIMES_FILE = "test-class-times.json"
TEST_FILE_RATINGS_FILE = "test-file-ratings.json"
TEST_CLASS_RATINGS_FILE = "test-class-ratings.json"
TD_HEURISTIC_PROFILING_FILE = "td_heuristic_profiling.json"
TD_HEURISTIC_HISTORICAL_EDITED_FILES = "td_heuristic_historical_edited_files.json"
TD_HEURISTIC_PREVIOUSLY_FAILED = "previous_failures.json"
TD_HEURISTIC_PREVIOUSLY_FAILED_ADDITIONAL = "previous_failures_additional.json"

FILE_CACHE_LIFESPAN_SECONDS = datetime.timedelta(hours=3).seconds


def fetch_and_cache(
<<<<<<< HEAD
    dirpath: Union[str, Path],
=======
    dirpath: str | Path,
>>>>>>> 19099ed9
    name: str,
    url: str,
    process_fn: Callable[[dict[str, Any]], dict[str, Any]],
) -> dict[str, Any]:
    """
    This fetch and cache utils allows sharing between different process.
    """
    Path(dirpath).mkdir(exist_ok=True)

    path = os.path.join(dirpath, name)
    print(f"Downloading {url} to {path}")

    def is_cached_file_valid() -> bool:
        # Check if the file is new enough (see: FILE_CACHE_LIFESPAN_SECONDS). A real check
        # could make a HEAD request and check/store the file's ETag
        fname = Path(path)
        now = datetime.datetime.now()
        mtime = datetime.datetime.fromtimestamp(fname.stat().st_mtime)
        diff = now - mtime
        return diff.total_seconds() < FILE_CACHE_LIFESPAN_SECONDS

    if os.path.exists(path) and is_cached_file_valid():
        # Another test process already download the file, so don't re-do it
        with open(path) as f:
            return cast(Dict[str, Any], json.load(f))

    for _ in range(3):
        try:
            contents = urlopen(url, timeout=5).read().decode("utf-8")
            processed_contents = process_fn(json.loads(contents))
            with open(path, "w") as f:
                f.write(json.dumps(processed_contents))
            return processed_contents
        except Exception as e:
            print(f"Could not download {url} because: {e}.")
    print(f"All retries exhausted, downloading {url} failed.")
    return {}


def get_slow_tests(
    dirpath: str, filename: str = SLOW_TESTS_FILE
) -> dict[str, float] | None:
    url = "https://ossci-metrics.s3.amazonaws.com/slow-tests.json"
    try:
        return fetch_and_cache(dirpath, filename, url, lambda x: x)
    except Exception:
        print("Couldn't download slow test set, leaving all tests enabled...")
        return {}


def get_test_times() -> dict[str, dict[str, float]]:
    return get_from_test_infra_generated_stats(
        "test-times.json",
        TEST_TIMES_FILE,
        "Couldn't download test times...",
    )


def get_test_class_times() -> dict[str, dict[str, float]]:
    return get_from_test_infra_generated_stats(
        "test-class-times.json",
        TEST_CLASS_TIMES_FILE,
        "Couldn't download test times...",
    )


def get_disabled_tests(
    dirpath: str, filename: str = DISABLED_TESTS_FILE
) -> dict[str, Any] | None:
    def process_disabled_test(the_response: dict[str, Any]) -> dict[str, Any]:
        # remove re-enabled tests and condense even further by getting rid of pr_num
        disabled_issues = get_disabled_issues()
        disabled_test_from_issues = dict()
        for test_name, (pr_num, link, platforms) in the_response.items():
            if pr_num not in disabled_issues:
                disabled_test_from_issues[test_name] = (
                    link,
                    platforms,
                )
        return disabled_test_from_issues

    try:
        url = "https://ossci-metrics.s3.amazonaws.com/disabled-tests-condensed.json"
        return fetch_and_cache(dirpath, filename, url, process_disabled_test)
    except Exception:
        print("Couldn't download test skip set, leaving all tests enabled...")
        return {}


def get_test_file_ratings() -> dict[str, Any]:
    return get_from_test_infra_generated_stats(
        "file_test_rating.json",
        TEST_FILE_RATINGS_FILE,
        "Couldn't download test file ratings file, not reordering...",
    )


def get_test_class_ratings() -> dict[str, Any]:
    return get_from_test_infra_generated_stats(
        "file_test_class_rating.json",
        TEST_CLASS_RATINGS_FILE,
        "Couldn't download test class ratings file, not reordering...",
    )


def get_td_heuristic_historial_edited_files_json() -> dict[str, Any]:
    return get_from_test_infra_generated_stats(
        "td_heuristic_historical_edited_files.json",
        TD_HEURISTIC_HISTORICAL_EDITED_FILES,
        "Couldn't download td_heuristic_historical_edited_files.json, not reordering...",
    )


def get_td_heuristic_profiling_json() -> dict[str, Any]:
    return get_from_test_infra_generated_stats(
        "td_heuristic_profiling.json",
        TD_HEURISTIC_PROFILING_FILE,
        "Couldn't download td_heuristic_profiling.json not reordering...",
    )


def copy_pytest_cache() -> None:
    original_path = REPO_ROOT / ".pytest_cache/v/cache/lastfailed"
    if not original_path.exists():
        return
    shutil.copyfile(
        original_path,
        REPO_ROOT / ADDITIONAL_CI_FILES_FOLDER / TD_HEURISTIC_PREVIOUSLY_FAILED,
    )


def copy_additional_previous_failures() -> None:
    original_path = (
        REPO_ROOT / ".pytest_cache" / TD_HEURISTIC_PREVIOUSLY_FAILED_ADDITIONAL
    )
    if not original_path.exists():
        return
    shutil.copyfile(
        original_path,
        REPO_ROOT
        / ADDITIONAL_CI_FILES_FOLDER
        / TD_HEURISTIC_PREVIOUSLY_FAILED_ADDITIONAL,
    )


def get_from_test_infra_generated_stats(
    from_file: str, to_file: str, failure_explanation: str
) -> dict[str, Any]:
    url = f"https://raw.githubusercontent.com/pytorch/test-infra/generated-stats/stats/{from_file}"
    try:
        return fetch_and_cache(
            REPO_ROOT / ADDITIONAL_CI_FILES_FOLDER, to_file, url, lambda x: x
        )
    except Exception:
        print(failure_explanation)
        return {}<|MERGE_RESOLUTION|>--- conflicted
+++ resolved
@@ -7,18 +7,11 @@
 import os
 import shutil
 from pathlib import Path
-<<<<<<< HEAD
-from typing import Any, Callable, cast, Dict, List, Optional, Union
+from typing import Any, Callable, cast, Dict
 from urllib.request import urlopen
 
 
 REPO_ROOT = Path(__file__).resolve().parents[2]
-=======
-from typing import Any, Callable, cast, Dict
-from urllib.request import urlopen
-
-REPO_ROOT = Path(__file__).resolve().parent.parent.parent
->>>>>>> 19099ed9
 
 
 def get_disabled_issues() -> list[str]:
@@ -44,11 +37,7 @@
 
 
 def fetch_and_cache(
-<<<<<<< HEAD
-    dirpath: Union[str, Path],
-=======
     dirpath: str | Path,
->>>>>>> 19099ed9
     name: str,
     url: str,
     process_fn: Callable[[dict[str, Any]], dict[str, Any]],
