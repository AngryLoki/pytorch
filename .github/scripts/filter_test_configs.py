--- conflicted
+++ resolved
@@ -480,14 +480,11 @@
         "ci-no-test-timeout", check_for_setting(labels, pr_body, "ci-no-test-timeout")
     )
     set_output("ci-no-td", check_for_setting(labels, pr_body, "ci-no-td"))
-<<<<<<< HEAD
-=======
     # Only relevant for the one linux distributed cuda job, delete this when TD
     # is rolled out completely
     set_output(
         "ci-td-distributed", check_for_setting(labels, pr_body, "ci-td-distributed")
     )
->>>>>>> f34905f6
 
     # Obviously, if the job name includes unstable, then this is an unstable job
     is_unstable = job_name and IssueType.UNSTABLE.value in job_name
