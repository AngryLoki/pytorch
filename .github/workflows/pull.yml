--- conflicted
+++ resolved
@@ -11,7 +11,7 @@
       - landchecks/*
   workflow_dispatch:
   schedule:
-    - cron: 29 8 * * *  # about 1:29am PDT
+    - cron: 29 8 * * *   # about 1:29am PDT
 
 concurrency:
   group: ${{ github.workflow }}-${{ github.event.pull_request.number || github.sha }}-${{ github.event_name == 'workflow_dispatch' }}-${{ github.event_name == 'schedule' }}
@@ -35,208 +35,181 @@
       id-token: write
       contents: read
 
-  # linux-jammy-py3_8-gcc11-build:
-  #   name: linux-jammy-py3.8-gcc11
-  #   uses: ./.github/workflows/_linux-build-label.yml
-  #   with:
-  #     build-environment: linux-jammy-py3.8-gcc11
-  #     docker-image-name: pytorch-linux-jammy-py3.8-gcc11
-  #     test-matrix: |
-  #       { include: [
-  #         { config: "default", shard: 1, num_shards: 3, runner: "linux.2xlarge" },
-  #         { config: "default", shard: 2, num_shards: 3, runner: "linux.2xlarge" },
-  #         { config: "default", shard: 3, num_shards: 3, runner: "linux.2xlarge" },
-  #         { config: "docs_test", shard: 1, num_shards: 1,  runner: "linux.2xlarge" },
-  #         { config: "jit_legacy", shard: 1, num_shards: 1, runner: "linux.2xlarge" },
-  #         { config: "backwards_compat", shard: 1, num_shards: 1, runner: "linux.2xlarge" },
-  #         { config: "distributed", shard: 1, num_shards: 2, runner: "linux.2xlarge" },
-  #         { config: "distributed", shard: 2, num_shards: 2, runner: "linux.2xlarge" },
-  #       ]}
-
-  # linux-jammy-py3_8-gcc11-test:
-  #   name: linux-jammy-py3.8-gcc11
-  #   uses: ./.github/workflows/_linux-test.yml
-  #   needs:
-  #     - linux-jammy-py3_8-gcc11-build
-  #     - target-determination
-  #   with:
-  #     build-environment: linux-jammy-py3.8-gcc11
-  #     docker-image: ${{ needs.linux-jammy-py3_8-gcc11-build.outputs.docker-image }}
-  #     test-matrix: ${{ needs.linux-jammy-py3_8-gcc11-build.outputs.test-matrix }}
-
-  # linux-docs:
-  #   name: linux-docs
-  #   uses: ./.github/workflows/_docs.yml
-  #   needs: linux-jammy-py3_8-gcc11-build
-  #   with:
-  #     build-environment: linux-jammy-py3.8-gcc11
-  #     docker-image: ${{ needs.linux-jammy-py3_8-gcc11-build.outputs.docker-image }}
-
-  # linux-jammy-py3_8-gcc11-no-ops:
-  #   name: linux-jammy-py3.8-gcc11-no-ops
-  #   uses: ./.github/workflows/_linux-build-label.yml
-  #   with:
-  #     build-environment: linux-jammy-py3.8-gcc11-no-ops
-  #     docker-image-name: pytorch-linux-jammy-py3.8-gcc11
-  #     test-matrix: |
-  #       { include: [
-  #         { config: "default", shard: 1, num_shards: 1 },
-  #       ]}
-
-  # linux-jammy-py3_8-gcc11-pch:
-  #   name: linux-jammy-py3.8-gcc11-pch
-  #   uses: ./.github/workflows/_linux-build-label.yml
-  #   with:
-  #     build-environment: linux-jammy-py3.8-gcc11-pch
-  #     docker-image-name: pytorch-linux-jammy-py3.8-gcc11
-  #     test-matrix: |
-  #       { include: [
-  #         { config: "default", shard: 1, num_shards: 1 },
-  #       ]}
-
-
-  # linux-jammy-py3_10-clang15-asan-build:
-  #   name: linux-jammy-py3.10-clang15-asan
-  #   uses: ./.github/workflows/_linux-build-label.yml
-  #   with:
-  #     build-environment: linux-jammy-py3.10-clang15-asan
-  #     docker-image-name: pytorch-linux-jammy-py3-clang15-asan
-  #     test-matrix: |
-  #       { include: [
-  #         { config: "default", shard: 1, num_shards: 6, runner: "linux.4xlarge" },
-  #         { config: "default", shard: 2, num_shards: 6, runner: "linux.4xlarge" },
-  #         { config: "default", shard: 3, num_shards: 6, runner: "linux.4xlarge" },
-  #         { config: "default", shard: 4, num_shards: 6, runner: "linux.4xlarge" },
-  #         { config: "default", shard: 5, num_shards: 6, runner: "linux.4xlarge" },
-  #         { config: "default", shard: 6, num_shards: 6, runner: "linux.4xlarge" },
-  #       ]}
-  #     sync-tag: asan-build
-
-
-  # linux-jammy-py3_10-clang15-asan-test:
-  #   name: linux-jammy-py3.10-clang15-asan
-  #   uses: ./.github/workflows/_linux-test.yml
-  #   needs:
-  #     - linux-jammy-py3_10-clang15-asan-build
-  #     - target-determination
-  #   with:
-  #     build-environment: linux-jammy-py3.10-clang15-asan
-  #     docker-image: ${{ needs.linux-jammy-py3_10-clang15-asan-build.outputs.docker-image }}
-  #     test-matrix: ${{ needs.linux-jammy-py3_10-clang15-asan-build.outputs.test-matrix }}
-  #     sync-tag: asan-test
-
-  # linux-focal-py3_8-clang10-onnx-build:
-  #   name: linux-focal-py3.8-clang10-onnx
-  #   uses: ./.github/workflows/_linux-build-label.yml
-  #   with:
-  #     build-environment: linux-focal-py3.8-clang10-onnx
-  #     docker-image-name: pytorch-linux-focal-py3-clang10-onnx
-  #     test-matrix: |
-  #       { include: [
-  #         { config: "default", shard: 1, num_shards: 2, runner: "linux.2xlarge" },
-  #         { config: "default", shard: 2, num_shards: 2, runner: "linux.2xlarge" },
-  #       ]}
-
-  # linux-focal-py3_8-clang10-onnx-test:
-  #   name: linux-focal-py3.8-clang10-onnx
-  #   uses: ./.github/workflows/_linux-test.yml
-  #   needs:
-  #     - linux-focal-py3_8-clang10-onnx-build
-  #     - target-determination
-  #   with:
-  #     build-environment: linux-focal-py3.8-clang10-onnx
-  #     docker-image: ${{ needs.linux-focal-py3_8-clang10-onnx-build.outputs.docker-image }}
-  #     test-matrix: ${{ needs.linux-focal-py3_8-clang10-onnx-build.outputs.test-matrix }}
-
-  # linux-focal-py3_8-clang10-build:
-  #   name: linux-focal-py3.8-clang10
-  #   uses: ./.github/workflows/_linux-build-label.yml
-  #   with:
-  #     build-environment: linux-focal-py3.8-clang10
-  #     docker-image-name: pytorch-linux-focal-py3.8-clang10
-  #     test-matrix: |
-  #       { include: [
-  #         { config: "default", shard: 1, num_shards: 3, runner: "linux.2xlarge" },
-  #         { config: "default", shard: 2, num_shards: 3, runner: "linux.2xlarge" },
-  #         { config: "default", shard: 3, num_shards: 3, runner: "linux.2xlarge" },
-  #         { config: "crossref", shard: 1, num_shards: 2, runner: "linux.2xlarge" },
-  #         { config: "crossref", shard: 2, num_shards: 2, runner: "linux.2xlarge" },
-  #         { config: "dynamo", shard: 1, num_shards: 3, runner: "linux.2xlarge" },
-  #         { config: "dynamo", shard: 2, num_shards: 3, runner: "linux.2xlarge" },
-  #         { config: "dynamo", shard: 3, num_shards: 3, runner: "linux.2xlarge" },
-  #       ]}
-  # linux-focal-py3_8-clang10-test:
-  #   name: linux-focal-py3.8-clang10
-  #   uses: ./.github/workflows/_linux-test.yml
-  #   needs:
-  #     - linux-focal-py3_8-clang10-build
-  #     - target-determination
-  #   with:
-  #     build-environment: linux-focal-py3.8-clang10
-  #     docker-image: ${{ needs.linux-focal-py3_8-clang10-build.outputs.docker-image }}
-  #     test-matrix: ${{ needs.linux-focal-py3_8-clang10-build.outputs.test-matrix }}
-
-  # linux-focal-py3_11-clang10-build:
-  #   name: linux-focal-py3.11-clang10
-  #   uses: ./.github/workflows/_linux-build-label.yml
-  #   with:
-  #     build-environment: linux-focal-py3.11-clang10
-  #     docker-image-name: pytorch-linux-focal-py3.11-clang10
-  #     test-matrix: |
-  #       { include: [
-  #         { config: "default", shard: 1, num_shards: 3, runner: "linux.2xlarge" },
-  #         { config: "default", shard: 2, num_shards: 3, runner: "linux.2xlarge" },
-  #         { config: "default", shard: 3, num_shards: 3, runner: "linux.2xlarge" },
-  #         { config: "crossref", shard: 1, num_shards: 2, runner: "linux.2xlarge" },
-  #         { config: "crossref", shard: 2, num_shards: 2, runner: "linux.2xlarge" },
-  #         { config: "dynamo", shard: 1, num_shards: 3, runner: "linux.2xlarge" },
-  #         { config: "dynamo", shard: 2, num_shards: 3, runner: "linux.2xlarge" },
-  #         { config: "dynamo", shard: 3, num_shards: 3, runner: "linux.2xlarge" },
-  #       ]}
-
-
-  # linux-focal-py3_11-clang10-test:
-  #   name: linux-focal-py3.11-clang10
-  #   uses: ./.github/workflows/_linux-test.yml
-  #   needs:
-  #     - linux-focal-py3_11-clang10-build
-  #     - target-determination
-  #   with:
-  #     build-environment: linux-focal-py3.11-clang10
-  #     docker-image: ${{ needs.linux-focal-py3_11-clang10-build.outputs.docker-image }}
-  #     test-matrix: ${{ needs.linux-focal-py3_11-clang10-build.outputs.test-matrix }}
-
-  # linux-focal-py3_12-clang10-build:
-  #   name: linux-focal-py3.12-clang10
-  #   uses: ./.github/workflows/_linux-build-label.yml
-  #   with:
-  #     build-environment: linux-focal-py3.12-clang10
-  #     docker-image-name: pytorch-linux-focal-py3.12-clang10
-  #     test-matrix: |
-  #       { include: [
-  #         { config: "default", shard: 1, num_shards: 3, runner: "linux.2xlarge" },
-  #         { config: "default", shard: 2, num_shards: 3, runner: "linux.2xlarge" },
-  #         { config: "default", shard: 3, num_shards: 3, runner: "linux.2xlarge" },
-  #         { config: "dynamo", shard: 1, num_shards: 3, runner: "linux.2xlarge" },
-  #         { config: "dynamo", shard: 2, num_shards: 3, runner: "linux.2xlarge" },
-  #         { config: "dynamo", shard: 3, num_shards: 3, runner: "linux.2xlarge" },
-  #       ]}
-
-  # linux-focal-py3_12-clang10-test:
-  #   name: linux-focal-py3.12-clang10
-  #   uses: ./.github/workflows/_linux-test.yml
-  #   needs: linux-focal-py3_12-clang10-build
-  #   with:
-  #     build-environment: linux-focal-py3.12-clang10
-  #     docker-image: ${{ needs.linux-focal-py3_12-clang10-build.outputs.docker-image }}
-  #     test-matrix: ${{ needs.linux-focal-py3_12-clang10-build.outputs.test-matrix }}
-  #     timeout-minutes: 600
-
-  linux-focal-py3_12-clang10-experimental-split-build-build:
-    name: linux-focal-py3.12-clang10-experimental-split-build
-    uses: ./.github/workflows/_linux-build-label.yml
-    with:
-      use_split_build: true
+  linux-jammy-py3_8-gcc11-build:
+    name: linux-jammy-py3.8-gcc11
+    uses: ./.github/workflows/_linux-build-label.yml
+    with:
+      build-environment: linux-jammy-py3.8-gcc11
+      docker-image-name: pytorch-linux-jammy-py3.8-gcc11
+      test-matrix: |
+        { include: [
+          { config: "default", shard: 1, num_shards: 3, runner: "linux.2xlarge" },
+          { config: "default", shard: 2, num_shards: 3, runner: "linux.2xlarge" },
+          { config: "default", shard: 3, num_shards: 3, runner: "linux.2xlarge" },
+          { config: "docs_test", shard: 1, num_shards: 1,  runner: "linux.2xlarge" },
+          { config: "jit_legacy", shard: 1, num_shards: 1, runner: "linux.2xlarge" },
+          { config: "backwards_compat", shard: 1, num_shards: 1, runner: "linux.2xlarge" },
+          { config: "distributed", shard: 1, num_shards: 2, runner: "linux.2xlarge" },
+          { config: "distributed", shard: 2, num_shards: 2, runner: "linux.2xlarge" },
+        ]}
+
+  linux-jammy-py3_8-gcc11-test:
+    name: linux-jammy-py3.8-gcc11
+    uses: ./.github/workflows/_linux-test.yml
+    needs:
+      - linux-jammy-py3_8-gcc11-build
+      - target-determination
+    with:
+      build-environment: linux-jammy-py3.8-gcc11
+      docker-image: ${{ needs.linux-jammy-py3_8-gcc11-build.outputs.docker-image }}
+      test-matrix: ${{ needs.linux-jammy-py3_8-gcc11-build.outputs.test-matrix }}
+
+  linux-docs:
+    name: linux-docs
+    uses: ./.github/workflows/_docs.yml
+    needs: linux-jammy-py3_8-gcc11-build
+    with:
+      build-environment: linux-jammy-py3.8-gcc11
+      docker-image: ${{ needs.linux-jammy-py3_8-gcc11-build.outputs.docker-image }}
+
+  linux-jammy-py3_8-gcc11-no-ops:
+    name: linux-jammy-py3.8-gcc11-no-ops
+    uses: ./.github/workflows/_linux-build-label.yml
+    with:
+      build-environment: linux-jammy-py3.8-gcc11-no-ops
+      docker-image-name: pytorch-linux-jammy-py3.8-gcc11
+      test-matrix: |
+        { include: [
+          { config: "default", shard: 1, num_shards: 1 },
+        ]}
+
+  linux-jammy-py3_8-gcc11-pch:
+    name: linux-jammy-py3.8-gcc11-pch
+    uses: ./.github/workflows/_linux-build-label.yml
+    with:
+      build-environment: linux-jammy-py3.8-gcc11-pch
+      docker-image-name: pytorch-linux-jammy-py3.8-gcc11
+      test-matrix: |
+        { include: [
+          { config: "default", shard: 1, num_shards: 1 },
+        ]}
+
+
+  linux-jammy-py3_10-clang15-asan-build:
+    name: linux-jammy-py3.10-clang15-asan
+    uses: ./.github/workflows/_linux-build-label.yml
+    with:
+      build-environment: linux-jammy-py3.10-clang15-asan
+      docker-image-name: pytorch-linux-jammy-py3-clang15-asan
+      test-matrix: |
+        { include: [
+          { config: "default", shard: 1, num_shards: 6, runner: "linux.4xlarge" },
+          { config: "default", shard: 2, num_shards: 6, runner: "linux.4xlarge" },
+          { config: "default", shard: 3, num_shards: 6, runner: "linux.4xlarge" },
+          { config: "default", shard: 4, num_shards: 6, runner: "linux.4xlarge" },
+          { config: "default", shard: 5, num_shards: 6, runner: "linux.4xlarge" },
+          { config: "default", shard: 6, num_shards: 6, runner: "linux.4xlarge" },
+        ]}
+      sync-tag: asan-build
+
+
+  linux-jammy-py3_10-clang15-asan-test:
+    name: linux-jammy-py3.10-clang15-asan
+    uses: ./.github/workflows/_linux-test.yml
+    needs:
+      - linux-jammy-py3_10-clang15-asan-build
+      - target-determination
+    with:
+      build-environment: linux-jammy-py3.10-clang15-asan
+      docker-image: ${{ needs.linux-jammy-py3_10-clang15-asan-build.outputs.docker-image }}
+      test-matrix: ${{ needs.linux-jammy-py3_10-clang15-asan-build.outputs.test-matrix }}
+      sync-tag: asan-test
+
+  linux-focal-py3_8-clang10-onnx-build:
+    name: linux-focal-py3.8-clang10-onnx
+    uses: ./.github/workflows/_linux-build-label.yml
+    with:
+      build-environment: linux-focal-py3.8-clang10-onnx
+      docker-image-name: pytorch-linux-focal-py3-clang10-onnx
+      test-matrix: |
+        { include: [
+          { config: "default", shard: 1, num_shards: 2, runner: "linux.2xlarge" },
+          { config: "default", shard: 2, num_shards: 2, runner: "linux.2xlarge" },
+        ]}
+
+  linux-focal-py3_8-clang10-onnx-test:
+    name: linux-focal-py3.8-clang10-onnx
+    uses: ./.github/workflows/_linux-test.yml
+    needs:
+      - linux-focal-py3_8-clang10-onnx-build
+      - target-determination
+    with:
+      build-environment: linux-focal-py3.8-clang10-onnx
+      docker-image: ${{ needs.linux-focal-py3_8-clang10-onnx-build.outputs.docker-image }}
+      test-matrix: ${{ needs.linux-focal-py3_8-clang10-onnx-build.outputs.test-matrix }}
+
+  linux-focal-py3_8-clang10-build:
+    name: linux-focal-py3.8-clang10
+    uses: ./.github/workflows/_linux-build-label.yml
+    with:
+      build-environment: linux-focal-py3.8-clang10
+      docker-image-name: pytorch-linux-focal-py3.8-clang10
+      test-matrix: |
+        { include: [
+          { config: "default", shard: 1, num_shards: 3, runner: "linux.2xlarge" },
+          { config: "default", shard: 2, num_shards: 3, runner: "linux.2xlarge" },
+          { config: "default", shard: 3, num_shards: 3, runner: "linux.2xlarge" },
+          { config: "crossref", shard: 1, num_shards: 2, runner: "linux.2xlarge" },
+          { config: "crossref", shard: 2, num_shards: 2, runner: "linux.2xlarge" },
+          { config: "dynamo", shard: 1, num_shards: 3, runner: "linux.2xlarge" },
+          { config: "dynamo", shard: 2, num_shards: 3, runner: "linux.2xlarge" },
+          { config: "dynamo", shard: 3, num_shards: 3, runner: "linux.2xlarge" },
+        ]}
+  linux-focal-py3_8-clang10-test:
+    name: linux-focal-py3.8-clang10
+    uses: ./.github/workflows/_linux-test.yml
+    needs:
+      - linux-focal-py3_8-clang10-build
+      - target-determination
+    with:
+      build-environment: linux-focal-py3.8-clang10
+      docker-image: ${{ needs.linux-focal-py3_8-clang10-build.outputs.docker-image }}
+      test-matrix: ${{ needs.linux-focal-py3_8-clang10-build.outputs.test-matrix }}
+
+  linux-focal-py3_11-clang10-build:
+    name: linux-focal-py3.11-clang10
+    uses: ./.github/workflows/_linux-build-label.yml
+    with:
+      build-environment: linux-focal-py3.11-clang10
+      docker-image-name: pytorch-linux-focal-py3.11-clang10
+      test-matrix: |
+        { include: [
+          { config: "default", shard: 1, num_shards: 3, runner: "linux.2xlarge" },
+          { config: "default", shard: 2, num_shards: 3, runner: "linux.2xlarge" },
+          { config: "default", shard: 3, num_shards: 3, runner: "linux.2xlarge" },
+          { config: "crossref", shard: 1, num_shards: 2, runner: "linux.2xlarge" },
+          { config: "crossref", shard: 2, num_shards: 2, runner: "linux.2xlarge" },
+          { config: "dynamo", shard: 1, num_shards: 3, runner: "linux.2xlarge" },
+          { config: "dynamo", shard: 2, num_shards: 3, runner: "linux.2xlarge" },
+          { config: "dynamo", shard: 3, num_shards: 3, runner: "linux.2xlarge" },
+        ]}
+
+
+  linux-focal-py3_11-clang10-test:
+    name: linux-focal-py3.11-clang10
+    uses: ./.github/workflows/_linux-test.yml
+    needs:
+      - linux-focal-py3_11-clang10-build
+      - target-determination
+    with:
+      build-environment: linux-focal-py3.11-clang10
+      docker-image: ${{ needs.linux-focal-py3_11-clang10-build.outputs.docker-image }}
+      test-matrix: ${{ needs.linux-focal-py3_11-clang10-build.outputs.test-matrix }}
+
+  linux-focal-py3_12-clang10-build:
+    name: linux-focal-py3.12-clang10
+    uses: ./.github/workflows/_linux-build-label.yml
+    with:
       build-environment: linux-focal-py3.12-clang10
       docker-image-name: pytorch-linux-focal-py3.12-clang10
       test-matrix: |
@@ -249,6 +222,33 @@
           { config: "dynamo", shard: 3, num_shards: 3, runner: "linux.2xlarge" },
         ]}
 
+  linux-focal-py3_12-clang10-test:
+    name: linux-focal-py3.12-clang10
+    uses: ./.github/workflows/_linux-test.yml
+    needs: linux-focal-py3_12-clang10-build
+    with:
+      build-environment: linux-focal-py3.12-clang10
+      docker-image: ${{ needs.linux-focal-py3_12-clang10-build.outputs.docker-image }}
+      test-matrix: ${{ needs.linux-focal-py3_12-clang10-build.outputs.test-matrix }}
+      timeout-minutes: 600
+
+  linux-focal-py3_12-clang10-experimental-split-build-build:
+    name: linux-focal-py3.12-clang10-experimental-split-build
+    uses: ./.github/workflows/_linux-build-label.yml
+    with:
+      use_split_build: true
+      build-environment: linux-focal-py3.12-clang10
+      docker-image-name: pytorch-linux-focal-py3.12-clang10
+      test-matrix: |
+        { include: [
+          { config: "default", shard: 1, num_shards: 3, runner: "linux.2xlarge" },
+          { config: "default", shard: 2, num_shards: 3, runner: "linux.2xlarge" },
+          { config: "default", shard: 3, num_shards: 3, runner: "linux.2xlarge" },
+          { config: "dynamo", shard: 1, num_shards: 3, runner: "linux.2xlarge" },
+          { config: "dynamo", shard: 2, num_shards: 3, runner: "linux.2xlarge" },
+          { config: "dynamo", shard: 3, num_shards: 3, runner: "linux.2xlarge" },
+        ]}
+
   linux-focal-py3_12-clang10-experimental-split-build-test:
     name: linux-focal-py3.12-clang10-experimental-split-build
     uses: ./.github/workflows/_linux-test.yml
@@ -284,53 +284,6 @@
       docker-image: ${{ needs.linux-focal-cuda11_8-py3_10-gcc9-build.outputs.docker-image }}
       test-matrix: ${{ needs.linux-focal-cuda11_8-py3_10-gcc9-build.outputs.test-matrix }}
 
-<<<<<<< HEAD
-  # linux-focal-cuda12_1-py3_10-gcc9-build:
-  #   name: linux-focal-cuda12.1-py3.10-gcc9
-  #   uses: ./.github/workflows/_linux-build-label.yml
-  #   with:
-  #     build-environment: linux-focal-cuda12.1-py3.10-gcc9
-  #     docker-image-name: pytorch-linux-focal-cuda12.1-cudnn9-py3-gcc9
-  #     test-matrix: |
-  #       { include: [
-  #         { config: "default", shard: 1, num_shards: 5, runner: "linux.4xlarge.nvidia.gpu" },
-  #         { config: "default", shard: 2, num_shards: 5, runner: "linux.4xlarge.nvidia.gpu" },
-  #         { config: "default", shard: 3, num_shards: 5, runner: "linux.4xlarge.nvidia.gpu" },
-  #         { config: "default", shard: 4, num_shards: 5, runner: "linux.4xlarge.nvidia.gpu" },
-  #         { config: "default", shard: 5, num_shards: 5, runner: "linux.4xlarge.nvidia.gpu" },
-  #         { config: "deploy", shard: 1, num_shards: 1, runner: "linux.4xlarge.nvidia.gpu" },
-  #       ]}
-
-  # linux-focal-cuda12_1-py3_10-gcc9-test:
-  #   name: linux-focal-cuda12.1-py3.10-gcc9
-  #   uses: ./.github/workflows/_linux-test.yml
-  #   needs:
-  #     - linux-focal-cuda12_1-py3_10-gcc9-build
-  #     - target-determination
-  #   with:
-  #     timeout-minutes: 360
-  #     build-environment: linux-focal-cuda12.1-py3.10-gcc9
-  #     docker-image: ${{ needs.linux-focal-cuda12_1-py3_10-gcc9-build.outputs.docker-image }}
-  #     test-matrix: ${{ needs.linux-focal-cuda12_1-py3_10-gcc9-build.outputs.test-matrix }}
-
-  # linux-focal-cuda12_4-py3_10-gcc9-build:
-  #   name: linux-focal-cuda12.4-py3.10-gcc9
-  #   uses: ./.github/workflows/_linux-build-label.yml
-  #   with:
-  #     build-environment: linux-focal-cuda12.4-py3.10-gcc9
-  #     docker-image-name: pytorch-linux-focal-cuda12.4-cudnn9-py3-gcc9
-  #     test-matrix: |
-  #       { include: [
-  #         { config: "default", shard: 1, num_shards: 5, runner: "linux.4xlarge.nvidia.gpu" },
-  #         { config: "default", shard: 2, num_shards: 5, runner: "linux.4xlarge.nvidia.gpu" },
-  #         { config: "default", shard: 3, num_shards: 5, runner: "linux.4xlarge.nvidia.gpu" },
-  #         { config: "default", shard: 4, num_shards: 5, runner: "linux.4xlarge.nvidia.gpu" },
-  #         { config: "default", shard: 5, num_shards: 5, runner: "linux.4xlarge.nvidia.gpu" },
-  #         { config: "deploy", shard: 1, num_shards: 1, runner: "linux.4xlarge.nvidia.gpu" },
-  #       ]}
-  linux-focal-cuda12_4-py3_10-gcc9-experimental-split-build-build:
-    name: linux-focal-cuda12.4-py3.10-gcc9-experimental-split-build
-=======
   linux-focal-cuda12_1-py3_10-gcc9-build:
     name: linux-focal-cuda12.1-py3.10-gcc9
     uses: ./.github/workflows/_linux-build-label.yml
@@ -361,10 +314,8 @@
 
   linux-focal-cuda12_4-py3_10-gcc9-build:
     name: linux-focal-cuda12.4-py3.10-gcc9
->>>>>>> 5dc91282
-    uses: ./.github/workflows/_linux-build-label.yml
-    with:
-      use_split_build: true
+    uses: ./.github/workflows/_linux-build-label.yml
+    with:
       build-environment: linux-focal-cuda12.4-py3.10-gcc9
       docker-image-name: pytorch-linux-focal-cuda12.4-cudnn8-py3-gcc9
       test-matrix: |
@@ -376,18 +327,34 @@
           { config: "default", shard: 5, num_shards: 5, runner: "linux.4xlarge.nvidia.gpu" },
           { config: "deploy", shard: 1, num_shards: 1, runner: "linux.4xlarge.nvidia.gpu" },
         ]}
-
-  # linux-focal-cuda12_4-py3_10-gcc9-test:
-  #   name: linux-focal-cuda12.4-py3.10-gcc9
-  #   uses: ./.github/workflows/_linux-test.yml
-  #   needs:
-  #     - linux-focal-cuda12_4-py3_10-gcc9-build
-  #     - target-determination
-  #   with:
-  #     timeout-minutes: 360
-  #     build-environment: linux-focal-cuda12.4-py3.10-gcc9
-  #     docker-image: ${{ needs.linux-focal-cuda12_4-py3_10-gcc9-build.outputs.docker-image }}
-  #     test-matrix: ${{ needs.linux-focal-cuda12_4-py3_10-gcc9-build.outputs.test-matrix }}
+  linux-focal-cuda12_4-py3_10-gcc9-experimental-split-build-build:
+    name: linux-focal-cuda12.4-py3.10-gcc9-experimental-split-build
+    uses: ./.github/workflows/_linux-build-label.yml
+    with:
+      use_split_build: true
+      build-environment: linux-focal-cuda12.4-py3.10-gcc9
+      docker-image-name: pytorch-linux-focal-cuda12.4-cudnn9-py3-gcc9
+      test-matrix: |
+        { include: [
+          { config: "default", shard: 1, num_shards: 5, runner: "linux.4xlarge.nvidia.gpu" },
+          { config: "default", shard: 2, num_shards: 5, runner: "linux.4xlarge.nvidia.gpu" },
+          { config: "default", shard: 3, num_shards: 5, runner: "linux.4xlarge.nvidia.gpu" },
+          { config: "default", shard: 4, num_shards: 5, runner: "linux.4xlarge.nvidia.gpu" },
+          { config: "default", shard: 5, num_shards: 5, runner: "linux.4xlarge.nvidia.gpu" },
+          { config: "deploy", shard: 1, num_shards: 1, runner: "linux.4xlarge.nvidia.gpu" },
+        ]}
+
+  linux-focal-cuda12_4-py3_10-gcc9-test:
+    name: linux-focal-cuda12.4-py3.10-gcc9
+    uses: ./.github/workflows/_linux-test.yml
+    needs:
+      - linux-focal-cuda12_4-py3_10-gcc9-build
+      - target-determination
+    with:
+      timeout-minutes: 360
+      build-environment: linux-focal-cuda12.4-py3.10-gcc9
+      docker-image: ${{ needs.linux-focal-cuda12_4-py3_10-gcc9-build.outputs.docker-image }}
+      test-matrix: ${{ needs.linux-focal-cuda12_4-py3_10-gcc9-build.outputs.test-matrix }}
 
   linux-focal-cuda12_4-py3_10-gcc9-experimental-split-build-test:
     name: linux-focal-cuda12.4-py3.10-gcc9-experimental-split-build
@@ -397,245 +364,9 @@
       - target-determination
     with:
       timeout-minutes: 360
-<<<<<<< HEAD
       build-environment: linux-focal-cuda12.4-py3.10-gcc9-experimental-split-build
       docker-image: ${{ needs.linux-focal-cuda12_4-py3_10-gcc9-experimental-split-build-build.outputs.docker-image }}
       test-matrix: ${{ needs.linux-focal-cuda12_4-py3_10-gcc9-experimental-split-build-build.outputs.test-matrix }}
-
-  # linux-jammy-py3-clang12-mobile-build:
-  #   name: linux-jammy-py3-clang12-mobile-build
-  #   uses: ./.github/workflows/_linux-build-label.yml
-  #   with:
-  #     build-environment: linux-jammy-py3-clang12-mobile-build
-  #     docker-image-name: pytorch-linux-jammy-py3-clang15-asan
-  #     build-generates-artifacts: false
-  #     test-matrix: |
-  #       { include: [
-  #         { config: "default", shard: 1, num_shards: 1 },
-  #       ]}
-
-  # linux-jammy-cuda-11_8-cudnn9-py3_8-clang12-build:
-  #   name: linux-jammy-cuda11.8-cudnn9-py3.8-clang12
-  #   uses: ./.github/workflows/_linux-build-label.yml
-  #   with:
-  #     build-environment: linux-jammy-cuda11.8-cudnn9-py3.8-clang12
-  #     docker-image-name: pytorch-linux-jammy-cuda11.8-cudnn9-py3.8-clang12
-  #     test-matrix: |
-  #       { include: [
-  #         { config: "default", shard: 1, num_shards: 1 },
-  #       ]}
-
-  # linux-focal-py3-clang9-mobile-custom-build-static:
-  #   name: linux-focal-py3-clang9-mobile-custom-build-static
-  #   uses: ./.github/workflows/_linux-build-label.yml
-  #   with:
-  #     build-environment: linux-focal-py3-clang9-mobile-custom-build-static
-  #     docker-image-name: pytorch-linux-focal-py3-clang9-android-ndk-r21e
-  #     build-generates-artifacts: false
-  #     test-matrix: |
-  #       { include: [
-  #         { config: "default", shard: 1, num_shards: 1 },
-  #       ]}
-
-  # linux-focal-py3_8-clang9-xla-build:
-  #   name: linux-focal-py3_8-clang9-xla
-  #   uses: ./.github/workflows/_linux-build-label.yml
-  #   with:
-  #     build-environment: linux-focal-py3.8-clang9-xla
-  #     docker-image-name: 308535385114.dkr.ecr.us-east-1.amazonaws.com/pytorch/xla_base:v1.1-lite
-  #     test-matrix: |
-  #       { include: [
-  #         { config: "xla", shard: 1, num_shards: 1, runner: "linux.12xlarge" },
-  #       ]}
-
-  # linux-focal-py3_8-clang9-xla-test:
-  #   name: linux-focal-py3_8-clang9-xla
-  #   uses: ./.github/workflows/_linux-test.yml
-  #   needs: linux-focal-py3_8-clang9-xla-build
-  #   with:
-  #     build-environment: linux-focal-py3.8-clang9-xla
-  #     docker-image: ${{ needs.linux-focal-py3_8-clang9-xla-build.outputs.docker-image }}
-  #     test-matrix: ${{ needs.linux-focal-py3_8-clang9-xla-build.outputs.test-matrix }}
-
-  # win-vs2019-cpu-py3-build:
-  #   # don't run build twice on main
-  #   if: github.event_name == 'pull_request'
-  #   name: win-vs2019-cpu-py3
-  #   uses: ./.github/workflows/_win-build.yml
-  #   with:
-  #     build-environment: win-vs2019-cpu-py3
-  #     cuda-version: cpu
-  #     sync-tag: win-cpu-build
-  #     test-matrix: |
-  #       { include: [
-  #         { config: "default", shard: 1, num_shards: 3, runner: "windows.4xlarge.nonephemeral" },
-  #         { config: "default", shard: 2, num_shards: 3, runner: "windows.4xlarge.nonephemeral" },
-  #         { config: "default", shard: 3, num_shards: 3, runner: "windows.4xlarge.nonephemeral" },
-  #       ]}
-
-  # linux-focal-cpu-py3_10-gcc9-bazel-test:
-  #   name: linux-focal-cpu-py3.10-gcc9-bazel-test
-  #   uses: ./.github/workflows/_bazel-build-test.yml
-  #   with:
-  #     build-environment: linux-focal-cuda12.1-py3.10-gcc9-bazel-test
-  #     docker-image-name: pytorch-linux-focal-cuda12.1-cudnn9-py3-gcc9
-  #     cuda-version: cpu
-  #     test-matrix: |
-  #       { include: [
-  #         { config: "default", shard: 1, num_shards: 1, runner: "linux.4xlarge" },
-  #       ]}
-
-  # linux-focal-cuda12_1-py3_10-gcc9-bazel-test:
-  #   name: linux-focal-cuda12.1-py3.10-gcc9-bazel-test
-  #   uses: ./.github/workflows/_bazel-build-test.yml
-  #   with:
-  #     build-environment: linux-focal-cuda12.1-py3.10-gcc9-bazel-test
-  #     docker-image-name: pytorch-linux-focal-cuda12.1-cudnn9-py3-gcc9
-  #     cuda-version: "12.1"
-  #     test-matrix: |
-  #       { include: [
-  #         { config: "default", shard: 1, num_shards: 1, runner: "linux.4xlarge.nvidia.gpu" },
-  #       ]}
-
-  # linux-focal-cuda12_4-py3_10-gcc9-bazel-test:
-  #   name: linux-focal-cuda12.4-py3.10-gcc9-bazel-test
-  #   uses: ./.github/workflows/_bazel-build-test.yml
-  #   with:
-  #     build-environment: linux-focal-cuda12.4-py3.10-gcc9-bazel-test
-  #     docker-image-name: pytorch-linux-focal-cuda12.4-cudnn9-py3-gcc9
-  #     cuda-version: "12.4"
-  #     test-matrix: |
-  #       { include: [
-  #         { config: "default", shard: 1, num_shards: 1, runner: "linux.4xlarge.nvidia.gpu" },
-  #       ]}
-
-  # linux-focal-py3-clang9-android-ndk-r21e-gradle-custom-build-single:
-  #   name: linux-focal-py3-clang9-android-ndk-r21e-gradle-custom-build-single
-  #   uses: ./.github/workflows/_android-build-test.yml
-  #   with:
-  #     build-environment: linux-focal-py3-clang9-android-ndk-r21e-gradle-custom-build-single
-  #     docker-image-name: pytorch-linux-focal-py3-clang9-android-ndk-r21e
-  #     test-matrix: |
-  #       { include: [
-  #         { config: "default", shard: 1, num_shards: 1, runner: "linux.2xlarge" },
-  #       ]}
-
-  # linux-focal-py3-clang9-android-ndk-r21e-gradle-custom-build-single-full-jit:
-  #   name: linux-focal-py3-clang9-android-ndk-r21e-gradle-custom-build-single-full-jit
-  #   uses: ./.github/workflows/_android-build-test.yml
-  #   with:
-  #     build-environment: linux-focal-py3-clang9-android-ndk-r21e-gradle-custom-build-single-full-jit
-  #     docker-image-name: pytorch-linux-focal-py3-clang9-android-ndk-r21e
-  #     test-matrix: |
-  #       { include: [
-  #         { config: "default", shard: 1, num_shards: 1, runner: "linux.2xlarge" },
-  #       ]}
-
-  # linux-jammy-py3_8-gcc11-mobile-lightweight-dispatch-build:
-  #   name: linux-jammy-py3.8-gcc11-mobile-lightweight-dispatch-build
-  #   uses: ./.github/workflows/_linux-build-label.yml
-  #   with:
-  #     build-environment: linux-jammy-py3.8-gcc111-mobile-lightweight-dispatch-build
-  #     docker-image-name: pytorch-linux-jammy-py3.8-gcc11
-  #     build-generates-artifacts: false
-  #     test-matrix: |
-  #       { include: [
-  #         { config: "default", shard: 1, num_shards: 1 },
-  #       ]}
-
-  # linux-focal-rocm6_1-py3_8-build:
-  #   # don't run build twice on main
-  #   if: github.event_name == 'pull_request'
-  #   name: linux-focal-rocm6.1-py3.8
-  #   uses: ./.github/workflows/_linux-build-label.yml
-  #   with:
-  #     build-environment: linux-focal-rocm6.1-py3.8
-  #     docker-image-name: pytorch-linux-focal-rocm-n-py3
-  #     sync-tag: rocm-build
-  #     test-matrix: |
-  #       { include: [
-  #         { config: "default", shard: 1, num_shards: 3, runner: "linux.rocm.gpu" },
-  #         { config: "default", shard: 2, num_shards: 3, runner: "linux.rocm.gpu" },
-  #         { config: "default", shard: 3, num_shards: 3, runner: "linux.rocm.gpu" },
-  #       ]}
-
-  # linux-focal-cuda12_1-py3_10-gcc9-sm86-build:
-  #   name: linux-focal-cuda12.1-py3.10-gcc9-sm86
-  #   uses: ./.github/workflows/_linux-build-label.yml
-  #   with:
-  #     build-environment: linux-focal-cuda12.1-py3.10-gcc9-sm86
-  #     docker-image-name: pytorch-linux-focal-cuda12.1-cudnn9-py3-gcc9
-  #     cuda-arch-list: 8.6
-  #     test-matrix: |
-  #       { include: [
-  #         { config: "default", shard: 1, num_shards: 5, runner: "linux.g5.4xlarge.nvidia.gpu" },
-  #         { config: "default", shard: 2, num_shards: 5, runner: "linux.g5.4xlarge.nvidia.gpu" },
-  #         { config: "default", shard: 3, num_shards: 5, runner: "linux.g5.4xlarge.nvidia.gpu" },
-  #         { config: "default", shard: 4, num_shards: 5, runner: "linux.g5.4xlarge.nvidia.gpu" },
-  #         { config: "default", shard: 5, num_shards: 5, runner: "linux.g5.4xlarge.nvidia.gpu" },
-  #       ]}
-
-  # linux-focal-cuda12_1-py3_10-gcc9-sm86-test:
-  #   name: linux-focal-cuda12.1-py3.10-gcc9-sm86
-  #   uses: ./.github/workflows/_linux-test.yml
-  #   needs:
-  #     - linux-focal-cuda12_1-py3_10-gcc9-sm86-build
-  #     - target-determination
-  #   with:
-  #     build-environment: linux-focal-cuda12.1-py3.10-gcc9-sm86
-  #     docker-image: ${{ needs.linux-focal-cuda12_1-py3_10-gcc9-sm86-build.outputs.docker-image }}
-  #     test-matrix: ${{ needs.linux-focal-cuda12_1-py3_10-gcc9-sm86-build.outputs.test-matrix }}
-
-  # linux-focal-cuda12_4-py3_10-gcc9-sm86-build:
-  #   name: linux-focal-cuda12.4-py3.10-gcc9-sm86
-  #   uses: ./.github/workflows/_linux-build-label.yml
-  #   with:
-  #     build-environment: linux-focal-cuda12.4-py3.10-gcc9-sm86
-  #     docker-image-name: pytorch-linux-focal-cuda12.4-cudnn9-py3-gcc9
-  #     cuda-arch-list: 8.6
-  #     test-matrix: |
-  #       { include: [
-  #         { config: "default", shard: 1, num_shards: 5, runner: "linux.g5.4xlarge.nvidia.gpu" },
-  #         { config: "default", shard: 2, num_shards: 5, runner: "linux.g5.4xlarge.nvidia.gpu" },
-  #         { config: "default", shard: 3, num_shards: 5, runner: "linux.g5.4xlarge.nvidia.gpu" },
-  #         { config: "default", shard: 4, num_shards: 5, runner: "linux.g5.4xlarge.nvidia.gpu" },
-  #         { config: "default", shard: 5, num_shards: 5, runner: "linux.g5.4xlarge.nvidia.gpu" },
-  #       ]}
-
-  # linux-focal-cuda12_4-py3_10-gcc9-sm86-test:
-  #   name: linux-focal-cuda12.4-py3.10-gcc9-sm86
-  #   uses: ./.github/workflows/_linux-test.yml
-  #   needs:
-  #     - linux-focal-cuda12_4-py3_10-gcc9-sm86-build
-  #     - target-determination
-  #   with:
-  #     build-environment: linux-focal-cuda12.4-py3.10-gcc9-sm86
-  #     docker-image: ${{ needs.linux-focal-cuda12_4-py3_10-gcc9-sm86-build.outputs.docker-image }}
-  #     test-matrix: ${{ needs.linux-focal-cuda12_4-py3_10-gcc9-sm86-build.outputs.test-matrix }}
-
-  # linux-jammy-py3-clang12-executorch-build:
-  #   name: linux-jammy-py3-clang12-executorch
-  #   uses: ./.github/workflows/_linux-build-label.yml
-  #   with:
-  #     build-environment: linux-jammy-py3-clang12-executorch
-  #     docker-image-name: pytorch-linux-jammy-py3-clang12-executorch
-  #     test-matrix: |
-  #       { include: [
-  #         { config: "executorch", shard: 1, num_shards: 1, runner: "linux.2xlarge" },
-  #       ]}
-
-  # linux-jammy-py3-clang12-executorch-test:
-  #   name: linux-jammy-py3-clang12-executorch
-  #   uses: ./.github/workflows/_linux-test.yml
-  #   needs: linux-jammy-py3-clang12-executorch-build
-  #   with:
-  #     build-environment: linux-jammy-py3-clang12-executorch
-  #     docker-image: ${{ needs.linux-jammy-py3-clang12-executorch-build.outputs.docker-image }}
-  #     test-matrix: ${{ needs.linux-jammy-py3-clang12-executorch-build.outputs.test-matrix }}
-=======
-      build-environment: linux-focal-cuda12.4-py3.10-gcc9
-      docker-image: ${{ needs.linux-focal-cuda12_4-py3_10-gcc9-build.outputs.docker-image }}
-      test-matrix: ${{ needs.linux-focal-cuda12_4-py3_10-gcc9-build.outputs.test-matrix }}
 
   linux-jammy-py3-clang12-mobile-build:
     name: linux-jammy-py3-clang12-mobile-build
@@ -866,5 +597,4 @@
     with:
       build-environment: linux-jammy-py3-clang12-executorch
       docker-image: ${{ needs.linux-jammy-py3-clang12-executorch-build.outputs.docker-image }}
-      test-matrix: ${{ needs.linux-jammy-py3-clang12-executorch-build.outputs.test-matrix }}
->>>>>>> 5dc91282
+      test-matrix: ${{ needs.linux-jammy-py3-clang12-executorch-build.outputs.test-matrix }}